//
// Copyright (c) 2015-2019, RTE (http://www.rte-france.com)
// See AUTHORS.txt
// All rights reserved.
// This Source Code Form is subject to the terms of the Mozilla Public
// License, v. 2.0. If a copy of the MPL was not distributed with this
// file, you can obtain one at http://mozilla.org/MPL/2.0/.
// SPDX-License-Identifier: MPL-2.0
//
// This file is part of Dynawo, an hybrid C++/Modelica open source time domain
// simulation tool for power systems.
//

/**
 * @file JOBXmlHandler.h
 * @brief Handler for jobs file header
 *
 * XmlHandler is the implementation of Dynawo handler for parsing jobs
 * files.
 */
#ifndef API_JOB_JOBXMLHANDLER_H_
#define API_JOB_JOBXMLHANDLER_H_

#include "DYNFileSystemUtils.h"
#include "JOBAppenderEntry.h"
#include "JOBConstraintsEntry.h"
#include "JOBCurvesEntry.h"
#include "JOBDynModelsEntry.h"
#include "JOBFinalStateEntry.h"
#include "JOBInitValuesEntry.h"
#include "JOBInitialStateEntry.h"
#include "JOBJobEntry.h"
#include "JOBJobsCollection.h"
#include "JOBLogsEntry.h"
#include "JOBModelerEntry.h"
#include "JOBModelsDirEntry.h"
#include "JOBNetworkEntry.h"
#include "JOBOutputsEntry.h"
#include "JOBSimulationEntry.h"
#include "JOBSolverEntry.h"
#include "JOBTimelineEntry.h"
#include "JOBTimetableEntry.h"

#include <boost/shared_ptr.hpp>
#include <string>
#include <vector>
#include <xml/sax/parser/ComposableDocumentHandler.h>
#include <xml/sax/parser/ComposableElementHandler.h>

namespace job {
<<<<<<< HEAD

=======
class AppenderEntry;
class InitialStateEntry;
class NetworkEntry;
class InitValuesEntry;
class DynModelsEntry;
class ConstraintsEntry;
class TimelineEntry;
class TimetableEntry;
class ModelsDirEntry;
class FinalStateEntry;
class CurvesEntry;
class LogsEntry;
class OutputsEntry;
class SimulationEntry;
class ModelerEntry;
class SolverEntry;
class JobEntry;
class JobsCollection;
class LineariseEntry;
class ModalAnalysisEntry;
class SubParticipationEntry;
>>>>>>> 61759c31
/**
 * @class AppenderHandler
 * @brief Handler used to parse appender element
 */
class AppenderHandler : public xml::sax::parser::ComposableElementHandler {
 public:
  /**
   * @brief Constructor
   * @param root_element complete name of the element read by the handler
   */
  explicit AppenderHandler(elementName_type const& root_element);

  /**
   * @brief default destructor
   */
  ~AppenderHandler() {}

  /**
   * @brief return the appender read in xml file
   * @return appender object build thanks to infos read in xml file
   */
  boost::shared_ptr<AppenderEntry> get() const;

 protected:
  /**
   * @brief Called when the XML element opening tag is read
   * @param attributes attributes of the element
   */
  void create(attributes_type const& attributes);

 private:
  boost::shared_ptr<AppenderEntry> appender_;  ///< current appender
};

/**
 * @class DirectoryHandler
 * @brief Handler used to parse directory element
 */
class DirectoryHandler : public xml::sax::parser::ComposableElementHandler {
 public:
  /**
   * @brief Constructor
   * @param root_element complete name of the element read by the handler
   */
  explicit DirectoryHandler(elementName_type const& root_element);

  /**
   * @brief default destructor
   */
  ~DirectoryHandler() {}

  /**
   * @brief return the directory read in xml file
   * @return directory object build thanks to infos read in xml file
   */
  UserDefinedDirectory get() const;

 protected:
  /**
   * @brief Called when the XML element opening tag is read
   * @param attributes attributes of the element
   */
  void create(attributes_type const& attributes);

 private:
  UserDefinedDirectory dir_;  ///< current directory
};

/**
 * @class ModelsDirHandler
 * @brief Handler used to parse models directory element
 */
class ModelsDirHandler : public xml::sax::parser::ComposableElementHandler {
 public:
  /**
   * @brief Constructor
   * @param root_element complete name of the element read by the handler
   */
  explicit ModelsDirHandler(elementName_type const& root_element);

  /**
   * @brief default destructor
   */
  ~ModelsDirHandler() {}

  /**
   * @brief add a directory to the list of directory
   */
  void addDirectory();

  /**
   * @brief  get the models objects read in xml file
   * @return models objects build thanks to infos read in xml file
   */
  boost::shared_ptr<ModelsDirEntry> get() const;

 protected:
  /**
   * @brief Called when the XML element opening tag is read
   * @param attributes attributes of the element
   */
  void create(attributes_type const& attributes);

 private:
  boost::shared_ptr<ModelsDirEntry> modelsDir_;  ///< current modelsDirEntry object
  DirectoryHandler directoryHandler_;            ///< handler used to parse directory element
};

/**
 * @class InitialStateHandler
 * @brief Handler used to parse initial state element
 */
class InitialStateHandler : public xml::sax::parser::ComposableElementHandler {
 public:
  /**
   * @brief Constructor
   * @param root_element complete name of the element read by the handler
   */
  explicit InitialStateHandler(elementName_type const& root_element);

  /**
   * @brief default destructor
   */
  ~InitialStateHandler() {}

  /**
   * @brief get the initial state element read in xml file
   * @return initial state object build thanks to infos read in xml file
   */
  boost::shared_ptr<InitialStateEntry> get() const;

 protected:
  /**
   * @brief Called when the XML element opening tag is read
   * @param attributes attributes of the element
   */
  void create(attributes_type const& attributes);

 private:
  boost::shared_ptr<InitialStateEntry> initialState_;  ///< current initial state object
};

/**
 * @class DynModelsHandler
 * @brief Handler used to parse dynModels element
 */
class DynModelsHandler : public xml::sax::parser::ComposableElementHandler {
 public:
  /**
   * @brief Constructor
   * @param root_element complete name of the element read by the handler
   */
  explicit DynModelsHandler(elementName_type const& root_element);

  /**
   * @brief default destructor
   */
  ~DynModelsHandler() {}

  /**
   * @brief get the dynModels objects read in xml file
   * @return dynModels objects build thanks to infos read in xml file
   */
  boost::shared_ptr<DynModelsEntry> get() const;

 protected:
  /**
   * @brief Called when the XML element opening tag is read
   * @param attributes attributes of the element
   */
  void create(attributes_type const& attributes);

 private:
  boost::shared_ptr<DynModelsEntry> dynModels_;  ///< current dynModels object
};

/**
 * @class NetworkHandler
 * @brief Handler used to parse network element
 */
class NetworkHandler : public xml::sax::parser::ComposableElementHandler {
 public:
  /**
   * @brief Constructor
   * @param root_element complete name of the element read by the handler
   */
  explicit NetworkHandler(elementName_type const& root_element);

  /**
   * @brief default destructor
   */
  ~NetworkHandler() {}

  /**
   * @brief return the network entry element read in xml file
   * @return network entry object builds thanks to infos read in xml file
   */
  boost::shared_ptr<NetworkEntry> get() const;

 protected:
  /**
   * @brief Called when the XML element opening tag is read
   * @param attributes attributes of the element
   */
  void create(attributes_type const& attributes);

 private:
  boost::shared_ptr<NetworkEntry> network_;  ///< current network entry object
};

/**
 * @class InitValuesHandler
 * @brief Handler used to read init values element
 */
class InitValuesHandler : public xml::sax::parser::ComposableElementHandler {
 public:
  /**
   * @brief Constructor
   * @param root_element complete name of the element read by the handler
   */
  explicit InitValuesHandler(elementName_type const& root_element);

  /**
   * @brief default destructor
   */
  ~InitValuesHandler() {}

  /**
   * @brief return the init values entry read in xml file
   * @return init values entry object build thanks to infos read in xml file
   */
  boost::shared_ptr<InitValuesEntry> get() const;

 protected:
  /**
   * @brief Called when the XML element opening tag is read
   * @param attributes attributes of the element
   */
  void create(attributes_type const& attributes);

 private:
  boost::shared_ptr<InitValuesEntry> initValuesEntry_;  ///< current init values entry object
};

/**
 * @class ConstraintsHandler
 * @brief Handler used to parse constraints element
 */
class ConstraintsHandler : public xml::sax::parser::ComposableElementHandler {
 public:
  /**
   * @brief Constructor
   * @param root_element complete name of the element read by the handler
   */
  explicit ConstraintsHandler(elementName_type const& root_element);

  /**
   * @brief default destructor
   */
  ~ConstraintsHandler() {}

  /**
   * @brief return the constraints entry read in xml file
   * @return constraints entry object build thanks to infos read in xml file
   */
  boost::shared_ptr<ConstraintsEntry> get() const;

 protected:
  /**
   * @brief Called when the XML element opening tag is read
   * @param attributes attributes of the element
   */
  void create(attributes_type const& attributes);

 private:
  boost::shared_ptr<ConstraintsEntry> constraints_;  ///< current constraints entry object
};

/**
 * @class TimelineHandler
 * @brief Handler used to parse timeline element
 */
class TimelineHandler : public xml::sax::parser::ComposableElementHandler {
 public:
  /**
   * @brief Constructor
   * @param root_element complete name of the element read by the handler
   */
  explicit TimelineHandler(elementName_type const& root_element);

  /**
   * @brief default destructor
   */
  ~TimelineHandler() {}

  /**
   * @brief return the timeline entry read in xml file
   * @return timeline entry object build thanks to infos read in xml file
   */
  boost::shared_ptr<TimelineEntry> get() const;

 protected:
  /**
   * @brief Called when the XML element opening tag is read
   * @param attributes attributes of the element
   */
  void create(attributes_type const& attributes);

 private:
  boost::shared_ptr<TimelineEntry> timeline_;  ///< current timeline entry object
};

 /**
 * @class TimetableHandler
 * @brief Handler used to parse timetable element
 */
class TimetableHandler : public xml::sax::parser::ComposableElementHandler {
 public:
  /**
   * @brief Constructor
   * @param root_element complete name of the element read by the handler
   */
  explicit TimetableHandler(elementName_type const& root_element);

  /**
   * @brief default destructor
   */
  ~TimetableHandler() {}

  /**
   * @brief return the timetable entry read in xml file
   * @return timetable entry object build thanks to infos read in xml file
   */
  boost::shared_ptr<TimetableEntry> get() const;


 protected:
  /**
   * @brief Called when the XML element opening tag is read
   * @param attributes attributes of the element
   */
  void create(attributes_type const& attributes);

 private:
  boost::shared_ptr<TimetableEntry> timetable_;  ///< current timetable entry object
};

/**
 * @class LineariseHandler
 * @brief Handler used to parse linearise element
 */
class LineariseHandler : public xml::sax::parser::ComposableElementHandler {
 public:
  /**
   * @brief Constructor
   * @param root_element complete name of the element read by the handler
   */
  explicit LineariseHandler(elementName_type const &root_element);

  /**
   * @brief default destructor
   */
  ~LineariseHandler() { }

  /**
   * @brief return the linearise entry read in xml file
   * @return linearise entry object build thanks to infos read in xml file
   */
  boost::shared_ptr<LineariseEntry> get() const;

 protected:
  /**
   * @brief Called when the XML element opening tag is read
   * @param attributes attributes of the element
   */
  void create(attributes_type const& attributes);

 private:
  boost::shared_ptr<LineariseEntry> linearise_;  ///< current linearise entry object
};

/**
 * @class ModalAnalysisHandler
 * @brief Handler used to parse ModalAnalysis element
 */
class ModalAnalysisHandler : public xml::sax::parser::ComposableElementHandler {
 public:
  /**
   * @brief Constructor
   * @param root_element complete name of the element read by the handler
   */
  explicit ModalAnalysisHandler(elementName_type const &root_element);

  /**
   * @brief default destructor
   */
  ~ModalAnalysisHandler() { }

  /**
   * @brief return the ModalAnalysis entry read in xml file
   * @return ModalAnaysis entry object build thanks to infos read in xml file
   */
  boost::shared_ptr<ModalAnalysisEntry> get() const;

 protected:
  /**
   * @brief Called when the XML element opening tag is read
   * @param attributes attributes of the element
   */
  void create(attributes_type const& attributes);

 private:
  boost::shared_ptr<ModalAnalysisEntry> modalanalysis_;  ///< current modalanalysis entry object
};

/**
 * @class SubParticipationHandler
 * @brief Handler used to parse SubParticipation element
 */
class SubParticipationHandler : public xml::sax::parser::ComposableElementHandler {
 public:
  /**
   * @brief Constructor
   * @param root_element complete name of the element read by the handler
   */
  explicit SubParticipationHandler(elementName_type const &root_element);

  /**
   * @brief default destructor
   */
  ~SubParticipationHandler() { }

  /**
   * @brief return the SubParticipation entry read in xml file
   * @return SubParticipation entry object build thanks to infos read in xml file
   */
  boost::shared_ptr<SubParticipationEntry> get() const;

 protected:
  /**
   * @brief Called when the XML element opening tag is read
   * @param attributes attributes of the element
   */
  void create(attributes_type const& attributes);

 private:
  boost::shared_ptr<SubParticipationEntry> subparticipation_;  ///< current subparticipation entry object
};

/**
 * @class FinalStateHandler
 * @brief Handler used to parse final state element
 */
class FinalStateHandler : public xml::sax::parser::ComposableElementHandler {
 public:
  /**
   * @brief Constructor
   * @param root_element complete name of the element read by the handler
   */
  explicit FinalStateHandler(elementName_type const& root_element);

  /**
   * @brief default destructor
   */
  ~FinalStateHandler() {}

  /**
   * @brief return the final state entry read in xml file
   * @return final state entry object build thanks to infos read in xml file
   */
  boost::shared_ptr<FinalStateEntry> get() const;

 protected:
  /**
   * @brief Called when the XML element opening tag is read
   * @param attributes attributes of the element
   */
  void create(attributes_type const& attributes);

 private:
  boost::shared_ptr<FinalStateEntry> finalState_;  ///< current final state entry object
};

/**
 * @class CurvesHandler
 * @brief Handler used to parse curves element
 */
class CurvesHandler : public xml::sax::parser::ComposableElementHandler {
 public:
  /**
   * @brief Constructor
   * @param root_element complete name of the element read by the handler
   */
  explicit CurvesHandler(elementName_type const& root_element);

  /**
   * @brief default destructor
   */
  ~CurvesHandler() {}

  /**
   * @brief return the curves entry read in xml file
   * @return curves entry object build thanks to infos read in xml file
   */
  boost::shared_ptr<CurvesEntry> get() const;

 protected:
  /**
   * @brief Called when the XML element opening tag is read
   * @param attributes attributes of the element
   */
  void create(attributes_type const& attributes);

 private:
  boost::shared_ptr<CurvesEntry> curves_;  ///< current curves entry object
};

/**
 * @class LogsHandler
 * @brief Handler used to parse logs element
 */
class LogsHandler : public xml::sax::parser::ComposableElementHandler {
 public:
  /**
   * @brief Constructor
   * @param root_element complete name of the element read by the handler
   */
  explicit LogsHandler(elementName_type const& root_element);

  /**
   * @brief default destructor
   */
  ~LogsHandler() {}

  /**
   * @brief return the logs entry read in xml file
   * @return logs entry object build thanks to infos read in xml file
   */
  boost::shared_ptr<LogsEntry> get() const;

  /**
   * @brief add an appender in logs object
   */
  void addAppender();

 protected:
  /**
   * @brief Called when the XML element opening tag is read
   * @param attributes attributes of the element
   */
  void create(attributes_type const& attributes);

 private:
  boost::shared_ptr<LogsEntry> logs_;  ///< current logs entry object
  AppenderHandler appenderHandler_;    ///< handler used to read appender element
};

/**
 * @class OutputsHandler
 * @brief Handler used to read outputs element
 */
class OutputsHandler : public xml::sax::parser::ComposableElementHandler {
 public:
  /**
   * @brief Constructor
   * @param root_element complete name of the element read by the handler
   */
  explicit OutputsHandler(elementName_type const& root_element);

  /**
   * @brief default destructor
   */
  ~OutputsHandler() {}

  /**
   * @brief return the outputs entry read in xml file
   * @return outputs entry object build thanks to infos read in xml file
   */
  boost::shared_ptr<OutputsEntry> get() const;

  /**
   * @brief add an init values object to the current job
   */
  void addInitValuesEntry();

  /**
   * @brief add a constraints object to the current job
   */
  void addConstraints();

  /**
   * @brief add a timeline object to the current job
   */
  void addTimeline();

  /**
   * @brief add a timetable object to the current job
   */
  void addTimetable();

  /**
   * @brief add a finalState object to the current job
   */
  void addFinalState();

  /**
   * @brief add a curves object to the current job
   */
  void addCurves();

  /**
   * @brief add a log object to the current job
   */
  void addLog();

    /**
   * @brief add a linearise object to the current job
   */
  void addLinearise();

  /**
   * @brief add a modalanalysis object to the current job
   */
  void addModalAnalysis();

  /**
   * @brief add a subParticipation object to the current job
   */
  void addSubParticipation();

 protected:
  /**
   * @brief Called when the XML element opening tag is read
   * @param attributes attributes of the element
   */
  void create(attributes_type const& attributes);

 private:
  boost::shared_ptr<OutputsEntry> outputs_;  ///< current outputs entry object
<<<<<<< HEAD
  InitValuesHandler initValuesHandler_;      ///< handler used to read init values element
  ConstraintsHandler constraintsHandler_;    ///< handler used to read constraints element
  TimelineHandler timelineHandler_;          ///< handler used to read timeline element
  TimetableHandler timetableHandler_;        ///< handler used to read timetable element
  FinalStateHandler finalStateHandler_;      ///< handler used to read finalState element
  CurvesHandler curvesHandler_;              ///< handler used to read curves element
  LogsHandler logsHandler_;                  ///< handler used to read logs element
=======
  InitValuesHandler initValuesHandler_;  ///< handler used to read init values element
  ConstraintsHandler constraintsHandler_;  ///< handler used to read constraints element
  TimelineHandler timelineHandler_;  ///< handler used to read timeline element
  TimetableHandler timetableHandler_;  ///< handler used to read timetable element
  FinalStateHandler finalStateHandler_;  ///< handler used to read finalState element
  CurvesHandler curvesHandler_;  ///< handler used to read curves element
  LogsHandler logsHandler_;  ///< handler used to read logs element
  ModalAnalysisHandler modalanalysisHandler_;  ///< handler used to read modalanalysis element
  SubParticipationHandler subparticipationHandler_;  ///< handler used to read subparticipation element
  LineariseHandler lineariseHandler_;  ///< handler used to read linearise element
>>>>>>> 61759c31
};

/**
 * @class CriteriaFileHandler
 * @brief Handler used to parse criteriaFile element
 */
class CriteriaFileHandler : public xml::sax::parser::ComposableElementHandler {
 public:
  /**
   * @brief Constructor
   * @param root_element complete name of the element read by the handler
   */
  explicit CriteriaFileHandler(elementName_type const& root_element);

  /**
   * @brief default destructor
   */
  ~CriteriaFileHandler() {}

  /**
   * @brief return the simulation entry read in xml file
   * @return simulation entry object build thanks to infos read in xml file
   */
  const std::string& get() const;

 protected:
  /**
   * @brief Called when the XML element opening tag is read
   * @param attributes attributes of the element
   */
  void create(attributes_type const& attributes);

 private:
  std::string criteriaFile_;  ///< current simulation entry object
};

/**
 * @class SimulationHandler
 * @brief Handler used to parse simulation element
 */
class SimulationHandler : public xml::sax::parser::ComposableElementHandler {
 public:
  /**
   * @brief Constructor
   * @param root_element complete name of the element read by the handler
   */
  explicit SimulationHandler(elementName_type const& root_element);

  /**
   * @brief default destructor
   */
  ~SimulationHandler() {}

  /**
   * @brief return the simulation entry read in xml file
   * @return simulation entry object build thanks to infos read in xml file
   */
  boost::shared_ptr<SimulationEntry> get() const;

 protected:
  /**
   * @brief Called when the XML element opening tag is read
   * @param attributes attributes of the element
   */
  void create(attributes_type const& attributes);

  /**
   * @brief add a criteria file to the simulation
   */
  void addCriteriaFile();

 private:
  boost::shared_ptr<SimulationEntry> simulation_;  ///< current simulation entry object
  CriteriaFileHandler criteriaFileHandler_;        ///< handler used to read criteriaFiles element
};

/**
 * @class ModelerHandler
 * @brief Handler used to parse modeler element
 */
class ModelerHandler : public xml::sax::parser::ComposableElementHandler {
 public:
  /**
   * @brief Constructor
   * @param root_element complete name of the element read by the handler
   */
  explicit ModelerHandler(elementName_type const& root_element);

  /**
   * @brief default destructor
   */
  ~ModelerHandler() {}

  /**
   * @brief return the modeler entry read in xml file
   * @return modeler entry object build thanks to infos read in xml file
   */
  boost::shared_ptr<ModelerEntry> get() const;

  /**
   * @brief add a modelica model object to the modeler entry
   */
  void addModelicaModel();

  /**
   * @brief add a precompiled model object to the modeler entry
   */
  void addPreCompiledModels();

  /**
   * @brief add an initial state object to the modeler entry
   */
  void addInitialState();

  /**
   * @brief add a dynamic model object to the modeler entry
   */
  void addDynModel();

  /**
   * @brief add a network object to the modeler entry
   */
  void addNetwork();

 protected:
  /**
   * @brief Called when the XML element opening tag is read
   * @param attributes attributes of the element
   */
  void create(attributes_type const& attributes);

 private:
  boost::shared_ptr<ModelerEntry> modeler_;    ///< current modeler object
  NetworkHandler networkHandler_;              ///< handler used to read network element
  DynModelsHandler dynModelsHandler_;          ///< handler used to read dynModels element
  InitialStateHandler initialStateHandler_;    ///< handler used to read initial state element
  ModelsDirHandler preCompiledModelsHandler_;  ///< handler used to read precompiled models element
  ModelsDirHandler modelicaModelsHandler_;     ///< handler used to read modelica models element
};

/**
 * @class SolverHandler
 * @brief Handler used to parse solver element
 */
class SolverHandler : public xml::sax::parser::ComposableElementHandler {
 public:
  /**
   * @brief Constructor
   * @param root_element complete name of the element read by the handler
   */
  explicit SolverHandler(elementName_type const& root_element);

  /**
   * @brief default destructor
   */
  ~SolverHandler() {}

  /**
   * @brief return the solver entry read in xml file
   * @return solver entry object build thanks to infos read in xml file
   */
  boost::shared_ptr<SolverEntry> get() const;

 protected:
  /**
   * @brief Called when the XML element opening tag is read
   * @param attributes attributes of the element
   */
  void create(attributes_type const& attributes);

 private:
  boost::shared_ptr<SolverEntry> solver_;  ///< current solver object
};

/**
 * @class JobHandler
 * @brief Handler used to parse job element
 */
class JobHandler : public xml::sax::parser::ComposableElementHandler {
 public:
  /**
   * @brief Constructor
   * @param root_element complete name of the element read by the handler
   */
  explicit JobHandler(elementName_type const& root_element);

  /**
   * @brief default destructor
   */
  ~JobHandler() {}

  /**
   * @brief return the job read in xml file
   * @return job object build thanks to infos read in xml file
   */
  boost::shared_ptr<JobEntry> get() const;

  /**
   * @brief add a solver object to the current job
   */
  void addSolver();

  /**
   * @brief add a modeler object to the current job
   */
  void addModeler();

  /**
   * @brief add a simulation object to the current job
   */
  void addSimulation();

  /**
   * @brief add an outputs object to the current job
   */
  void addOutputs();

 protected:
  /**
   * @brief Called when the XML element opening tag is read
   * @param attributes attributes of the element
   */
  void create(attributes_type const& attributes);

 private:
  boost::shared_ptr<JobEntry> job_;      ///< job object created by the handler
  SolverHandler solverHandler_;          ///< handler used to read solver element
  ModelerHandler modelerHandler_;        ///< handler used to read modeler element
  SimulationHandler simulationHandler_;  ///< handler used to read simulation element
  OutputsHandler outputsHandler_;        ///< handler used to read outputs element
};

/**
 * @class XmlHandler
 * @brief Jobs xml file handler class
 *
 * XmlHandler is the implementation of Dynawo handler for parsing jobs
 * files.
 */
class XmlHandler : public xml::sax::parser::ComposableDocumentHandler {
 public:
  /**
   * @brief Constructor
   */
  XmlHandler();

  /**
   * @brief Destructor
   */
  ~XmlHandler();

  /**
   * @brief add a job to the jobs list
   */
  void addJob();

  /**
   * @brief returns the jobs collection read in jobs file
   * @return jobs collection created thanks to the jobs file
   */
  boost::shared_ptr<JobsCollection> getJobsCollection() const;

 private:
  boost::shared_ptr<JobsCollection> jobsCollection_;  ///< jobs collection parsed
  JobHandler jobHandler_;                             ///< handler used to read job element
};

}  // namespace job

#endif  // API_JOB_JOBXMLHANDLER_H_<|MERGE_RESOLUTION|>--- conflicted
+++ resolved
@@ -40,6 +40,10 @@
 #include "JOBSolverEntry.h"
 #include "JOBTimelineEntry.h"
 #include "JOBTimetableEntry.h"
+#include "JOBLineariseEntry.h"
+#include "JOBModalAnalysisEntry.h"
+#include "JOBSubParticipationEntry.h"
+
 
 #include <boost/shared_ptr.hpp>
 #include <string>
@@ -48,31 +52,7 @@
 #include <xml/sax/parser/ComposableElementHandler.h>
 
 namespace job {
-<<<<<<< HEAD
-
-=======
-class AppenderEntry;
-class InitialStateEntry;
-class NetworkEntry;
-class InitValuesEntry;
-class DynModelsEntry;
-class ConstraintsEntry;
-class TimelineEntry;
-class TimetableEntry;
-class ModelsDirEntry;
-class FinalStateEntry;
-class CurvesEntry;
-class LogsEntry;
-class OutputsEntry;
-class SimulationEntry;
-class ModelerEntry;
-class SolverEntry;
-class JobEntry;
-class JobsCollection;
-class LineariseEntry;
-class ModalAnalysisEntry;
-class SubParticipationEntry;
->>>>>>> 61759c31
+
 /**
  * @class AppenderHandler
  * @brief Handler used to parse appender element
@@ -711,27 +691,17 @@
   void create(attributes_type const& attributes);
 
  private:
-  boost::shared_ptr<OutputsEntry> outputs_;  ///< current outputs entry object
-<<<<<<< HEAD
-  InitValuesHandler initValuesHandler_;      ///< handler used to read init values element
-  ConstraintsHandler constraintsHandler_;    ///< handler used to read constraints element
-  TimelineHandler timelineHandler_;          ///< handler used to read timeline element
-  TimetableHandler timetableHandler_;        ///< handler used to read timetable element
-  FinalStateHandler finalStateHandler_;      ///< handler used to read finalState element
-  CurvesHandler curvesHandler_;              ///< handler used to read curves element
-  LogsHandler logsHandler_;                  ///< handler used to read logs element
-=======
-  InitValuesHandler initValuesHandler_;  ///< handler used to read init values element
-  ConstraintsHandler constraintsHandler_;  ///< handler used to read constraints element
-  TimelineHandler timelineHandler_;  ///< handler used to read timeline element
-  TimetableHandler timetableHandler_;  ///< handler used to read timetable element
-  FinalStateHandler finalStateHandler_;  ///< handler used to read finalState element
-  CurvesHandler curvesHandler_;  ///< handler used to read curves element
-  LogsHandler logsHandler_;  ///< handler used to read logs element
-  ModalAnalysisHandler modalanalysisHandler_;  ///< handler used to read modalanalysis element
+  boost::shared_ptr<OutputsEntry> outputs_;          ///< current outputs entry object
+  InitValuesHandler initValuesHandler_;              ///< handler used to read init values element
+  ConstraintsHandler constraintsHandler_;            ///< handler used to read constraints element
+  TimelineHandler timelineHandler_;                  ///< handler used to read timeline element
+  TimetableHandler timetableHandler_;                ///< handler used to read timetable element
+  FinalStateHandler finalStateHandler_;              ///< handler used to read finalState element
+  CurvesHandler curvesHandler_;                      ///< handler used to read curves element
+  LogsHandler logsHandler_;                          ///< handler used to read logs element
+  ModalAnalysisHandler modalanalysisHandler_;        ///< handler used to read modalanalysis element
   SubParticipationHandler subparticipationHandler_;  ///< handler used to read subparticipation element
-  LineariseHandler lineariseHandler_;  ///< handler used to read linearise element
->>>>>>> 61759c31
+  LineariseHandler lineariseHandler_;                ///< handler used to read linearise element
 };
 
 /**
