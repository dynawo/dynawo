//
// Copyright (c) 2015-2019, RTE (http://www.rte-france.com)
// See AUTHORS.txt
// All rights reserved.
// This Source Code Form is subject to the terms of the Mozilla Public
// License, v. 2.0. If a copy of the MPL was not distributed with this
// file, you can obtain one at http://mozilla.org/MPL/2.0/.
// SPDX-License-Identifier: MPL-2.0
//
// This file is part of Dynawo, an hybrid C++/Modelica open source time domain
// simulation tool for power systems.
//

/**
 * @file  DYNModelMulti.h
 *
 * @brief class of model multi (contains all subModels and connectors between them)
 *
 */
#ifndef MODELER_COMMON_DYNMODELMULTI_H_
#define MODELER_COMMON_DYNMODELMULTI_H_
#include <set>
#include <string>
#include <vector>
#include <boost/core/noncopyable.hpp>
#include <boost/unordered_map.hpp>


#include "DYNModel.h"
#include "DYNVariable.h"
<<<<<<< HEAD
#include "DYNBitMask.h"
=======
#include "DYNModalAnalysis.h"
#include "DYNCommonModalAnalysis.h"
>>>>>>> 61759c31

namespace DYN {
class SubModel;
class ConnectorContainer;
class ModalAnalysis;

class ModelMulti : public Model, private boost::noncopyable {
 public:
  /**
   * @brief default constructor
   */
  ModelMulti();

  /**
   * @brief default destructor
   */
  ~ModelMulti();

  /**
   * @copydoc Model::evalF(const double t, double* y, double* yp, double* f)
   */
  void evalF(const double t, double* y, double* yp, double* f);

  /**
   * @copydoc Model::evalFDiff(const double t, double* y, double* yp, double* f)
   */
  void evalFDiff(const double t, double* y, double* yp, double* f);

  /**
   * @copydoc Model::evalFMode(const double t, double* y, double* yp, double* f)
   */
  void evalFMode(const double t, double* y, double* yp, double* f);

  /**
   * @copydoc Model::copyContinuousVariables(double* y, double* yp)
   */
  void copyContinuousVariables(double* y, double* yp);

  /**
   * @copydoc Model::copyDiscreteVariables(double* z)
   */
  void copyDiscreteVariables(double* z);

  /**
   * @copydoc Model::evalG(double t, std::vector<state_g> &g)
   */
  void evalG(double t, std::vector<state_g>& g);

  /**
   * @copydoc Model::evalZ(double t)
   */
  void evalZ(double t);

  /**
   * @copydoc Model::evalMode(double t)
   */
  void evalMode(double t);

  /**
   * @copydoc Model::evalJt(const double t, const double cj, SparseMatrix& Jt)
   */
  void evalJt(const double t, const double cj, SparseMatrix& Jt);

  /**
   * @copydoc Model::evalJtPrim(const double t, const double cj, SparseMatrix& JtPrim)
   */
  void evalJtPrim(const double t, const double cj, SparseMatrix& JtPrim);

  /**
   * @copydoc Model::checkDataCoherence(const double t)
   */
  void checkDataCoherence(const double t);

  /**
   * @copydoc Model::checkParametersCoherence() const
   */
  void checkParametersCoherence() const;

  /**
   * @copydoc Model::setFequationsModel()
   */
  void setFequationsModel();

  /**
   * @copydoc Model::setGequationsModel()
   */
  void setGequationsModel();

  /**
   * @copydoc Model::getY0(const double t0, std::vector<double>& y0, std::vector<double>& yp0)
   */
  void getY0(const double t0, std::vector<double>& y0, std::vector<double>& yp0);

  /**
   * @copydoc Model::modeChange()
   */
  inline bool modeChange() const {
    return modeChange_;
  }

  /**
   * @copydoc Model::getModeChangeType()
   */
  inline modeChangeType_t getModeChangeType() const {
    return modeChangeType_;
  }

  /**
   * @copydoc Model::setModeChangeType(const modeChangeType_t& modeChangeType)
   */
  inline void setModeChangeType(const modeChangeType_t& modeChangeType) {
    modeChangeType_ = modeChangeType;
  }

  /**
   * @copydoc Model::reinitMode()
   */
  void reinitMode();

  /**
   * @copydoc Model::notifyTimeStep()
   */
  void notifyTimeStep();

  /**
   * @brief retrieve if at least one non-silent discrete variable has changed
   *
   *
   * @return @b true if at least one non-silent discrete variable has changed
   */
  bool zChange() const;

  /**
   * @brief get the type of z that were modified
   * @return type of z that were modified
   */
  inline zChangeType_t getSilentZChangeType() const {
    return silentZChange_;
  }

  /**
   * @brief enable or disable the possibility to break discrete variable propagation loop if only silent z are modified
   *
   *
   * @param enableSilentZ whether to enable or disable silent z
   */
  inline void setEnableSilentZ(bool enableSilentZ) {
    enableSilentZ_ = enableSilentZ;
  }

  /**
   * @copydoc Model::getFType()
   */
  inline propertyF_t* getFType() const {
    return fType_;
  }

  /**
   * @copydoc Model::evalStaticFType()
   */
  void evalStaticFType();

  /**
   * @copydoc Model::evalDynamicFType()
   */
  void evalDynamicFType();

  /**
   * @copydoc Model::getYType()
   */
  inline propertyContinuousVar_t* getYType() const {
    return yType_;
  }

  /**
   * @copydoc Model::evalStaticYType()
   */
  void evalStaticYType();

  /**
   * @copydoc Model::evalStaticYType()
   */
  void evalDynamicYType();

  /**
   * @copydoc Model::setIsInitProcess(bool isInitProcess)
   */
  void setIsInitProcess(bool isInitProcess);

  /**
   * @copydoc Model::setInitialTime(const double t0)
   */
  void setInitialTime(const double t0);

  /**
   * @copydoc Model::sizeG() const
   */
  inline int sizeG() const {
    return sizeG_;
  }

  /**
   * @copydoc Model::sizeF() const
   */
  inline int sizeF() const {
    return sizeF_;
  }

  /**
   * @copydoc Model::sizeMode() const
   */
  inline int sizeMode() const {
    return sizeMode_;
  }

  /**
   * @copydoc Model::sizeZ() const
   */
  inline int sizeZ() const {
    return sizeZ_;
  }

  /**
   * @copydoc Model::sizeY() const
   */
  inline int sizeY() const {
    return sizeY_;
  }

  /**
   * @copydoc Model::getFInfos(const int globalFIndex, std::string& subModelName, int& localFIndex, std::string& fEquation)
   */
  void getFInfos(const int globalFIndex, std::string& subModelName, int& localFIndex, std::string& fEquation);
  /**
   * @copydoc Model::getGInfos(const int globalGIndex, std::string& subModelName, int& localGIndex, std::string& gEquation)
   */
  void getGInfos(const int globalGIndex, std::string& subModelName, int& localGIndex, std::string& gEquation);

  // ==============================
  // interface SIMULATION <-> MODEL
  // ==============================

  /**
   * @brief initialize the model
   *
   * @param t0 time to use to initialize the model
   */
  void init(const double t0);

  /**
   * @copydoc Model::initBuffers()
   */
  void initBuffers();

  /**
   * @copydoc Model::printModel() const
   */
  void printModel() const;

  /**
   * @copydoc Model::printInitValues(const std::string & directory)
   */
  void printInitValues(const std::string& directory);

  /**
   * @copydoc Model::evalCalculatedVariables(const double t, const std::vector<double>& y, const std::vector<double>& yp,const std::vector<double>& z)
   */
  void evalCalculatedVariables(const double t, const std::vector<double>& y, const std::vector<double>& yp, const std::vector<double>& z);

  /**
  * @brief update the subset of calculated variables needed for curves
  *
  * @param curvesCollection set of curves
  */
  void updateCalculatedVarForCurves(boost::shared_ptr<curves::CurvesCollection>& curvesCollection) const;

  /**
   * @copydoc Model::dumpParameters(std::map< std::string, std::string> & mapParameters)
   */
  void dumpParameters(std::map< std::string, std::string>& mapParameters);

  /**
   * @copydoc Model::getModelParameterValue(const std::string & curveModelName, const std::string & curveVariable, double & value, bool & found)
   */
  void getModelParameterValue(const std::string& curveModelName, const std::string& curveVariable, double& value, bool& found);

  /**
   * @copydoc Model::loadParameters(const std::map< std::string, std::string> & mapParameters)
   */
  void loadParameters(const std::map< std::string, std::string>& mapParameters);

  /**
   * @copydoc Model::dumpVariables(std::map< std::string, std::string> & mapVariables)
   */
  void dumpVariables(std::map< std::string, std::string>& mapVariables);

  /**
   * @copydoc Model::loadVariables(const std::map< std::string, std::string> & mapVariables)
   */
  void loadVariables(const std::map< std::string, std::string>& mapVariables);

  /**
   * @copydoc Model::rotateBuffers()
   */
  void rotateBuffers();

  /**
   * @copydoc Model::printMessages()
   */
  void printMessages();

  /**
   * @copydoc Model::setTimeline(const boost::shared_ptr<timeline::Timeline>& timeline)
   */
  void setTimeline(const boost::shared_ptr<timeline::Timeline>& timeline);

  /**
   * @copydoc Model::setConstraints(const boost::shared_ptr<constraints::ConstraintsCollection>& constraints)
   */
  void setConstraints(const boost::shared_ptr<constraints::ConstraintsCollection>& constraints);

  /**
   * @copydoc Model::initCurves(boost::shared_ptr<curves::Curve>& curve)
   */
  bool initCurves(boost::shared_ptr<curves::Curve>& curve);

  /**
   * @copydoc Model::fillVariables(boost::shared_ptr<finalState::FinalStateModel>& model)
   */
  void fillVariables(boost::shared_ptr<finalState::FinalStateModel>& model);

  /**
   * @copydoc Model::fillVariable(boost::shared_ptr<finalState::Variable>& variable)
   */
  void fillVariable(boost::shared_ptr<finalState::Variable>& variable);

  /**
   * @copydoc Model::evalLinearise() const
   */
  void evalLinearise(const double t);

  /**
   * @copydoc Model::subParticipation() const
   */
  void subParticipation(const double t, int const nbrMode);

  /**
   * @copydoc Model::smallModalAnalysis() const
   */
  void smallModalAnalysis(const double t, const double partFactor);

 public:
  /**
   * @brief add a sub model to the model multi container
   *
   * @param sub sub model to add
   * @param libName name of the library used to create the subModel
   */
  void addSubModel(boost::shared_ptr<SubModel>& sub, const std::string& libName);

  /**
   * @brief connect a variable of subModel1 to a variable of subModel2
   *
   * @param subModel1 first subModel where the variable is located
   * @param name1 name of the variable to connect inside the subModel 1
   * @param subModel2 second subModel where the variable is located
   * @param name2 name of the variable to connect inside the subModel 2
   */
  void connectElements(const boost::shared_ptr<SubModel>& subModel1, const std::string& name1, const boost::shared_ptr<SubModel>& subModel2,
                       const std::string& name2);
  /**

   * @brief seek all variables that are connected by a connection
   *
   * @param subModel1 first subModel where the variable is located
   * @param name1 name of the variable to connect inside the subModel 1
   * @param subModel2 second subModel where the variable is located
   * @param name2 name of the variable to connect inside the subModel 2
   * @param variables outputs: after the call contains all couples variable1->variable2 connected by this connection
   */
  void findVariablesConnectedBy(const boost::shared_ptr<SubModel>& subModel1, const std::string& name1,
      const boost::shared_ptr<SubModel>& subModel2, const std::string& name2, std::vector<std::pair<std::string, std::string> >& variables) const;

  /**
   * @brief find a sub model inside the model multi thanks to its name
   *
   * @param name name of the subModel to find
   *
   * @return the subModel if it exists
   */
  boost::shared_ptr<SubModel> findSubModelByName(const std::string& name) const;

  /**
   * @brief find all subModels created from a library thanks to its name
   *
   * @param libName name of the library used to create subModels
   *
   * @return vector of subModels created from the library (if there is some subModels), empty vector otherwise
   */
  std::vector<boost::shared_ptr<SubModel> > findSubModelByLib(const std::string& libName);

  /**
   * @brief check for each submodels, if each external variables is connected
   * to another variable
   *
   * @return @b true is everything is ok, @b false otherwise
   */
  bool checkConnects();

  /**
   * @copydoc Model::setWorkingDirectory()
   */
  void setWorkingDirectory(const std::string& workingDirectory);

  /**
   * @copydoc Model::printVariableNames()
   */
  void printVariableNames();

  /**
   * @copydoc Model::printEquations()
   */
  void printEquations();

  /**
   * @copydoc Model::printParameterValues() const
   */
  void printParameterValues() const;

  /**
   * @copydoc Model::printLocalInitParametersValues() const;
   */
  void printLocalInitParametersValues() const;

  /**
   * @copydoc Model::getVariableName()
   */
  std::string getVariableName(int index);

  /**
  * @brief Copy the discrete variable values from the model data structure to the solver data structure
  *
  * @param z vector of discrete values from the solver data structure
  */
  void getCurrentZ(std::vector<double>& z) const;

  /**
   * @copydoc Model::setCurrentZ(const std::vector<double>& z)
   */
  void setCurrentZ(const std::vector<double>& z);

  /**
   * @brief get the name of dynamic device thanks to its index
   *
   * @param index Index of differential/algebraic variable
   *
   * @return name of the dynamic device
   */  
  std::string getDynamicDeviceNameVariable(int index);

  /**
   * @brief get the names of differential dynamic devices that are associated to differential variables
   */
  void getAllNamesDiffDynamicDevices();

  /**
   * @brief find the names of dynamic devices thanks to their indices
   *
   * @param indices Indices of selected variables
   *
   * @return names of the dynamic devices
   */
  std::vector<std::string> findNamesDiffDynamicDevices(std::vector<int> &indices);

  /**
   * @brief get the indices of differential/algebraic variables
   */
  void getIndicesDiffAlgVariables();

  /**
   * @brief get the indices of differential/algebraic equations
   */
  void getIndicesDiffAlgEquations();

  /**
   * @brief get the names of differential/algebraic variables
   */
  void getNamesDiffAlgVariables();

  /**
   * @brief create the state matrix A
   *
   * @param t time to use for the evaluation
   */
  void createMatrixA(const double t);

  /**
   * @brief creat the input matrix B
   *
   * @param t time to use for the evaluation
   */
  void createMatrixB(const double t);

  /**
   * @brief creat the output matrix C
   *
   * @param t time to use for the evaluation
   */
  void createMatrixC();

  /**
   * @brief compute the eigenvalues, and eigenvectors of matrix A
   *
   * @param  t time to use for the evaluation
   */
  void generalizedEigenSolver(const double t);

  /**
   * @brief print a full modal analysis of a small system
   *
   * @param  t time to use for the evaluation
   * @param  partFactor minimum value of participation factor
   */
  void printSmallModalAnalysis(const double t, const double partFactor);

  /**
   * @brief print the coupled modes
   *
   * @param  partFactor minimum value of participation factor
   */
  void printCoupledModes(const double partFactor);

 private:
  /**
   * @brief copy the new values of discretes variables to the variables connected to it
   *
   * @return the type of discrete variable that has changed
   */
  zChangeType_t propagateZModif();

  /**
   * @brief connect a variable of subModel1 to a variable of subModel2
   *
   * @param subModel1 first subModel where the variable is located
   * @param name1  name of the variable to connect inside the subModel 1
   * @param subModel2 second subModel where the variable is located
   * @param name2  name of the variable to connect inside the subModel 2
   * @param forceConnection @b true if we should ignore the flow type for continuous variable
   * @param throwIfCalculatedVarConn @b true if we should throw if two calculated variables are connected together
   */
  void createConnection(const boost::shared_ptr<SubModel>& subModel1, const std::string& name1, const boost::shared_ptr<SubModel>& subModel2,
                        const std::string& name2, bool forceConnection = false, bool throwIfCalculatedVarConn = true);

  /**
   * @brief create a connection bewteen a variable and a calculated variable
   *
   * @param subModel1  first subModel where the calculated variable is located
   * @param variable1 calculated variable of the subModel 1
   * @param subModel2 second  subModel where the variable is located
   * @param variable2 variable of the subModel 2
   */
  void createCalculatedVariableConnection(const boost::shared_ptr<SubModel>& subModel1, const boost::shared_ptr<Variable>& variable1,
      const boost::shared_ptr<SubModel>& subModel2, const boost::shared_ptr<Variable>& variable2);

  /**
   * @brief struct used identify properties from a subModel found with a variable name
   */
  struct findSubModelFromVarName_t {
    boost::shared_ptr<SubModel> subModel_;  ///< The SubModel containing the variable, NULL if not found
    bool isNetwork_;  ///< true if the subModel found is the network
    bool isDynParam_;  ///< true if the variable is a dynamic parameter
    std::string variableNameInSubModel_;  ///< The accurate name of the variable in the subModel

    /**
     * @brief default constructor
     */
    findSubModelFromVarName_t() :isNetwork_(false),
            isDynParam_(false) {}
    /**
     * @brief constructor
     *
     * @param subModel  The SubModel containing the variable, NULL if not found
     * @param isNetwork true if the subModel found is the network
     * @param isDynParam true if the variable is a dynamic parameter
     * @param variableNameInSubModel The accurate name of the variable in the subModel
     */
    findSubModelFromVarName_t(boost::shared_ptr<SubModel>& subModel,
        bool isNetwork, bool isDynParam, std::string variableNameInSubModel) : subModel_(subModel),
            isNetwork_(isNetwork),
            isDynParam_(isDynParam),
            variableNameInSubModel_(variableNameInSubModel) {}
  };
  /**
   * @brief find the subModel which contains this variable
   *
   * @param modelName  name of the submodel
   * @param varName  name of the variable
   * @return the subModel which contains this variable or nullptr if not found
   */
  findSubModelFromVarName_t findSubModel(const std::string& modelName, const std::string& varName) const;

  /**
   * @brief set the silent flag for discrete variables
   */
  void collectSilentZ();

 private:
  /**
   * @brief delete all informations about the local buffers (size, buffers, etc...)
   *
   */
  void cleanBuffers();

  boost::unordered_map<int, int> mapAssociationF_;  ///< association between an index of f functions and a subModel
  boost::unordered_map<int, int> mapAssociationG_;  ///< association between an index of g functions and a subModel
  std::vector<std::string> yNames_;  ///< names of all variables y
  std::vector<boost::shared_ptr<SubModel> > subModels_;  ///< list of each sub models
  boost::unordered_map<std::string, size_t > subModelByName_;  ///< map associating a sub model name to its index in subModels_
  boost::unordered_map<std::string, std::vector<boost::shared_ptr<SubModel> > > subModelByLib_;  ///< associates a lib and each SubModel created with it
  boost::unordered_map<size_t, std::vector<size_t > >
    subModelIdxToConnectorCalcVarsIdx_;  ///< associates a subModel index to the associated calculated variables connectors indexes
  boost::shared_ptr<ConnectorContainer> connectorContainer_;  ///< list of each connector
  std::vector<double> zSave_;  ///< save of the last discretes values
  propertyF_t* fType_;  ///< local buffer to fill with the property of each continuous equation (Algebraic or Differential)
  propertyContinuousVar_t* yType_;  ///< local buffer to fill with the property of each variable (Algebraic / Differential / External)
  std::ofstream outputFile;

  int sizeF_;  ///< number of the residuals functions
  int sizeZ_;  ///< number of discretes values
  int sizeG_;  ///< number of root functions
  int sizeMode_;  ///< number of mode
  int sizeY_;  ///< number of continuous values
  zChangeType_t silentZChange_;  ///< @b indicates which types of silent Z has changed
  bool modeChange_;  ///< @b true if one mode has changed
  modeChangeType_t modeChangeType_;  ///< type of mode change

  unsigned int offsetFOptional_;  ///< offset in whole F buffer for optional equations
  std::set<int> numVarsOptional_;  ///< index of optional variables

  double* fLocal_;  ///< local buffer to fill with the residual values
  state_g* gLocal_;  ///< local buffer to fill with the roots values
  double* yLocal_;  ///< local buffer to use when accessing continuous variables
  double* ypLocal_;  ///< local buffer to use when accessing derivatives of continuous variables
  double* zLocal_;  ///< local buffer to use when accessing discretes variables
  bool* zConnectedLocal_;  ///< local buffer to use when accessing discretes variables connection status
  BitMask* silentZ_;  ///< local buffer indicating if the corresponding discrete variable is silent
  bool enableSilentZ_;  ///< enable or disable the use of silentZ in the discrete variable propagation loop
  std::vector<size_t> notUsedInDiscreteEqSilentZIndexes_;  ///< indexes of silent discrete variables not used in discrete equations
  std::vector<size_t> notUsedInContinuousEqSilentZIndexes_;  ///< indexes of silent discrete variables not used in continuous equations
  std::vector<size_t> nonSilentZIndexes_;  ///< indexes of non silent discrete variables

  Eigen::MatrixXd A_;  ///< state matrix
  Eigen::MatrixXd B_;  ///< input matrix
  Eigen::MatrixXd C_;  ///< output matrix
  Eigen::VectorXcd allEigenvalues_;  ///< eigenvalues of the matrix A
  Eigen::VectorXd imagEigenvalues_;  ///< imaginary parts of eigenvalues
  Eigen::VectorXd realEigenvalues_;  ///< real parts of eigenvalues
  Eigen::MatrixXcd rightEigenvectors_;  ///< normalized right eigenvectors of the matrix A
  Eigen::MatrixXcd rightEigenvectorsInitial_;  ///< initial right eigenvectors of the matrix A
  Eigen::MatrixXd matParticipation_;  ///< participation factors of the matrix A
  Eigen::MatrixXd matPhase_;  ///< matrix of mode shapes (phase positions)
  std::vector<std::string> yNamesDynamicDevices_;  ///< names of dynamic devices associated to variables y
  std::vector<std::string> varDiffNames_;  ///< names of differential variables
  std::vector<std::string> varAlgNames_;  ///< names of algebraic variables
  std::vector<int> indicesDiffVars_;  ///< indices of differential variables
  std::vector<int> indicesDiffEqus_;  ///< indices of differential equations
  std::vector<int> indicesAlgVars_;   ///< indices of algebraic variables
  std::vector<int> indicesAlgEqus_;  ///< indices of algebraic equations
  std::vector<std::string> namesDiffDynamicDevices_;  ///< names of dynamic devices that are associated to differential variables
  std::vector<int> fixedIndices_;  ///< indices associated to predefined differential variables
};  ///< Class for Multiple-Model


}  // namespace DYN

#endif  // MODELER_COMMON_DYNMODELMULTI_H_<|MERGE_RESOLUTION|>--- conflicted
+++ resolved
@@ -28,12 +28,11 @@
 
 #include "DYNModel.h"
 #include "DYNVariable.h"
-<<<<<<< HEAD
 #include "DYNBitMask.h"
-=======
+
 #include "DYNModalAnalysis.h"
 #include "DYNCommonModalAnalysis.h"
->>>>>>> 61759c31
+
 
 namespace DYN {
 class SubModel;
@@ -267,6 +266,7 @@
    * @copydoc Model::getFInfos(const int globalFIndex, std::string& subModelName, int& localFIndex, std::string& fEquation)
    */
   void getFInfos(const int globalFIndex, std::string& subModelName, int& localFIndex, std::string& fEquation);
+
   /**
    * @copydoc Model::getGInfos(const int globalGIndex, std::string& subModelName, int& localGIndex, std::string& gEquation)
    */
