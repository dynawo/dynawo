--- conflicted
+++ resolved
@@ -94,15 +94,11 @@
 using Eigen::VectorXd;
 using Eigen::VectorXcd;
 using Eigen::EigenSolver;
-<<<<<<< HEAD
 using Eigen::ArrayXcd;
 using arma::mat;
 using arma::cx_dmat;
 using arma::cx_mat;
 using arma::cx_dvec;
-=======
-using arma::mat;
->>>>>>> 192abc1f
 
 namespace DYN {
 
@@ -1399,15 +1395,8 @@
   Aold1 = Jt1.fullMatrix();
   // computes the matrix J
   Aold = Aold2 - Aold1;
-<<<<<<< HEAD
   // writeToFile(Aold, "Linearisation/Aold.txt");
   // writeToFile(Aold1, "Linearisation/Aold1.txt");
-=======
-  writeToFile(Aold, "Linearisation/Aold.txt");
-  writeToFile(Aold1, "Linearisation/Aold1.txt");
->>>>>>> 192abc1f
-
-
   indexVarDiff = getIndexVariable(1);
   indexEquDiff = getIndexEquation(1);
   indexEquAlg = getIndexEquation(2);
@@ -1423,7 +1412,6 @@
   writeToFileString(varDiffName, "Linearisation/file_varDiffName.log");
 
   MatrixXd A11 = contructSubMatrix(Aold, indexVarDiff.size(), indexVarDiff.size(), indexEquDiff, indexVarDiff);
-<<<<<<< HEAD
   // writeToFile(A11, "Linearisation/A11.txt");
   MatrixXd A11prime = contructSubMatrix(Aold1, indexVarDiff.size(), indexVarDiff.size(), indexEquDiff, indexVarDiff);
   // writeToFile(A11prime, "Linearisation/A11prime.txt");
@@ -1433,17 +1421,6 @@
   // writeToFile(A21, "Linearisation/A21.txt");
   MatrixXd A22  = contructSubMatrix(Aold, indexVarAlg.size(), indexVarAlg.size(), indexEquAlg, indexVarAlg);
   // writeToFile(A22, "Linearisation/A22.txt");
-=======
-  writeToFile(A11, "Linearisation/A11.txt");
-  MatrixXd A11prime = contructSubMatrix(Aold1, indexVarDiff.size(), indexVarDiff.size(), indexEquDiff, indexVarDiff);
-  writeToFile(A11prime, "Linearisation/A11prime.txt");
-  MatrixXd A12 = contructSubMatrix(Aold, indexVarDiff.size(), indexVarAlg.size(), indexEquDiff, indexVarAlg);
-  writeToFile(A12, "Linearisation/A12.txt");
-  MatrixXd A21 = contructSubMatrix(Aold, indexVarAlg.size(), indexVarDiff.size(), indexEquAlg, indexVarDiff);
-  writeToFile(A21, "Linearisation/A21.txt");
-  MatrixXd A22  = contructSubMatrix(Aold, indexVarAlg.size(), indexVarAlg.size(), indexEquAlg, indexVarAlg);
-  writeToFile(A22, "Linearisation/A22.txt");
->>>>>>> 192abc1f
   MatrixXd A = -(A11prime.inverse())*A11 + (A11prime.inverse())*(A12*(A22.inverse())*A21);
   writeToFile(A, "Linearisation/A.txt");
   indexEquDiff.clear();
@@ -1514,11 +1491,7 @@
 
   // dump the matrices R and B
   writeToFile(R, "Linearisation/R.txt");
-<<<<<<< HEAD
   writeToFile(B, "Linearisation/B.txt");
-=======
-  writeToFile(B, "Linearisation/B1.txt");
->>>>>>> 192abc1f
 
   indexEquDiff.clear();
   indexEquAlg.clear();
@@ -1934,7 +1907,6 @@
   of.close();
 }
 
-<<<<<<< HEAD
 void
 ModelMulti::writeToFileComplexArray(ArrayXcd x, string fileName) {
   ofstream of;
@@ -1951,8 +1923,6 @@
   of.close();
 }
 
-=======
->>>>>>> 192abc1f
   // @brief creat a double dynamic matrix of Eigenlib type from an existant file
   // * @param nrs number of rows
   // * @param fileName file to be used,
@@ -2456,7 +2426,6 @@
 vector<std::complex<double> >
 ModelMulti::convertEigenArrayCToStdVector(Eigen::ArrayXcd &vec1) {
   std::vector<std::complex<double> > vec3;
-<<<<<<< HEAD
   // vec3 = new vector<std::complex<double>>;
   for (unsigned int i = 0; i < vec1.size(); i++) {
       // if (abs(vec1[i].imag()) > 1e-08) {
@@ -2479,12 +2448,6 @@
       vec3.push_back(temp);
   // }
 }
-=======
-  for (unsigned int i = 0; i < vec1.size(); i++) {
-      const std::complex<double> temp(vec1[i].real(), vec1[i].imag());
-      vec3.push_back(temp);
-  }
->>>>>>> 192abc1f
   return vec3;
 }
     // @brief dump the coupled devices of stable and unstables complex modes//
@@ -2886,27 +2849,17 @@
     /***************************************COMPUTE and DUMP THE EIGENVALUES AND EIGENVECTORS*********************************************/
        // ==== compute the eigenvalues and the eigenvectors of matrix A using the EigenSolver of EigenLib
        Eigen::EigenSolver<Eigen::MatrixXd> s1(A);
-<<<<<<< HEAD
        VectorXcd eigenvalComplex = s1.eigenvalues();
        MatrixXcd eigenvectorRight =  s1.eigenvectors();
        // === dump the eigenvalues===//
        writeToFileComplex(eigenvalComplex, "allModes/eigenvalues.txt");
        // === dump the eigenvectors===//
        writeToFileComplex(eigenvectorRight, "allModes/rightEigenvectors.txt");
-=======
-       VectorXcd eigenValComplex = s1.eigenvalues();
-       MatrixXcd eigenVectorComplex =  s1.eigenvectors();
-       // === dump the eigenvalues===//
-       writeToFileComplex(eigenValComplex, "allModes/eigenvaluesA.txt");
-       // === dump the eigenvectors===//
-       writeToFileComplex(eigenVectorComplex, "allModes/rightEigenvectorsA.txt");
->>>>>>> 192abc1f
     /*************************************************************************************************************************************/
 
     /*************************************************************************************************************************************/
     /*******************************ALL processing related to eigenvalues and eigenvectors************************************************/
        // === compute the phase position using the matrix of eigenvectors
-<<<<<<< HEAD
        MatrixXd phaseMatrix = createEigenArgMatrix(eigenvectorRight);
        // === dump the matrix of phase positions===//
        writeToFile(phaseMatrix, "allModes/phaseRightEigenvectors.txt");
@@ -2918,26 +2871,11 @@
        float detVr = eigenvectorRight.determinant().real();
        // ===compute the determinant of imaginary matrix of eigenvectors ===//
        float detVi = eigenvectorRight.determinant().imag();
-=======
-       MatrixXd phaseMatrix = createEigenArgMatrix(eigenVectorComplex);
-       // === dump the matrix of phase positions===//
-       writeToFile(phaseMatrix, "allModes/PhaserightEigenvectors.txt");
-       // === compute the matrix of participation factors using the right and left eigenvectors ===//
-       MatrixXd matRealParticipation(indexVarDiff.size(), indexVarDiff.size());
-       // === check if the matrices of real and imaginary parts of eigenvectors are singular or not ===//
-       MatrixXd eigenVectorReal =  s1.eigenvectors().real();
-       MatrixXd eigenVectorImag =  s1.eigenvectors().imag();
-       // ===compute the determinant of real matrix of eigenvectors ===//
-       float detVr = eigenVectorComplex.determinant().real();
-       // ===compute the determinant of imaginary matrix of eigenvectors ===//
-       float detVi = eigenVectorComplex.determinant().imag();
->>>>>>> 192abc1f
     if (detVr == 0 && detVi == 0) {
        Trace::error() << "THE MATRIX OF RIGTH EIGENVECTOR IS SINGULAR" << Trace::endline;
        exit(1);
     } else {
        // ===determine the left eigenvetors of a given matrix ===//
-<<<<<<< HEAD
        MatrixXd eigenvectorRightAbs =  eigenvectorRight.cwiseAbs();
        MatrixXd eigenvectorLeftAbs =  eigenvectorRight.inverse().transpose().cwiseAbs();
        matParticipation = eigenvectorLeftAbs.cwiseProduct(eigenvectorRightAbs);
@@ -2957,30 +2895,6 @@
        ArrayXd imagEigenA = eigenvalComplex.imag();
       // ===create a dynamic double vector that contains the real parts of the eigenvalues of A===//
        ArrayXd realEigenA = eigenvalComplex.real();
-=======
-       MatrixXd eigenVecRealLeft(indexVarDiff.size(), indexVarDiff.size());
-       eigenVecRealLeft = eigenVectorComplex.inverse().real().transpose();
-       // ===dump the left eigenvectors of a given matrix===//
-       writeToFile(eigenVecRealLeft, "allModes/eigenVecRealLeft.txt");
-       // ===compute the matrix of participation factors ===//
-       matRealParticipation = eigenVectorReal.cwiseProduct(eigenVecRealLeft);
-       writeToFile(matRealParticipation, "allModes/realParticipationMatrix.txt");
-    }
-      // ===compute the matrix of the relative participation factors===//
-       VectorXd vectorMaxParticipationCol = matRealParticipation.cwiseAbs().colwise().maxCoeff();
-       MatrixXd matRelativeRealParticipation(indexVarDiff.size(), indexVarDiff.size());
-    for (unsigned int row = 0; row < indexVarDiff.size(); row++) {
-        matRelativeRealParticipation.col(row) =  (matRealParticipation.cwiseAbs()).col(row)/vectorMaxParticipationCol(row);
-    }
-      // ===dump the matrix of the relative participation factors===//
-       writeToFile(matRelativeRealParticipation, "allModes/matRelativeRealParticipation.txt");
-      // ===extract the index position of maximum participation factor of each column ==//
-       vector<double> iMaxPart = getIndexPositionMax(matRelativeRealParticipation);
-      // ===create a dynamic double vector that contains the imaginary parts of the eigenvalues of A===//
-       ArrayXd imagEigenA = eigenValComplex.imag();
-      // ===create a dynamic double vector that contains the real parts of the eigenvalues of A===//
-       ArrayXd realEigenA = eigenValComplex.real();
->>>>>>> 192abc1f
       // ===get the imaginary parts of eigenvalues of A other than zero===//
        vector<double> imagPart = getImagRealIndexPart(imagEigenA, realEigenA, 1);
       // ===eliminate redundancies in the vector of imaginary parts===//
@@ -3007,19 +2921,11 @@
       // ===7: retrun the imaginary parts of unstable modes===//
        vector<double> unstableImagPartNew = getStableUnstableIndexofModes(iImag, realEigenA, imagPart, 7);
       // ===create a vector that contains the maximum participation factors associated to the stable modes===//
-<<<<<<< HEAD
        vector<float> partStableMode = getValueIndex(matRelativeParticipation, irealPartImag, iMaxPart, indexVarDiff.size());
       // ===create a vector that contains the participation factors associated to the real modes===//
        vector<float> partRealMode = getValueIndex(matRelativeParticipation, iReal, iMaxPart, indexVarDiff.size());
       // ===create a vector that contains the participation factors associated to the unstable modes===//
        vector<float> partUnstableMode = getValueIndex(matRelativeParticipation, iUnstableRealPartImag, iMaxPart, indexVarDiff.size());
-=======
-       vector<float> partStableMode = getValueIndex(matRelativeRealParticipation, irealPartImag, iMaxPart, indexVarDiff.size());
-      // ===create a vector that contains the participation factors associated to the real modes===//
-       vector<float> partRealMode = getValueIndex(matRelativeRealParticipation, iReal, iMaxPart, indexVarDiff.size());
-      // ===create a vector that contains the participation factors associated to the unstable modes===//
-       vector<float> partUnstableMode = getValueIndex(matRelativeRealParticipation, iUnstableRealPartImag, iMaxPart, indexVarDiff.size());
->>>>>>> 192abc1f
       // ===create a vector that contains the phase positions associated to the stable modes===//
        vector<float> phaseStableMode = getValueIndex(phaseMatrix, irealPartImag, iMaxPart, indexVarDiff.size());
       // ===create a vector that contains the phase positions associated to the unstable modes===//
@@ -3123,7 +3029,6 @@
     /***************************************COMPUTE and DUMP THE EIGENVALUES AND EIGENVECTORS*********************************************/
       Eigen::EigenSolver<Eigen::MatrixXd> s1(A);
     //  ===========================Compte the eigenvalues==========================================//
-<<<<<<< HEAD
       VectorXcd eigenvalComplex = s1.eigenvalues();
     //  =======================Compute the right eigenvectors======================================//
       MatrixXcd eigenvectorRight =  s1.eigenvectors();
@@ -3132,53 +3037,25 @@
 
     // =============================Dump the Eigenvectors of A=================================//
       writeToFileComplex(eigenvectorRight, "modalAnalysis/rightEigenvectors.txt");
-=======
-      VectorXcd eigenValComplex = s1.eigenvalues();
-    //  =======================Compute the right eigenvectors======================================//
-      MatrixXcd eigenVectorComplex =  s1.eigenvectors();
-    //  =======================Generate the real parts of right eigenvectors=======================//
-      MatrixXd eigenVectorReal =  s1.eigenvectors().real();
-    // ========================Generate the imag parts of right eigenvectors=======================//
-      MatrixXd eigenVectorImag;
-      eigenVectorImag =  s1.eigenvectors().imag();
-    // =============================Dump the eigenvalues of A==================================//
-      writeToFileComplex(eigenValComplex, "modalAnalysis/eigenvaluesA.txt");
-
-    // =============================Dump the Eigenvectors of A=================================//
-      writeToFileComplex(eigenVectorComplex, "modalAnalysis/rightEigenvectorsA.txt");
->>>>>>> 192abc1f
     /*************************************************************************************************************************************/
 
     /*************************************************************************************************************************************/
     /*******************************ALL processing related to eigenvalues and eigenvectors************************************************/
     // ============Compute the matrix of phase postion associated at each state====================//
-<<<<<<< HEAD
       MatrixXd phaseMatrix = createEigenArgMatrix(eigenvectorRight);
     // ==========================Dump the matrix of phase position=================================//
       writeToFile(phaseMatrix, "modalAnalysis/phaseRightEigenvectors.txt");
       MatrixXd matParticipation(indexVarDiff.size(), indexVarDiff.size());
-=======
-      MatrixXd phaseMatrix = createEigenArgMatrix(eigenVectorComplex);
-    // ==========================Dump the matrix of phase position=================================//
-      writeToFile(phaseMatrix, "modalAnalysis/file_Pahse_Vr.txt");
->>>>>>> 192abc1f
     // =============Compute and dump the real participation factors matrix=========================//
     // ==============associated to the eigenvalues using the eigenvectors==========================//
     // =========Firstly, check the singularty of right eigenvector matrix==========================//
     // ====if the matrix is singular, it is required to check the stabilty of system===============//
-<<<<<<< HEAD
       float detVr = eigenvectorRight.determinant().real();
       float detVi = eigenvectorRight.determinant().imag();
-=======
-      MatrixXd matRealParticipation(indexVarDiff.size(), indexVarDiff.size());
-      float detVr = eigenVectorComplex.determinant().real();
-      float detVi = eigenVectorComplex.determinant().imag();
->>>>>>> 192abc1f
       if (detVr == 0 && detVi == 0) {
          Trace::error() << "THE MATRIX OF RIGTH EIGENVECTOR IS SINGULAR" << Trace::endline;
          exit(1);
       } else {
-<<<<<<< HEAD
        MatrixXd eigenvectorRightAbs =  eigenvectorRight.cwiseAbs();
     //  ------Compute the left eigenvectors matrix based on the right eigenvectors matrix----------//
        MatrixXd eigenvectorLeftAbs =  eigenvectorRight.inverse().transpose().cwiseAbs();
@@ -3204,32 +3081,6 @@
        ArrayXd imagEigenA = eigenvalComplex.imag();
     //  --------------------------get all real parts of eigenvalues---------------------------------//
        ArrayXd realEigenA = eigenvalComplex.real();
-=======
-    //  ------Compute the left eigenvectors matrix based on the right eigenvectors matrix----------//
-        MatrixXd eigenVecRealLeft = eigenVectorComplex.inverse().real().transpose();
-    //  ----------------------Dump the matrix of left eigenvectors---------------------------------//
-        writeToFile(eigenVecRealLeft, "modalAnalysis/eigenVecRealLeft.txt");
-    //  ------------------------Compute the participation matrix-----------------------------------//
-        matRealParticipation = eigenVectorReal.cwiseProduct(eigenVecRealLeft);
-    //  ------------------------Dump the participation matrix--------------------------------------//
-        writeToFile(matRealParticipation, "modalAnalysis/Participation_Real_Matrix.txt");
-}
-    //  =====Compute the maximum values of each column of participation factors matrix=============//
-       VectorXd vectorMaxParticipationCol = matRealParticipation.cwiseAbs().colwise().maxCoeff();
-    //  ==================Compute the real relative participation matrix===========================//
-       MatrixXd matRelativeRealParticipation(indexVarDiff.size(), indexVarDiff.size());
-      for (unsigned int row = 0; row < indexVarDiff.size(); row++) {
-          matRelativeRealParticipation.col(row) =  (matRealParticipation.cwiseAbs()).col(row)/vectorMaxParticipationCol(row);
-      }
-    //  ======Determine the index position associated to maximum relative participation=============//
-    //  ============of each col of real relative particpation factors matrix========================//
-       vector<double> iMaxPart = getIndexPositionMax(matRelativeRealParticipation);
-    //  ===================Specific treatments of eigenvalues and eigenvectors======================//
-    //  -----------------------get all imaginary parts of eigenvalues-------------------------------//
-       ArrayXd imagEigenA = eigenValComplex.imag();
-    //  --------------------------get all real parts of eigenvalues---------------------------------//
-       ArrayXd realEigenA = eigenValComplex.real();
->>>>>>> 192abc1f
     //  ---------------------get the non-zero imginary parts ---------------------------------------//
        vector<double>imagPart = getImagRealIndexPart(imagEigenA, realEigenA, 1);
     //  ------Eliminate the redundancy in the vector of imagPart (eliminate the conjugate)----------//
@@ -3263,19 +3114,11 @@
        vector<string> strVectorStatesDiff = {"delta", "ww", "theta", "omega", "OMEGA_REF_tetaRef", "lambdad", "lambdaD", "lambdaDPu",
 "lambdaq", "lambdaQ", "lambdaQ1", "lambdaQ2", "VR", "AVR", "VoltageRegulator", "lambdaf", "gover", "Gover", "GOVER", "inj", "INJ", "HVDC"};
     // -----------get the maximum participation factors associated to the stable mode---------------//
-<<<<<<< HEAD
        vector<float> partStableMode = getValueIndex(matRelativeParticipation, irealPartImag, iMaxPart, indexVarDiff.size());
     // --------get the maximum participation factors assocaited to purly real modes-----------------//
        vector<float> partRealMode = getValueIndex(matRelativeParticipation, iReal, iMaxPart, indexVarDiff.size());
     // -----------get the maximum participation factors assocaited to unstable modes----------------//
        vector<float> partUnstableMode = getValueIndex(matRelativeParticipation, iUnstableRealPartImag, iMaxPart, indexVarDiff.size());
-=======
-       vector<float> partStableMode = getValueIndex(matRelativeRealParticipation, irealPartImag, iMaxPart, indexVarDiff.size());
-    // --------get the maximum participation factors assocaited to purly real modes-----------------//
-       vector<float> partRealMode = getValueIndex(matRelativeRealParticipation, iReal, iMaxPart, indexVarDiff.size());
-    // -----------get the maximum participation factors assocaited to unstable modes----------------//
-       vector<float> partUnstableMode = getValueIndex(matRelativeRealParticipation, iUnstableRealPartImag, iMaxPart, indexVarDiff.size());
->>>>>>> 192abc1f
     // --------------------get the phase associated to stable modes---------------------------------//
        vector<float> phaseStableMode = getValueIndex(phaseMatrix, irealPartImag, iMaxPart, indexVarDiff.size());
     // --------------------get the phase associated to unstable modes-------------------------------//
@@ -3333,13 +3176,8 @@
        printToFileRealModes("modalAnalysis/fullSmallModalAnalysis.txt", stateOfRealMode, strVectorStatesDiff, realPart, partRealMode, iReal,
 nameRealMach_);
     // ----------------Dump the coupled devices of stable and unstable complex modes----------------//
-<<<<<<< HEAD
        printToFileCoupledDevices("modalAnalysis/fullSmallModalAnalysis.txt", irealPartImag_, matRelativeParticipation, phaseMatrix,
 eigenvalComplex, strVectorStatesDiff, participation);
-=======
-       printToFileCoupledDevices("modalAnalysis/fullSmallModalAnalysis.txt", irealPartImag_, matRelativeRealParticipation, phaseMatrix,
-eigenValComplex, strVectorStatesDiff, participation);
->>>>>>> 192abc1f
     /*************************************************************************************************************************************/
 }
 }
@@ -3358,7 +3196,6 @@
       MatrixXd A = getMatrixA(t);
       // ====compute the eigenvalues, right eigenvectors, and real parts of eigenvalues ===//
       EigenSolver<MatrixXd> s1(A);
-<<<<<<< HEAD
       VectorXcd eigenvalComplex = s1.eigenvalues();
       MatrixXcd eigenvectorRight =  s1.eigenvectors();
       MatrixXd eigenvectorRightAbs =  eigenvectorRight.cwiseAbs();
@@ -3370,32 +3207,13 @@
       MatrixXd matParticipation(indexVarDiff.size(), indexVarDiff.size());
       float detVr = eigenvectorRight.determinant().real();
       float detVi = eigenvectorRight.determinant().imag();
-=======
-      VectorXcd eigenValComplex = s1.eigenvalues();
-      MatrixXcd eigenVectorComplex =  s1.eigenvectors();
-      MatrixXd eigenVectorReal =  s1.eigenvectors().real();
-      // ====compute the matrix of the left eigenvectors====//
-      MatrixXd eigenVecRealLeft = eigenVectorComplex.inverse().real().transpose();
-      // ====construct vector of index positions of differential variables using the function "getIndexVariable()"====//
-      std::vector<int> indexVarDiff = getIndexVariable(1);
-      // ===compute the matrix of participation factors ===//
-      MatrixXd matRealParticipation(indexVarDiff.size(), indexVarDiff.size());
-      float detVr = eigenVectorComplex.determinant().real();
-      float detVi = eigenVectorComplex.determinant().imag();
->>>>>>> 192abc1f
       if (detVr == 0 && detVi == 0) {
          Trace::error() << "THE MATRIX OF RIGTH EIGENVECTOR IS SINGULAR" << Trace::endline;
          exit(1);
       } else {
-<<<<<<< HEAD
         matParticipation = eigenvectorLeftAbs.cwiseProduct(eigenvectorRightAbs);
       // =======dump the sub-participation factors of a given mode "nbrMode" =======//
         printSubParticipation(nbrMode, matParticipation, eigenvalComplex);
-=======
-        matRealParticipation = eigenVectorReal.cwiseProduct(eigenVecRealLeft);
-      // =======dump the sub-participation factors of a given mode "nbrMode" =======//
-        printSubParticipation(nbrMode, matRealParticipation, eigenValComplex);
->>>>>>> 192abc1f
 }
 }
 }
@@ -3486,11 +3304,7 @@
      }
      // several dumps are used for the test in this version
      writeToFile(RSM, "Linearisation/RSM.txt");
-<<<<<<< HEAD
      // writeToFile(Rij, "Linearisation/Rij.txt");
-=======
-     writeToFile(Rij, "Linearisation/Rij.txt");
->>>>>>> 192abc1f
      return RSM;
 }
   // @brief return the indices of states of relevant coupled dynamic devices
@@ -3516,10 +3330,6 @@
      vector<int> allbarIndexVars;
      for (unsigned int i = 0; i < coupledClass.size(); i++) {
          if (coupledClass[i] != 1) {
-<<<<<<< HEAD
-=======
-         cout << "coupledClass[i]:" << coupledClass[i] << endl;
->>>>>>> 192abc1f
          vector<int> barIndexVars = getIndexPositionString(allDynamicDeviceNames, dynamicDeviceNames[i]);
          allbarIndexVars.insert(allbarIndexVars.end(), barIndexVars.begin(), barIndexVars.end());
          }
@@ -3537,39 +3347,22 @@
     }
 return subA;
 }
-<<<<<<< HEAD
+
   // @brief construct reduced matrix A (used for Selective Modal analysis) based on the coupled devices
-=======
-  // @brief construct reduced matrix A (used for Selective Modla analysis) based on the coupled devices
->>>>>>> 192abc1f
 Eigen::MatrixXd
 ModelMulti::contructReducedMatrix(const double t, vector<int> coupledClass) {
     MatrixXd A = getMatrixA(t);
     vector<int> allindex = getRelevantIndex(coupledClass);
     vector<int> barindex = getLessRelevantIndex(coupledClass);
-<<<<<<< HEAD
-=======
-    writeToFileStd(allindex, "Linearisation/allindex.log");
-    writeToFileStd(barindex, "Linearisation/barindex.log");
->>>>>>> 192abc1f
+
     MatrixXd A11 = getSubMatrix(A, allindex, allindex);
     MatrixXd A12 = getSubMatrix(A, allindex, barindex);
     MatrixXd A21 = getSubMatrix(A, barindex, allindex);
     MatrixXd A22 = getSubMatrix(A, barindex, barindex);
-<<<<<<< HEAD
     return A11;
 }
     // @brief get the transfer matrix H/M of less relevant part of A matrix using selective modal analysis
-=======
-
-     writeToFile(A11, "Linearisation/A110.txt");
-     writeToFile(A12, "Linearisation/A120.txt");
-     writeToFile(A21, "Linearisation/A210.txt");
-     writeToFile(A22, "Linearisation/A220.txt");
-    return A11;
-}
-    // @brief get the transfer matrix H of selective modal analysis
->>>>>>> 192abc1f
+
 Eigen::MatrixXcd
 ModelMulti::contructMMatrix(const double t, vector<int> coupledClass) {
     MatrixXd A = getMatrixA(t);
@@ -3581,7 +3374,6 @@
     MatrixXd A22 = getSubMatrix(A, barindex, barindex);
     EigenSolver<MatrixXd> s1(A11);
     MatrixXcd X1;
-<<<<<<< HEAD
     MatrixXcd X10;
     MatrixXcd Xis;
     MatrixXcd X2;
@@ -3614,54 +3406,7 @@
     return M;
 }
 
-
   // @brief Compue the eigenvalues based on the classes of coupled dynamic devices
-=======
-    MatrixXcd X2;
-    Eigen::ArrayXcd X3;
-    VectorXcd eigenValComplex = s1.eigenvalues();
-    MatrixXcd eigenVectorComplex =  s1.eigenvectors();
-    MatrixXcd H = MatrixXcd::Zero(A11.rows(), A11.rows());;
-    MatrixXcd M;
-    MatrixXd E = MatrixXd::Identity(A22.rows(), A22.rows());
-    cout << "end0:" << endl;
-    for (unsigned int i = 0; i < A11.rows(); i++) {
-    X1 = (eigenValComplex(i)*E - A22);
-    X2 = A12*X1.inverse()*A21;
-    // cout << "end4:" << endl;
-    X3 = X2*eigenVectorComplex.col(i);
-    // cout << "end3:" << endl;
-    // cout << "X3.size():" << X3.size() << endl;
-    for (unsigned int j = 0; j < X3.size(); j++) {
-    H(i, j) = X3(j);
-    }
-    // (A12*((eigenValComplex(i)1E-A22).inverse())*A21)*eigenVectorComplex.col(i);
-    }
-    writeToFileComplex(H, "Linearisation/H.txt");
-    M = H*eigenVectorComplex.inverse();
-    writeToFileComplex(M, "Linearisation/M.txt");
-    // cout << "end:" << endl;
-    return H;
-}
-
-    // @brief get the condition number of matrix
-double
-ModelMulti::getCond(Eigen::MatrixXcd Acond) {
-     Eigen::JacobiSVD<MatrixXcd> svd(Acond);
-     double condA =  svd.singularValues().maxCoeff()/svd.singularValues().minCoeff();
-     return condA;
-}
-
-    // @brief convert of eigen matrix to armadillo matrix (
-mat
-ModelMulti::example_cast_arma(Eigen::MatrixXd eigen_A) {
-    arma::mat arma_B = arma::mat(eigen_A.data(), eigen_A.rows(), eigen_A.cols(),
-                               false, false);
-    return arma_B;
-    }
-
-    // @brief Compue the eigenvalues based on the classes of coupled dynamic devices
->>>>>>> 192abc1f
 void
 ModelMulti::largeScaleModalAnalysis(const double t) {
     if (t != 0) {
@@ -3669,69 +3414,29 @@
        create_directory("largeScaleModalAnalysis");
        }
     MatrixXd Ainit = getMatrixA(t);
-<<<<<<< HEAD
-=======
-    // arma::mat arma_Adiff1 = arma::mat(Ainit.data(), Ainit.rows(), Ainit.cols(),
-    //                           false, false);
-    // arma::cx_vec eigval;
-    // arma::cx_mat eigvec;
-    // arma::eig_gen(eigval, eigvec, arma_Adiff1);
->>>>>>> 192abc1f
     MatrixXd I = MatrixXd::Identity(Ainit.rows(), Ainit.rows());
     vector<int> coupledClass;
     vector<std::complex<double> > alleigen;
     vector<std::complex<double> > alleigen1;
     MatrixXcd A;
     MatrixXcd ACond;
-<<<<<<< HEAD
     MatrixXd Ared;
-=======
->>>>>>> 192abc1f
     MatrixXd RSM = getMatrixRSM(t);
     for (unsigned int i = 0; i < RSM.rows(); i++) {
     for (unsigned int j = 0; j < RSM.rows(); j++) {
     coupledClass.push_back(RSM(i, j));
     }
-<<<<<<< HEAD
     Ared = contructReducedMatrix(t, coupledClass);
     MatrixXcd M = contructMMatrix(t, coupledClass);
     A = M + Ared;
-=======
-    MatrixXd Ared = contructReducedMatrix(t, coupledClass);
-    // cout << "end1:" << endl;
-    MatrixXcd M = contructMMatrix(t, coupledClass);
-    A = M + Ared;
-    // A.imag() = M.imag();
->>>>>>> 192abc1f
     Eigen::ComplexEigenSolver<MatrixXcd> s(A);
     Eigen::ArrayXcd eigenValComplex = s.eigenvalues();
     for (unsigned int m = 0; m < eigenValComplex.size(); m++) {
     ACond = eigenValComplex(m)*I - Ainit;
-<<<<<<< HEAD
     }
     alleigen1 = convertEigenArrayCToStdVector(eigenValComplex);
     coupledClass.clear();
     }
 }
 }
-=======
-    double condA = getCond(ACond);
-    if (condA > 10) {
-    cout << "eigenValComplex.size():" << eigenValComplex.size() <<"--condA:" << condA << "--ArrayXcd:" << eigenValComplex(m) << endl;
-    }
-    }
-    /* for (unsigned int k = 0; k < eigenValComplex.size(); k++) {
-    cout << "ArrayXcd:" << eigenValComplex(k) << endl;
-    }*/
-    alleigen1 = convertEigenArrayCToStdVector(eigenValComplex);
-    alleigen.insert(alleigen.end(), alleigen1.begin(), alleigen1.end());
-    coupledClass.clear();
-    }
-    writeToFileComplexStd(alleigen, "Linearisation/alleigen.txt");
-    writeToFileComplex(A.real(), "Linearisation/Areal.txt");
-    writeToFileComplex(A.imag(), "Linearisation/Aimag.txt");
-}
-}
-
->>>>>>> 192abc1f
 }  // namespace DYN