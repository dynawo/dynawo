--- conflicted
+++ resolved
@@ -1397,10 +1397,6 @@
   Aold = Aold2 - Aold1;
   // writeToFile(Aold, "Linearisation/Aold.txt");
   // writeToFile(Aold1, "Linearisation/Aold1.txt");
-<<<<<<< HEAD
-
-=======
->>>>>>> ace26853
   indexVarDiff = getIndexVariable(1);
   indexEquDiff = getIndexEquation(1);
   indexEquAlg = getIndexEquation(2);
