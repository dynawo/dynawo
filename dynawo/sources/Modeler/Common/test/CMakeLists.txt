--- conflicted
+++ resolved
@@ -11,19 +11,12 @@
 set(MODULE_NAME MODELER_COMMON_unittest)
 
 set(MODULE_SOURCES
-<<<<<<< HEAD
   Test.cpp
   CompilerTest.cpp
   TestDelay.cpp
   TestRingBuffer.cpp
   TestGetNames.cpp
-=======
-    Test.cpp
-    CompilerTest.cpp
-    TestDelay.cpp
-    TestRingBuffer.cpp
-    TestModalAnalysis.cpp
->>>>>>> 61759c31
+  TestModalAnalysis.cpp
 )
 
 add_executable(${MODULE_NAME} ${MODULE_SOURCES})
