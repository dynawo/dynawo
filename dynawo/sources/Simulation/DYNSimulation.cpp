//
// Copyright (c) 2015-2019, RTE (http://www.rte-france.com)
// See AUTHORS.txt
// All rights reserved.
// This Source Code Form is subject to the terms of the Mozilla Public
// License, v. 2.0. If a copy of the MPL was not distributed with this
// file, you can obtain one at http://mozilla.org/MPL/2.0/.
// SPDX-License-Identifier: MPL-2.0
//
// This file is part of Dynawo, an hybrid C++/Modelica open source time domain
// simulation tool for power systems.
//

/**
 * @file  DYNSimulation.cpp
 *
 * @brief Simulation implementation
 *
 */
#include <eigen3/Eigen/Eigenvalues>
#include <iomanip>
#include <vector>
#include <map>
#include <cstdlib>
#include <sstream>
#include <fstream>
#ifdef _MSC_VER
#include <process.h>
#endif


#include <boost/archive/binary_iarchive.hpp>
#include <boost/archive/binary_oarchive.hpp>
#include <boost/serialization/vector.hpp>
#include <boost/filesystem.hpp>
#include <boost/algorithm/string/classification.hpp>
#include <boost/algorithm/string/split.hpp>

#include <libzip/ZipFile.h>
#include <libzip/ZipFileFactory.h>
#include <libzip/ZipEntry.h>
#include <libzip/ZipInputStream.h>
#include <libzip/ZipOutputStream.h>

#include "TLTimelineFactory.h"
#include "TLTimeline.h"
#include "TLTxtExporter.h"
#include "TLXmlExporter.h"
#include "TLCsvExporter.h"

#include "CRVCurvesCollectionFactory.h"
#include "CRVCurvesCollection.h"
#include "CRVXmlImporter.h"
#include "CRVCurve.h"
#include "CRVXmlExporter.h"
#include "CRVCsvExporter.h"

#include "FSFinalStateCollectionFactory.h"
#include "FSFinalStateCollection.h"
#include "FSXmlImporter.h"
#include "FSXmlExporter.h"
#include "FSIterators.h"

#include "CSTRConstraintsCollection.h"
#include "CSTRConstraintsCollectionFactory.h"
#include "CSTRTxtExporter.h"
#include "CSTRXmlExporter.h"

#include "PARParametersSet.h"
#include "PARParametersSetFactory.h"
#include "PARXmlImporter.h"

#include "CRTXmlImporter.h"
#include "CRTCriteriaCollection.h"

#include "JOBJobEntry.h"
#include "JOBSolverEntry.h"
#include "JOBModelerEntry.h"
#include "JOBModelsDirEntry.h"
#include "JOBOutputsEntry.h"
#include "JOBNetworkEntry.h"
#include "JOBInitialStateEntry.h"
#include "JOBInitValuesEntry.h"
#include "JOBConstraintsEntry.h"
#include "JOBTimelineEntry.h"
<<<<<<< HEAD
#include "JOBTimetableEntry.h"
=======
>>>>>>> 192abc1f
#include "JOBLineariseEntry.h"
#include "JOBModalAnalysisEntry.h"
#include "JOBAllModesEntry.h"
#include "JOBSubParticipationEntry.h"
#include "JOBFinalStateEntry.h"
#include "JOBCurvesEntry.h"
#include "JOBSimulationEntry.h"
#include "JOBLogsEntry.h"
#include "JOBAppenderEntry.h"
#include "JOBDynModelsEntry.h"

#include "gitversion.h"
#include "config.h"

#include "DYNCompiler.h"
#include "DYNDynamicData.h"
#include "DYNModel.h"
#include "DYNSimulation.h"
#include "DYNSimulationContext.h"
#include "DYNTrace.h"
#include "DYNMacrosMessage.h"
#include "DYNSolver.h"
#include "DYNSolverFactory.h"
#include "DYNSubModelFactory.h"
#include "DYNTimer.h"
#include "DYNModelMulti.h"
#include "DYNModeler.h"
#include "DYNFileSystemUtils.h"
#include "DYNTerminate.h"
#include "DYNDataInterface.h"
#include "DYNDataInterfaceFactory.h"
#include "DYNExecUtils.h"
#include "DYNSignalHandler.h"
#include "DYNDataInterfaceIIDM.h"
#include "DYNBitMask.h"

using std::ofstream;
using std::fstream;
using std::string;
using std::vector;
using std::stringstream;
using std::map;
using std::setw;
using boost::shared_ptr;
using boost::dynamic_pointer_cast;

namespace fs = boost::filesystem;

using timeline::TimelineFactory;

using curves::CurvesCollection;
using curves::CurvesCollectionFactory;

using finalState::FinalStateCollectionFactory;
using finalState::finalStateModel_iterator;
using finalState::finalStateVariable_iterator;

using constraints::ConstraintsCollectionFactory;

using parameters::ParametersSet;
using parameters::ParametersSetFactory;
using parameters::ParametersSetCollection;

static const char TIME_FILENAME[] = "time.bin";  ///< name of the file to dump time at the end of the simulation

namespace DYN {

Simulation::Simulation(shared_ptr<job::JobEntry>& jobEntry, shared_ptr<SimulationContext>& context) :
context_(context),
jobEntry_(jobEntry),
iidmFile_(""),
networkParFile_(""),
networkParSet_(""),
initialStateFile_(""),
exportCurvesMode_(EXPORT_CURVES_NONE),
curvesInputFile_(""),
curvesOutputFile_(""),
exportTimelineMode_(EXPORT_TIMELINE_NONE),
timelineOutputFile_(""),
lineariseOutputFile_(""),
modalanalysisOutputFile_(""),
allmodesOutputFile_(""),
subparticipationOutputFile_(""),
exportFinalStateMode_(EXPORT_FINALSTATE_NONE),
finalStateInputFile_(""),
finalStateOutputFile_(""),
exportConstraintsMode_(EXPORT_CONSTRAINTS_NONE),
constraintsOutputFile_(""),
exportDumpFinalState_(false),
dumpFinalStateFile_(""),
exportIIDM_(false),
exportIIDMFile_(""),
dumpLocalInitValues_(false),
dumpGlobalInitValues_(false) {
  SignalHandler::setSignalHandlers();

#ifdef _MSC_VER
  pid_ = _getpid();
#else
  pid_ = getpid();
#endif
  stringstream pid_string;
  pid_string << pid_;
  timeline_ = TimelineFactory::newInstance("Simulation_" + pid_string.str());
  curvesCollection_ = CurvesCollectionFactory::newInstance("Simulation_" + pid_string.str());
  constraintsCollection_ = ConstraintsCollectionFactory::newInstance("Simulation_" + pid_string.str());


  // Set simulation parameters
  setStartTime(jobEntry_->getSimulationEntry()->getStartTime());
  setStopTime(jobEntry_->getSimulationEntry()->getStopTime());
  setActivateCriteria(!jobEntry_->getSimulationEntry()->getCriteriaFiles().empty());
  setCriteriaStep(jobEntry_->getSimulationEntry()->getCriteriaStep());
  setCurrentPrecision(jobEntry_->getSimulationEntry()->getPrecision());

  outputsDirectory_ = context_->getWorkingDirectory();
  if (jobEntry_->getOutputsEntry()) {
    outputsDirectory_ = createAbsolutePath(jobEntry_->getOutputsEntry()->getOutputsDirectory(), context_->getWorkingDirectory());
    if (!is_directory(outputsDirectory_))
      create_directory(outputsDirectory_);
  }

  configureLogs();
  configureSimulationOutputs();
  setSolver();
  configureSimulationInputs();
  configureCriteria();
}

Simulation::~Simulation() {
}

void
Simulation::configureSimulationInputs() {
  //---- dydFile ----
  vector <boost::shared_ptr<job::DynModelsEntry> > dynModelsEntries = jobEntry_->getModelerEntry()->getDynModelsEntries();
  vector <string> dydFiles;
  for (unsigned int i = 0; i < dynModelsEntries.size(); ++i) {
    string absoluteDirPath = createAbsolutePath(dynModelsEntries[i]->getDydFile(), context_->getInputDirectory());
    if (!exists(absoluteDirPath)) {
      throw DYNError(Error::MODELER, UnknownDydFile, absoluteDirPath);
    }
    dydFiles_.push_back(absoluteDirPath);
  }

  if (jobEntry_->getModelerEntry()->getNetworkEntry()) {
    iidmFile_ = createAbsolutePath(jobEntry_->getModelerEntry()->getNetworkEntry()->getIidmFile(), context_->getInputDirectory());
    if (!exists(iidmFile_))
      throw DYNError(Error::GENERAL, UnknownIidmFile, iidmFile_);

    networkParFile_ = createAbsolutePath(jobEntry_->getModelerEntry()->getNetworkEntry()->getNetworkParFile(), context_->getInputDirectory());
    if (!exists(networkParFile_))
      throw DYNError(Error::GENERAL, UnknownParFile, networkParFile_);
    networkParFile_ = jobEntry_->getModelerEntry()->getNetworkEntry()->getNetworkParFile();
    networkParSet_ = jobEntry_->getModelerEntry()->getNetworkEntry()->getNetworkParId();
  }
  if (jobEntry_->getModelerEntry()->getInitialStateEntry()) {
    initialStateFile_ = createAbsolutePath(jobEntry_->getModelerEntry()->getInitialStateEntry()->getInitialStateFile(), context_->getInputDirectory());
    if (!exists(initialStateFile_))
      throw DYNError(Error::GENERAL, UnknownInitialStateFile, initialStateFile_);
  }
}


void
Simulation::configureCriteria() {
  for (std::vector<std::string>::const_iterator it = jobEntry_->getSimulationEntry()->getCriteriaFiles().begin(),
      itEnd = jobEntry_->getSimulationEntry()->getCriteriaFiles().end();
      it != itEnd; ++it) {
    criteria::XmlImporter parser;
    std::string path = createAbsolutePath(*it, context_->getInputDirectory());
    boost::shared_ptr<criteria::CriteriaCollection> ccollec = parser.importFromFile(path);
    if (!criteriaCollection_)
      criteriaCollection_ = ccollec;
    else
      criteriaCollection_->merge(ccollec);
  }
}

void
Simulation::clean() {
  model_.reset();
  solver_.reset();
  data_.reset();
  dyd_.reset();
}

void
Simulation::configureSimulationOutputs() {
  if (jobEntry_->getOutputsEntry()) {
    // Init Values settings
    if (jobEntry_->getOutputsEntry()->getInitValuesEntry()) {
      setDumpLocalInitValues(jobEntry_->getOutputsEntry()->getInitValuesEntry()->getDumpLocalInitValues());
      setDumpGlobalInitValues(jobEntry_->getOutputsEntry()->getInitValuesEntry()->getDumpGlobalInitValues());
    }
    configureAllModesOutputs();
    configureModalAnalysisOutputs();
    configureSubParticipationOutputs();
    configureLineariseOutputs();
    configureConstraintsOutputs();
    configureTimelineOutputs();
    configureTimetableOutputs();
    configureCurveOutputs();
    configureFinalStateOutputs();
  }
}

void
Simulation::configureAllModesOutputs() {
    // All Modes settings
    if (jobEntry_->getOutputsEntry()->getAllModesEntry()) {
      double tAllModes_ = jobEntry_->getOutputsEntry()->getAllModesEntry()->getAllModesTime();
      setAllModesTime(tAllModes_);
}
}

void
Simulation::configureModalAnalysisOutputs() {
    // Modal Analysis settings
    if (jobEntry_->getOutputsEntry()->getModalAnalysisEntry()) {
      double tModalAnalysis_ = jobEntry_->getOutputsEntry()->getModalAnalysisEntry()->getModalAnalysisTime();
      setModalAnalysisTime(tModalAnalysis_);
      double Part_ = jobEntry_->getOutputsEntry()->getModalAnalysisEntry()->getModalAnalysisPart();
      setModalAnalysisPart(Part_);
}
}

void
Simulation::configureSubParticipationOutputs() {
      // sub Participation settings
    if (jobEntry_->getOutputsEntry()->getSubParticipationEntry()) {
      double tSubParticipation_ = jobEntry_->getOutputsEntry()->getSubParticipationEntry()->getSubParticipationTime();
      setSubParticipationTime(tSubParticipation_);
      double NbMode_ = jobEntry_->getOutputsEntry()->getSubParticipationEntry()->getSubParticipationNbMode();
      setSubParticipationNbMode(NbMode_);
}
}

void
Simulation::configureLineariseOutputs() {
    // Linearise settings
    if (jobEntry_->getOutputsEntry()->getLineariseEntry()) {
      double tLinearise_ = jobEntry_->getOutputsEntry()->getLineariseEntry()->getLineariseTime();
      setLineariseTime(tLinearise_);
}
}
void
Simulation::configureConstraintsOutputs() {
  // Constraints settings
  if (jobEntry_->getOutputsEntry()->getConstraintsEntry()) {
    string constraintsDir = createAbsolutePath("constraints", outputsDirectory_);
    if (!is_directory(constraintsDir))
      create_directory(constraintsDir);

    //---- exportMode ----
    string exportMode = jobEntry_->getOutputsEntry()->getConstraintsEntry()->getExportMode();
    Simulation::exportConstraintsMode_t exportModeFlag = Simulation::EXPORT_CONSTRAINTS_NONE;
    string outputFile = "";
    if (exportMode == "TXT") {
      exportModeFlag = Simulation::EXPORT_CONSTRAINTS_TXT;
      outputFile = createAbsolutePath("constraints.log", constraintsDir);
    } else if (exportMode == "XML") {
      exportModeFlag = Simulation::EXPORT_CONSTRAINTS_XML;
      outputFile = createAbsolutePath("constraints.xml", constraintsDir);
    } else {
      throw DYNError(Error::MODELER, UnknownConstraintsExport, exportMode);
    }

    setConstraintsExportMode(exportModeFlag);
    setConstraintsOutputFile(outputFile);
  } else {
    setConstraintsExportMode(Simulation::EXPORT_CONSTRAINTS_NONE);
  }
}

void
Simulation::configureTimelineOutputs() {
  // Timeline settings
  if (jobEntry_->getOutputsEntry()->getTimelineEntry()) {
    string timeLineDir = createAbsolutePath("timeLine", outputsDirectory_);
    if (!is_directory(timeLineDir))
      create_directory(timeLineDir);

    //---- exportMode ----
    string exportMode = jobEntry_->getOutputsEntry()->getTimelineEntry()->getExportMode();
    Simulation::exportTimelineMode_t exportModeFlag = Simulation::EXPORT_TIMELINE_NONE;
    string outputFile = "";
    if (exportMode == "TXT") {
      exportModeFlag = Simulation::EXPORT_TIMELINE_TXT;
      outputFile = createAbsolutePath("timeline.log", timeLineDir);
    } else if (exportMode == "CSV") {
      exportModeFlag = Simulation::EXPORT_TIMELINE_CSV;
      outputFile = createAbsolutePath("timeline.csv", timeLineDir);
    } else if (exportMode == "XML") {
      exportModeFlag = Simulation::EXPORT_TIMELINE_XML;
      outputFile = createAbsolutePath("timeline.xml", timeLineDir);
    } else {
      throw DYNError(Error::MODELER, UnknownTimelineExport, exportMode);
    }
    setTimelineExportMode(exportModeFlag);
    setTimelineOutputFile(outputFile);
  } else {
    setTimelineExportMode(Simulation::EXPORT_TIMELINE_NONE);
  }
}

void
Simulation::configureTimetableOutputs() {
  // Timetable settings
  if (jobEntry_->getOutputsEntry()->getTimetableEntry()) {
    if (!is_directory(outputsDirectory_))
      create_directory(outputsDirectory_);

    stringstream fileName;
    fileName << outputsDirectory_ << "/.dynawoexec-" << pid_;
    timetableOutputFile_ = fileName.str();

    timetableSteps_ = jobEntry_->getOutputsEntry()->getTimetableEntry()->getStep();
  }
}

void
Simulation::configureCurveOutputs() {
  // Curves settings
  if (jobEntry_->getOutputsEntry()->getCurvesEntry()) {
    string curvesDir = createAbsolutePath("curves", outputsDirectory_);
    if (!is_directory(curvesDir))
      create_directory(curvesDir);

    //---- inputFile ----
    string curveInputFile = createAbsolutePath(jobEntry_->getOutputsEntry()->getCurvesEntry()->getInputFile(), context_->getInputDirectory());
    if (!exists(curveInputFile))
      throw DYNError(Error::MODELER, UnknownCurveFile, curveInputFile);
    setCurvesInputFile(curveInputFile);
    importCurvesRequest();

    //---- outputFile ---
    setCurvesOutputFile(jobEntry_->getOutputsEntry()->getCurvesEntry()->getOutputFile());

    //---- exportMode ----
    string exportMode = jobEntry_->getOutputsEntry()->getCurvesEntry()->getExportMode();
    Simulation::exportCurvesMode_t exportModeFlag = Simulation::EXPORT_CURVES_NONE;
    string outputFile = "";
    if (exportMode == "CSV") {
      exportModeFlag = Simulation::EXPORT_CURVES_CSV;
      outputFile = createAbsolutePath("curves.csv", curvesDir);
    } else if (exportMode == "XML") {
      exportModeFlag = Simulation::EXPORT_CURVES_XML;
      outputFile = createAbsolutePath("curves.xml", curvesDir);
    } else {
      throw DYNError(Error::MODELER, UnknownCurvesExport, exportMode);
    }
    setCurvesExportMode(exportModeFlag);
    setCurvesOutputFile(outputFile);
  } else {
    setCurvesExportMode(Simulation::EXPORT_CURVES_NONE);
  }
}

void
Simulation::configureFinalStateOutputs() {
  // Final state settings
  if (jobEntry_->getOutputsEntry()->getFinalStateEntry()) {
    string finalStateDir = createAbsolutePath("finalState", outputsDirectory_);
    if (!is_directory(finalStateDir))
      create_directory(finalStateDir);

    // ---- exportDumpFile ----
    if (jobEntry_->getOutputsEntry()->getFinalStateEntry()->getExportDumpFile()) {
      activateDumpFinalState(true);
      setDumpFinalStateFile(createAbsolutePath("outputState.dmp", finalStateDir));
    } else {
      activateDumpFinalState(false);
    }

    // --- exportIIDMFile ----
    if (jobEntry_->getOutputsEntry()->getFinalStateEntry()->getExportIIDMFile()) {
      activateExportIIDM(true);
      setExportIIDMFile(createAbsolutePath("outputIIDM.xml", finalStateDir));
    } else {
      activateExportIIDM(false);
    }
  }
}

void
Simulation::compileModels() {
  // ModelsDirEntry: Precompiled models
  // convert precompiled models directories into absolute directories, and check whether they actually exist
  vector <UserDefinedDirectory> precompiledModelsDirsAbsolute;
  string preCompiledModelsExtension = sharedLibraryExtension();
  bool preCompiledUseStandardModels = false;
  if (jobEntry_->getModelerEntry()->getPreCompiledModelsDirEntry()) {
    vector <UserDefinedDirectory> precompiledModelsDirs = jobEntry_->getModelerEntry()->getPreCompiledModelsDirEntry()->getDirectories();
    for (unsigned int i = 0; i < precompiledModelsDirs.size(); ++i) {
      string absoluteDirPath = createAbsolutePath(precompiledModelsDirs[i].path, context_->getInputDirectory());
      if (!exists(absoluteDirPath)) {
        throw DYNError(Error::MODELER, UnknownModelsDir, absoluteDirPath);
      }
      UserDefinedDirectory dir;
      dir.path = absoluteDirPath;
      dir.isRecursive = precompiledModelsDirs[i].isRecursive;
      precompiledModelsDirsAbsolute.push_back(dir);
    }
    preCompiledUseStandardModels = jobEntry_->getModelerEntry()->getPreCompiledModelsDirEntry()->getUseStandardModels();
  }

  // ModelsDirEntry: Modelica models
  // convert Modelica models directories into absolute directories, and check whether they actually exist
  vector <UserDefinedDirectory> modelicaModelsDirsAbsolute;
  string modelicaModelsExtension = ".mo";
  bool modelicaUseStandardModels = false;
  if (jobEntry_->getModelerEntry()->getModelicaModelsDirEntry()) {
    vector <UserDefinedDirectory> modelicaModelsDirs = jobEntry_->getModelerEntry()->getModelicaModelsDirEntry()->getDirectories();
    for (unsigned int i = 0; i < modelicaModelsDirs.size(); ++i) {
      string absoluteDirPath = createAbsolutePath(modelicaModelsDirs[i].path, context_->getInputDirectory());
      if (!exists(absoluteDirPath)) {
        throw DYNError(Error::MODELER, UnknownModelsDir, absoluteDirPath);
      }
      UserDefinedDirectory dir;
      dir.path = absoluteDirPath;
      dir.isRecursive = modelicaModelsDirs[i].isRecursive;
      modelicaModelsDirsAbsolute.push_back(dir);
    }
    if (jobEntry_->getModelerEntry()->getModelicaModelsDirEntry()->getModelExtension() != "") {
      modelicaModelsExtension = jobEntry_->getModelerEntry()->getModelicaModelsDirEntry()->getModelExtension();
    }
    modelicaUseStandardModels = jobEntry_->getModelerEntry()->getModelicaModelsDirEntry()->getUseStandardModels();
  }

  //---- compileDir ----
  string compileDir = createAbsolutePath(jobEntry_->getModelerEntry()->getCompileDir(), context_->getWorkingDirectory());
  if (!exists(compileDir))
    create_directory(compileDir);

  vector<string> additionalHeaderFiles;
  if (hasEnvVar("DYNAWO_HEADER_FILES_FOR_PREASSEMBLED")) {
    string additionalHeaderList = getEnvVar("DYNAWO_HEADER_FILES_FOR_PREASSEMBLED");
    boost::split(additionalHeaderFiles, additionalHeaderList, boost::is_any_of(" "), boost::token_compress_on);
  }
  boost::unordered_set<boost::filesystem::path> pathsToIgnore;
  pathsToIgnore.insert(boost::filesystem::path(compileDir));

  const bool rmModels = true;
  Compiler cf = Compiler(dyd_, preCompiledUseStandardModels,
          precompiledModelsDirsAbsolute,
          preCompiledModelsExtension,
          modelicaUseStandardModels,
          modelicaModelsDirsAbsolute,
          modelicaModelsExtension,
          pathsToIgnore,
          additionalHeaderFiles,
          rmModels,
          compileDir);

  cf.compile();  // modelOnly = false, compilation and parameter linking
  cf.concatConnects();
  cf.concatRefs();
}


void
Simulation::loadDynamicData() {
  // Load model
  dyd_.reset(new DynamicData());  // takes ownership of pointer
  dyd_->setRootDirectory(context_->getInputDirectory());
  dyd_->setParametersReference(referenceParameters_);

  if (iidmFile_ != "") {
    data_ = DataInterfaceFactory::build(DataInterfaceFactory::DATAINTERFACE_IIDM1, iidmFile_);
    if (criteriaCollection_)
      data_->configureCriteria(criteriaCollection_);

    data_->importStaticParameters();  // Import static model's parameters' values into DataInterface, these values are useful for referece parameters.

    dyd_->setDataInterface(data_);

    dyd_->initFromDydFiles(dydFiles_);
    data_->mapConnections();

    // the Network parameter file path is considered to be relative to the jobs file directory
    dyd_->getNetworkParameters(networkParFile_, networkParSet_);
  } else {
    dyd_->initFromDydFiles(dydFiles_);
    if (activateCriteria_)
      Trace::warn() << DYNLog(CriteriaDefinedButNoIIDM) << Trace::endline;
  }
}

void
Simulation::setSolver() {
  // Creates solver
  string solverParFile = createAbsolutePath(jobEntry_->getSolverEntry()->getParametersFile(), context_->getInputDirectory());
  solver_ = SolverFactory::createSolverFromLib(jobEntry_->getSolverEntry()->getLib() + sharedLibraryExtension());

  parameters::XmlImporter importer;
  boost::shared_ptr<ParametersSetCollection> parameters = importer.importFromFile(solverParFile);
  referenceParameters_[solverParFile] = parameters;
  string parId = jobEntry_->getSolverEntry()->getParametersId();
  shared_ptr<ParametersSet> solverParams = ParametersSetFactory::copyInstance(parameters->getParametersSet(parId));

  solver_->setParameters(solverParams);

#ifdef _DEBUG_
  solver_->checkUnusedParameters(solverParams);
#endif
}

void
Simulation::configureLogs() {
  // Set custom appenders
  Trace::resetCustomAppenders();

  if (jobEntry_->getOutputsEntry()->getLogsEntry()) {
    string logsDir = createAbsolutePath("logs", outputsDirectory_);
    if (!is_directory(logsDir))
      create_directory(logsDir);

    if (jobEntry_->getOutputsEntry()->getLogsEntry()->getAppenderEntries().size() == 0) {
      Trace::disableLogging();
    } else {
      vector<shared_ptr<job::AppenderEntry> > appendersEntry = jobEntry_->getOutputsEntry()->getLogsEntry()->getAppenderEntries();
      vector<Trace::TraceAppender> appenders;
      vector<shared_ptr<job::AppenderEntry> >::iterator itApp = appendersEntry.begin();
      for (; itApp != appendersEntry.end(); ++itApp) {
        string file = createAbsolutePath((*itApp)->getFilePath(), logsDir);
        // Creates log directory if doesn't exist
        string fileDir = remove_file_name(file);
        if (!is_directory(fileDir))
          create_directory(fileDir);

        Trace::TraceAppender app;
        app.setTag((*itApp)->getTag());
        app.setFilePath(file);
        app.setLvlFilter(Trace::severityLevelFromString((*itApp)->getLvlFilter()));
        app.setShowLevelTag((*itApp)->getShowLevelTag());
        app.setSeparator((*itApp)->getSeparator());
        app.setShowTimeStamp((*itApp)->getTimeStampFormat() != "");
        app.setTimeStampFormat((*itApp)->getTimeStampFormat());
        appenders.push_back(app);
      }
      Trace::addAppenders(appenders);

      // Add DYNAWO version and revision in each header of appender
      itApp = appendersEntry.begin();
      for (; itApp != appendersEntry.end(); ++itApp) {
        string tag = (*itApp)->getTag();
        Trace::info(tag) << " ============================================================ " << Trace::endline;
        Trace::info(tag) << DYNLog(DynawoVersion) << "  " << setw(8) << DYNAWO_VERSION_STRING << Trace::endline;
        Trace::info(tag) << DYNLog(DynawoRevision) << "  " << setw(8) << DYNAWO_GIT_BRANCH << "-" << DYNAWO_GIT_HASH << Trace::endline;
        Trace::info(tag) << " ============================================================ " << Trace::endline;
      }
    }
  } else {
    Trace::disableLogging();
  }
}

void
Simulation::importCurvesRequest() {
  curves::XmlImporter importer;
  curvesCollection_ = CurvesCollectionFactory::copyInstance(importer.importFromFile(curvesInputFile_));
}

void
Simulation::importFinalStateRequest() {
  finalState::XmlImporter importer;
  finalStateCollection_ = FinalStateCollectionFactory::copyInstance(importer.importFromFile(finalStateInputFile_));
}

void
Simulation::initFromData(const shared_ptr<DataInterface> & data, const shared_ptr<DynamicData> &dyd) {
#if defined(_DEBUG_) || defined(PRINT_TIMERS)
  Timer timer("Simulation::initFromData()");
#endif
  Modeler modeler;
  modeler.setDataInterface(data);
  modeler.setDynamicData(dyd);
  modeler.initSystem();

  model_ = modeler.getModel();
  model_->setWorkingDirectory(context_->getWorkingDirectory());
}

void
Simulation::initStructure() {
  model_->initBuffers();
  shared_ptr<ModelMulti> model = dynamic_pointer_cast<ModelMulti>(model_);
  if (!model->checkConnects()) {
    throw DYNError(Error::MODELER, WrongConnect);
  }
}

void
Simulation::init() {
#if defined(_DEBUG_) || defined(PRINT_TIMERS)
  Timer timer("Simulation::init()");
#endif
  Trace::info() << Trace::endline << "-----------------------------------------------------------------------" << Trace::endline;
  Trace::info() << DYNLog(ModelBuilding) << Trace::endline;
  Trace::info() << "-----------------------------------------------------------------------" << Trace::endline;

  loadDynamicData();
  compileModels();

  // NOTE: It is during the following simulation initialization(initFromData)
  // that static data (data_) and compiled dynamic data (dyd_) are combined together for the first time.
  // So the reference parameters origin from IIDM are retrieved here.
  // Simulation::initFromData==>Modeler::initSystem==>Modeler::initModelDescription(dyd,data)
  initFromData(data_, dyd_);
  initStructure();
  if (Trace::logExists(Trace::parameters(), DEBUG)) {
    model_->printParameterValues();
    solver_->printParameterValues();
  }

  double t0 = 0;

#ifdef _DEBUG_
  printDebugInfo();
#endif
  if (Trace::logExists(Trace::modeler(), DEBUG))
    model_->printModel();
  if (Trace::logExists(Trace::variables(), DEBUG))
    model_->printVariableNames();

  model_->setTimeline(timeline_);
  model_->setConstraints(constraintsCollection_);

  if (Trace::logExists(Trace::equations(), DEBUG)) {
    model_->setFequationsModel();  ///< set formula for modelica models' equations and Network models' equations
    model_->setGequationsModel();  ///< set formula for modelica models' root equations and Network models' equations
    model_->printEquations();
    // model_->printEquationsNew();
  }
#ifdef _DEBUG_
  model_->setFequationsModel();  ///< set formula for modelica models' equations and Network models' equations
  model_->setGequationsModel();  ///< set formula for modelica models' root equations and Network models' equations
#endif

  tCurrent_ = tStart_;
  Trace::info() << DYNLog(ModelBuildingEnd) << Trace::endline;
  Trace::info() << "-----------------------------------------------------------------------" << Trace::endline<< Trace::endline;

  if (initialStateFile_ != "") {
    Trace::info() << "-----------------------------------------------------------------------" << Trace::endline;
    Trace::info() << DYNLog(ModelInitialStateLoad) << Trace::endline;
    Trace::info() << "-----------------------------------------------------------------------" << Trace::endline;
    t0 = loadState(initialStateFile_);  // loadState and return initial time
    Trace::info() << DYNLog(ModelInitialStateLoadEnd) << Trace::endline;
    Trace::info() << "-----------------------------------------------------------------------" << Trace::endline<< Trace::endline;
  }

  // When a simulation starts with a dumpfile (initial condition of variables for dynamic models),
  // initial condition's calculation is not necessary for those dynamic models;
  // however, the NETWORK model could be different from the one in dumpfile,
  // like number of parameters, number of variables, type of models etc.,
  // therefore a calculateIC() is always necessary.
  zCurrent_.assign(model_->sizeZ(), 0.);
  calculateIC();

  // Initialize curves
  Trace::info() << "-----------------------------------------------------------------------" << Trace::endline;
  Trace::info() << DYNLog(CurveInit) << Trace::endline;
  Trace::info() << "-----------------------------------------------------------------------" << Trace::endline;
  const std::vector<double>& y = solver_->getCurrentY();
  unsigned nbCurves = 0;
  for (CurvesCollection::iterator itCurve = curvesCollection_->begin();
          itCurve != curvesCollection_->end();
          ++itCurve) {
    shared_ptr<curves::Curve>& curve = *itCurve;
    bool added = model_->initCurves(curve);
    if (added)
      ++nbCurves;
    if (curve->getCurveType() == curves::Curve::DISCRETE_VARIABLE) {
      curve->setBuffer(&(zCurrent_[curve->getGlobalIndex()]));
    } else if (curve->getCurveType() == curves::Curve::CONTINUOUS_VARIABLE) {
      curve->setBuffer(&(y[curve->getGlobalIndex()]));
    }
  }
  stringstream ss;
  ss << nbCurves;
  Trace::info() << DYNLog(CurveInitEnd, ss.str()) << Trace::endline;
  Trace::info() << "-----------------------------------------------------------------------" << Trace::endline<< Trace::endline;

  // if no dump to load t0 should be equal to zero
  // if dump loaded, t0 should be equal to the current time loaded

  if (doubleNotEquals(getStartTime(), t0))
    throw DYNError(Error::GENERAL, WrongStartTime, getStartTime(), t0);

  solver_->setTimeline(timeline_);
}

void
Simulation::calculateIC() {
  // ensure locally satisfactory values for initial models
  Trace::info() << "-----------------------------------------------------------------------" << Trace::endline;
  Trace::info() << DYNLog(ModelLocalInit) << Trace::endline;
  Trace::info() << "-----------------------------------------------------------------------" << Trace::endline;
  model_->setIsInitProcess(true);
  model_->init(tStart_);
  model_->rotateBuffers();
  model_->printMessages();
  if (Trace::logExists(Trace::parameters(), DEBUG)) {
    model_->printLocalInitParametersValues();
  }

  if (dumpLocalInitValues_) {
    string localInitDir = createAbsolutePath("initValues/localInit", outputsDirectory_);
    if (!exists(localInitDir))
      create_directory(localInitDir);
    model_->printInitValues(localInitDir);
  }
  // check coherence during local init process (use of init model)
  model_->checkDataCoherence(tCurrent_);
  model_->checkParametersCoherence();
  model_->setIsInitProcess(false);
  Trace::info() << DYNLog(ModelLocalInitEnd) << Trace::endline;
  Trace::info() << "-----------------------------------------------------------------------" << Trace::endline<< Trace::endline;

  Trace::info() << "-----------------------------------------------------------------------" << Trace::endline;
  Trace::info() << DYNLog(ModelGlobalInit) << Trace::endline;
  Trace::info() << "-----------------------------------------------------------------------" << Trace::endline;
  // ensure globally satisfactory initial values for dynamic models
  solver_->init(model_, tStart_, tStop_);
  solver_->calculateIC();
  model_->getCurrentZ(zCurrent_);

  model_->notifyTimeStep();

  if (dumpGlobalInitValues_) {
    string globalInitDir = createAbsolutePath("initValues/globalInit", outputsDirectory_);
    if (!exists(globalInitDir))
      create_directory(globalInitDir);
    model_->printInitValues(globalInitDir);
  }

  // after the initialization process (use of dynamic model)
  model_->checkDataCoherence(tCurrent_);
  Trace::info() << DYNLog(ModelGlobalInitEnd) << Trace::endline;
  Trace::info() << "-----------------------------------------------------------------------" << Trace::endline<< Trace::endline;
}

void
Simulation::simulate() {
#if defined(_DEBUG_) || defined(PRINT_TIMERS)
  Timer timer("Simulation::simulate()");
#endif
  printSolverHeader();

  // Printing out the initial solution
  solver_->printSolve();
  if (exportCurvesMode_ != EXPORT_CURVES_NONE) {
    // This is a workaround to update the calculated variables with initial values of y and yp as they are not accessible at this level
    model_->evalCalculatedVariables(tCurrent_, solver_->getCurrentY(), solver_->getCurrentYP(), zCurrent_);
  }
  const bool updateCalculatedVariable = false;
  updateCurves(updateCalculatedVariable);  // initial curves

  bool criteriaChecked = true;
  try {
    if (data_ && (exportIIDM_ || activateCriteria_)) {  // no need to update state variable if the IIDM final state is not exported (same for criteria check)
    data_->getStateVariableReference();   // Each state variable in DataInterface has a mapped reference variable in dynamic model,
  // either in a modelica model or in a C++ model.
    }
  int currentIterNb = 0;
    while (!end() && !SignalHandler::gotExitSignal() && criteriaChecked) {
      bool isCheckCriteriaIter = data_ && activateCriteria_ && currentIterNb % criteriaStep_ == 0;

      solver_->solve(tStop_, tCurrent_);
      solver_->printSolve();
<<<<<<< HEAD

=======
      // <<<<<<< HEAD
      // =======
>>>>>>> 192abc1f
      if (currentIterNb == 0)
        printHighestDerivativesValues();

      // >>>>>>> c55bfdb295da9deab5dfde6bb1b31979927a39a8
      BitMask solverState = solver_->getState();
      bool modifZ = false;
      if (solverState.getFlags(ModeChange)) {
        updateCurves(true);
        Trace::info() << DYNLog(NewStartPoint) << Trace::endline;
        solver_->reinit();
        model_->getCurrentZ(zCurrent_);
        solver_->printSolve();
        printHighestDerivativesValues();
      } else if (solverState.getFlags(ZChange) || solverState.getFlags(SilentZChange)) {
        updateCurves(true);
        model_->getCurrentZ(zCurrent_);
        modifZ = true;
      }
      // Compute the state matrix, input matrix B, and output matrix C
      if (tCurrent_ == tLinearise_) {
      model_->evalLinearise(tCurrent_);
      }
      // Compute all modes of small system
      if (tCurrent_ == tAllModes_) {
      model_->allModes(tCurrent_);
      }
      // Compute the sub participation factor of a given mode
      if (tCurrent_ == tSubParticipation_) {
      model_->subParticipation(tCurrent_, NbMode_);
      }
      // Call of Complete Eigenanalysis Function
      if (tCurrent_ == tModalAnalysis_) {
      model_->evalmodalAnalysis(tCurrent_, Part_);
      }
      // end of call


      if (isCheckCriteriaIter)
// <<<<<<< HEAD
//      model_->evalCalculatedVariables(tCurrent_, solver_->getCurrentY(), solver_->getCurrentYP(), zCurrent_);
//      updateCurves(!isCheckCriteriaIter && !solverState.getFlags(ZChange));
// =======
       model_->evalCalculatedVariables(tCurrent_, solver_->getCurrentY(), solver_->getCurrentYP(), zCurrent_);
      updateCurves(!isCheckCriteriaIter && !modifZ);

// >>>>>>> c55bfdb295da9deab5dfde6bb1b31979927a39a8
      model_->checkDataCoherence(tCurrent_);
      model_->printMessages();
      if (timetableOutputFile_ != "" && currentIterNb % timetableSteps_ == 0)
        printCurrentTime(timetableOutputFile_);

      // Compute the state matrix, input matrix B, and output matrix C
      if (tCurrent_ == tLinearise_) {
      model_->evalLinearise(tCurrent_);
      }
      // Compute all modes of small system
      if (tCurrent_ == tAllModes_) {
      model_->allModes(tCurrent_);
      }
      // Compute the sub participation factor of a given mode
      if (tCurrent_ == tSubParticipation_) {
      model_->subParticipation(tCurrent_, NbMode_);
      }
      // Call of Complete Eigenanalysis Function
      if (tCurrent_ == tModalAnalysis_) {
      model_->evalmodalAnalysis(tCurrent_, Part_);
      }
      // end of call


      if (isCheckCriteriaIter)
       model_->evalCalculatedVariables(tCurrent_, solver_->getCurrentY(), solver_->getCurrentYP(), zCurrent_);
      updateCurves(!isCheckCriteriaIter && !modifZ);
      model_->checkDataCoherence(tCurrent_);
      model_->printMessages();
      if (timetableOutputFile_ != "" && currentIterNb % timetableSteps_ == 0)
      printCurrentTime(timetableOutputFile_);

      if (isCheckCriteriaIter) {
        criteriaChecked = checkCriteria(tCurrent_, false);
      }
      ++currentIterNb;

      model_->notifyTimeStep();
    }

    // If we haven't evaluated the calculated variables for the last iteration before, we must do it here for the IIDM file export
    if (exportIIDM_ && (exportCurvesMode_ != EXPORT_CURVES_NONE || activateCriteria_))
      model_->evalCalculatedVariables(tCurrent_, solver_->getCurrentY(), solver_->getCurrentYP(), zCurrent_);

    if (SignalHandler::gotExitSignal() && !end()) {
      addEvent(DYNTimeline(SignalReceived));
      throw DYNError(Error::GENERAL, SignalReceived);
    } else if (!criteriaChecked) {
      addEvent(DYNTimeline(CriteriaNotChecked));
      throw DYNError(Error::SIMULATION, CriteriaNotChecked);
    } else if (end() && data_ && activateCriteria_) {
      criteriaChecked = checkCriteria(tCurrent_, true);
      if (!criteriaChecked) {
        addEvent(DYNTimeline(CriteriaNotChecked));
        throw DYNError(Error::SIMULATION, CriteriaNotChecked);
      }
    }
    if (timetableOutputFile_ != "")
        remove(timetableOutputFile_);
  } catch (const Terminate& t) {
    Trace::warn() << t.what() << Trace::endline;
    model_->printMessages();
    if (timetableOutputFile_ != "")
        remove(timetableOutputFile_);
  } catch (const Error& e) {
    Trace::error() << e.what() << Trace::endline;
    if (timetableOutputFile_ != "")
        remove(timetableOutputFile_);
    throw;
  } catch (...) {
    if (timetableOutputFile_ != "")
        remove(timetableOutputFile_);
    throw;
  }
}

bool
Simulation::checkCriteria(double t, bool finalStep) {
#if defined(_DEBUG_) || defined(PRINT_TIMERS)
  Timer timer("Simulation::checkCriteria()");
#endif
  const bool filterForCriteriaCheck = true;
  data_->updateFromModel(filterForCriteriaCheck);
  bool criteriaChecked = data_->checkCriteria(t, finalStep);
  return criteriaChecked;
}


void
Simulation::getFailingCriteria(std::vector<std::pair<double, std::string> >& failingCriteria) const {
  data_->getFailingCriteria(failingCriteria);
}

void
Simulation::updateParametersValues() {
  if (exportCurvesMode_ == EXPORT_CURVES_NONE)
    return;

  for (CurvesCollection::iterator itCurve = curvesCollection_->begin();
          itCurve != curvesCollection_->end();
          ++itCurve) {
    if ((*itCurve)->isParameterCurve()) {   // if a parameter curve
      string curveModelName((*itCurve)->getModelName());
      string curveVariable((*itCurve)->getVariable());

      double value;
      bool found(false);

      model_->getModelParameterValue(curveModelName, curveVariable, value, found);   // get value

      if (found) {
        (*itCurve)->updateParameterCurveValue(curveVariable, value);   // update value
      }
    }
  }
}

void
Simulation::updateCurves(bool updateCalculateVariable) {
#if defined(_DEBUG_) || defined(PRINT_TIMERS)
  Timer timer("Simulation::updateCurves()");
#endif
  if (exportCurvesMode_ == EXPORT_CURVES_NONE)
    return;

  if (updateCalculateVariable)
    model_->updateCalculatedVarForCurves(curvesCollection_);

  curvesCollection_->updateCurves(tCurrent_);
}

void
Simulation::printSolverHeader() {
  Trace::info() << "-----------------------------------------------------------------------" << Trace::endline;
  Trace::info() << DYNLog(SimulationStart, solver_->solverType()) << Trace::endline;
  Trace::info() << "-----------------------------------------------------------------------" << Trace::endline;
  solver_->printHeader();
}

void
Simulation::addEvent(const MessageTimeline& messageTimeline) {
  const string name = "Simulation";
  timeline_->addEvent(getCurrentTime(), name, messageTimeline.str(), messageTimeline.priority());
}

void
Simulation::printHighestDerivativesValues() {
  if (!Trace::logExists("", DEBUG)) return;
  const vector<double>& deriv = solver_->getCurrentYP();
  vector<std::pair<double, size_t> > derivValues;
  for (size_t i = 0, iEnd = deriv.size(); i < iEnd; ++i)
    derivValues.push_back(std::make_pair(deriv[i], i));

  std::sort(derivValues.begin(), derivValues.end(), mapcompabs());

  const unsigned nbDeriv = std::min(10, model_->sizeY());
  Trace::debug() << DYNLog(SolverLargestDeriv, nbDeriv) << Trace::endline;
  for (size_t i = 0; i < nbDeriv; ++i) {
    Trace::debug() << DYNLog(SolverLargestDerivValue, derivValues[i].second, derivValues[i].first,
                             model_->getVariableName(derivValues[i].second)) << Trace::endline;
  }
}

void
Simulation::printEnd() {
  solver_->printEnd();
}

void
Simulation::setCriteriaStep(const int& step) {
  if (step <= 0)
    throw DYNError(Error::API, CriteriaStepError, step);
  criteriaStep_ = step;
}

void
Simulation::terminate() {
#if defined(_DEBUG_) || defined(PRINT_TIMERS)
  Timer timer("Simulation::terminate()");
#endif
  updateParametersValues();   // update parameter curves' value

  if (curvesOutputFile_ != "") {
    ofstream fileCurves;
    openFileStream(fileCurves, curvesOutputFile_);
    printCurves(fileCurves);
    fileCurves.close();
  }

  if (timelineOutputFile_ != "") {
    ofstream fileTimeline;
    openFileStream(fileTimeline, timelineOutputFile_);
    printTimeline(fileTimeline);
    fileTimeline.close();
  }

/* if (lineariseOutputFile_ != "") {
    ofstream fileLinearise;
    openFileStream(fileLinearise, lineariseOutputFile_);
    // std::cin >> tCurrent_;
    // printLinearise(fileLinearise);
    fileLinearise.close();
  }*/
// à vérifier: erreur lors de la compilation
/* if (modalanalysisOutputFile_ != "") {
    ofstream fileModalanalysis;
    openFileStream(fileModalAnalysis, modalanalysisOutputFile_);
    // std::cin >> tCurrent_;
    // printLinearise(fileLinearise);
    fileModalAnalysis.close();
  }
*/
  if (finalStateOutputFile_ != "") {
    ofstream fileFinalState;
    openFileStream(fileFinalState, finalStateOutputFile_);
    printFinalState(fileFinalState);
    fileFinalState.close();
  }

  if (constraintsOutputFile_ != "") {
    ofstream fileConstraints;
    openFileStream(fileConstraints, constraintsOutputFile_);
    printConstraints(fileConstraints);
    fileConstraints.close();
  }

  if (exportDumpFinalState_)
    dumpState();

  if (exportIIDM_)
    dumpIIDMFile();

  printEnd();
}

void
Simulation::openFileStream(ofstream& stream, const std::string& path) {
  stream.open(path.c_str(), ofstream::out);
  if (!stream.is_open()) {
    throw DYNError(Error::SIMULATION, OpenFileFailed, path);
  }
}

void
Simulation::printCurves(std::ostream& stream) const {
  switch (exportCurvesMode_) {
    case EXPORT_CURVES_NONE:
      break;
    case EXPORT_CURVES_XML: {
      curves::XmlExporter xmlExporter;
      xmlExporter.exportToStream(curvesCollection_, stream);
      break;
    }
    case EXPORT_CURVES_CSV: {
      curves::CsvExporter csvExporter;
      csvExporter.exportToStream(curvesCollection_, stream);
      break;
    }
  }
}

void
Simulation::printTimeline(std::ostream& stream) const {
  switch (exportTimelineMode_) {
    case EXPORT_TIMELINE_NONE:
      break;
    case EXPORT_TIMELINE_CSV: {
      timeline::CsvExporter csvExporter;
      csvExporter.exportToStream(timeline_, stream);
      break;
    }
    case EXPORT_TIMELINE_XML: {
      timeline::XmlExporter xmlExporter;
      xmlExporter.exportToStream(timeline_, stream);
      break;
    }
    case EXPORT_TIMELINE_TXT: {
      timeline::TxtExporter txtExporter;
      txtExporter.exportToStream(timeline_, stream);
      break;
    }
  }
}

/* void
Simulation::printLinearise() const {
  switch (exportLineariseMode_) {
  case EXPORT_LINEARISE_NONE:
      break;
  case EXPORT_LINEARISE_CSV: {
      model_->evalLinearise(tCurrent_, yCurrent_);
      break;
    }
    case EXPORT_LINEARISE_XML: {
      model_->evalLinearise(tCurrent_, yCurrent_);
      break;
    }
    case EXPORT_LINEARISE_TXT: {
    model_->evalLinearise(tCurrent_, yCurrent_);
      break;
    }
  }
}*/

void
Simulation::printFinalState(std::ostream& stream) const {
  switch (exportFinalStateMode_) {
    case EXPORT_FINALSTATE_NONE:
      break;
    case EXPORT_FINALSTATE_XML: {
      // update calculated variables
      model_->evalCalculatedVariables(tCurrent_, solver_->getCurrentY(), solver_->getCurrentYP(), zCurrent_);

      // association between requested variables and model variables
      for (finalStateModel_iterator itModel = finalStateCollection_->beginFinalStateModel();
              itModel != finalStateCollection_->endFinalStateModel();
              ++itModel) {
        model_->fillVariables(*itModel);
      }

      for (finalStateVariable_iterator itVariable = finalStateCollection_->beginVariable();
              itVariable != finalStateCollection_->endVariable();
              ++itVariable) {
        model_->fillVariable(*itVariable);
      }
      // export variables
      finalState::XmlExporter xmlExporter;
      xmlExporter.exportToStream(finalStateCollection_, stream);
      break;
    }
  }
}

void
Simulation::printConstraints(std::ostream& stream) const {
  switch (exportConstraintsMode_) {
    case EXPORT_CONSTRAINTS_NONE:
      break;
    case EXPORT_CONSTRAINTS_XML: {
      constraints::XmlExporter xmlExporter;
      xmlExporter.exportToStream(constraintsCollection_, stream);
      break;
    }
    case EXPORT_CONSTRAINTS_TXT: {
      constraints::TxtExporter txtExporter;
      txtExporter.exportToStream(constraintsCollection_, stream);
      break;
    }
  }
}

void
Simulation::dumpIIDMFile() {
  if (data_) {
#if defined(_DEBUG_) || defined(PRINT_TIMERS)
    Timer timer("Job::exportStateVariables");
#endif
    data_->exportStateVariables();
  }
  data_->dumpToFile(exportIIDMFile_);
}

void
Simulation::dumpState() {
  if (!model_) return;
  stringstream state;
  boost::archive::binary_oarchive os(state);

  os << tCurrent_;

  map<string, string> mapValues;  // map associating file name with parameters/variables to dump
  mapValues[TIME_FILENAME] = state.str();

  model_->dumpParameters(mapValues);
  model_->dumpVariables(mapValues);

  boost::shared_ptr<zip::ZipFile> archive = zip::ZipFileFactory::newInstance();

  for (map<string, string>::const_iterator it = mapValues.begin();
          it != mapValues.end();
          ++it) {
    archive->addEntry(it->first, it->second);
  }
  zip::ZipOutputStream::write(dumpFinalStateFile_, archive);
}

double
Simulation::loadState(const string & fileName) {
  boost::shared_ptr<zip::ZipFile> archive = zip::ZipInputStream::read(fileName);
  map<string, string> mapValues;  // map associating file name with parameters/variables to dumpe
  for (map<string, shared_ptr<zip::ZipEntry> >::const_iterator itE = archive->getEntries().begin();
          itE != archive->getEntries().end(); ++itE) {
    string name = itE->first;
    string data(itE->second->getData());
    mapValues[name] = data;
  }

  map<string, string >::iterator iter = mapValues.find(TIME_FILENAME);
  if (iter == mapValues.end())
    throw DYNError(Error::GENERAL, IncompleteDump);

  stringstream state(iter->second);
  boost::archive::binary_iarchive is(state);

  double tCurrent = 0;
  is >> tCurrent;
  // loading information
  tCurrent_ = tCurrent;

  setStartTime(tStart_);
  setStopTime(tStop_);
  model_->setInitialTime(tCurrent_);

  // loading parameters/model variables
  model_->loadParameters(mapValues);
  model_->loadVariables(mapValues);
  return tCurrent_;
}

void
Simulation::printDebugInfo() {
  Trace::debug() << DYNLog(NbVar, model_->sizeY()) << Trace::endline;
  Trace::debug() << DYNLog(NbRootFunctions, model_->sizeG()) << Trace::endline;
}

void
Simulation::printCurrentTime(const string& fileName) {
  ofstream out(fileName.c_str());
  out << tCurrent_;
  out.close();
  fs::permissions(fileName, fs::group_read | fs::group_write | fs::owner_write | fs::others_write | fs::owner_read | fs::others_read);
}
}  // end of namespace DYN<|MERGE_RESOLUTION|>--- conflicted
+++ resolved
@@ -83,10 +83,7 @@
 #include "JOBInitValuesEntry.h"
 #include "JOBConstraintsEntry.h"
 #include "JOBTimelineEntry.h"
-<<<<<<< HEAD
 #include "JOBTimetableEntry.h"
-=======
->>>>>>> 192abc1f
 #include "JOBLineariseEntry.h"
 #include "JOBModalAnalysisEntry.h"
 #include "JOBAllModesEntry.h"
@@ -859,16 +856,8 @@
 
       solver_->solve(tStop_, tCurrent_);
       solver_->printSolve();
-<<<<<<< HEAD
-
-=======
-      // <<<<<<< HEAD
-      // =======
->>>>>>> 192abc1f
       if (currentIterNb == 0)
         printHighestDerivativesValues();
-
-      // >>>>>>> c55bfdb295da9deab5dfde6bb1b31979927a39a8
       BitMask solverState = solver_->getState();
       bool modifZ = false;
       if (solverState.getFlags(ModeChange)) {
@@ -903,14 +892,8 @@
 
 
       if (isCheckCriteriaIter)
-// <<<<<<< HEAD
-//      model_->evalCalculatedVariables(tCurrent_, solver_->getCurrentY(), solver_->getCurrentYP(), zCurrent_);
-//      updateCurves(!isCheckCriteriaIter && !solverState.getFlags(ZChange));
-// =======
        model_->evalCalculatedVariables(tCurrent_, solver_->getCurrentY(), solver_->getCurrentYP(), zCurrent_);
       updateCurves(!isCheckCriteriaIter && !modifZ);
-
-// >>>>>>> c55bfdb295da9deab5dfde6bb1b31979927a39a8
       model_->checkDataCoherence(tCurrent_);
       model_->printMessages();
       if (timetableOutputFile_ != "" && currentIterNb % timetableSteps_ == 0)
