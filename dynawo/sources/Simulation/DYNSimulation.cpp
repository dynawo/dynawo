--- conflicted
+++ resolved
@@ -833,12 +833,9 @@
 
       model_->checkDataCoherence(tCurrent_);
       model_->printMessages();
-<<<<<<< HEAD
-=======
       if (timetableOutputFile_ != "" && currentIterNb % timetableSteps_ == 0)
         printCurrentTime(timetableOutputFile_);
 
->>>>>>> e524d32f
       if (isCheckCriteriaIter) {
         criteriaChecked = checkCriteria(tCurrent_, false);
       }
