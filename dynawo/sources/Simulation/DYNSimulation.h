//
// Copyright (c) 2015-2019, RTE (http://www.rte-france.com)
// See AUTHORS.txt
// All rights reserved.
// This Source Code Form is subject to the terms of the Mozilla Public
// License, v. 2.0. If a copy of the MPL was not distributed with this
// file, you can obtain one at http://mozilla.org/MPL/2.0/.
// SPDX-License-Identifier: MPL-2.0
//
// This file is part of Dynawo, an hybrid C++/Modelica open source time domain
// simulation tool for power systems.
//

/**
 * @file  DYNSimulation.h
 *
 * @brief Simulation header
 *
 */
#ifndef SIMULATION_DYNSIMULATION_H_
#define SIMULATION_DYNSIMULATION_H_

#include <vector>
#include <boost/shared_ptr.hpp>
#include <boost/unordered_map.hpp>

#ifdef _MSC_VER
  typedef int pid_t;
#endif

#include "DYNSignalHandler.h"
#include "PARParametersSetCollection.h"

namespace timeline {
class Timeline;
}

namespace linearise {
class Linearise;
}
namespace modalanalysis {
class ModalAnalysis;
}
namespace allmodes {
class AllModes;
}
namespace subparticipation {
class SubParticipation;
}

namespace curves {
class CurvesCollection;
}

namespace finalState {
class FinalStateCollection;
}

namespace constraints {
class ConstraintsCollection;
}

namespace job {
class JobEntry;
}

namespace criteria {
class CriteriaCollection;
}

namespace DYN {
class Message;
class MessageTimeline;
class Model;
class Solver;
class DynamicData;
class DataInterface;
class SimulationContext;

/**
 * @brief Simulation class
 *
 * Simulation class is the entry point for Dynawo simulations. It is
 * responsible for setting solver parameters and for controlling
 * simulation time exchanges between the model and the solver
 */
class Simulation {
 public:
  /**
   * @brief Export mode for curves
   * Curves' export mode controlling the curves available in the output.
   */
  typedef enum {
    EXPORT_CURVES_NONE,  ///< Export zero curves
    EXPORT_CURVES_XML,  ///< Export curves selected in input file in XML mode in output file
    EXPORT_CURVES_CSV  ///< Export curves selected in input file in CSV mode in output file
  } exportCurvesMode_t;

  /**
   * @brief Export mode for timeline
   * Timeline's export mode controlling the format of the timeline's output file
   */
  typedef enum {
    EXPORT_TIMELINE_NONE,  ///< No export timeline
    EXPORT_TIMELINE_TXT,  ///< Export timeline in txt mode in output file
    EXPORT_TIMELINE_CSV,  ///< Export timeline in csv mode in output file
    EXPORT_TIMELINE_XML  ///< Export timeline in xml mode in output file
  } exportTimelineMode_t;

  /**
   * @brief Export mode for linearization
   * Linearise's export mode controlling the format of the linearise's output file
   */
  typedef enum {
    EXPORT_LINEARISE_NONE,  ///< No export linearise
    EXPORT_LINEARISE_TXT,  ///< Export linearise in txt mode in output file
    EXPORT_LINEARISE_CSV,  ///< Export linearise in csv mode in output file
    EXPORT_LINEARISE_XML  ///< Export linearise in xml mode in output file
  } exportLineariseMode_t;

  /**
   * @brief Export mode for modal analysis
   * Modal analysis' export mode controlling the format of the moadal analysis' output file
   */
  typedef enum {
    EXPORT_MODALANALYSIS_NONE,  ///< No export linearise
    EXPORT_MODALANALYSIS_TXT,  ///< Export Modal analysis in txt mode in output file
    EXPORT_MODALANALYSIS_CSV,  ///< Export Modal analysis in csv mode in output file
    EXPORT_MODALANALYSIS_XML  ///< Export Modal analysis in xml mode in output file
  } exportModalAnalysisMode_t;

  /**
   * @brief Export mode for finalState
   * finalState's export mode controlling the format of the finalState's output file
   */
  typedef enum {
    EXPORT_FINALSTATE_NONE,  ///< Export no final state
    EXPORT_FINALSTATE_XML  ///< Export final states selected in input file in XML mode in output file
  } exportFinalStateMode_t;

  /**
   * @brief Export mode for constraint's state
   * constraint's state export mode controlling the format of the constraint's output file
   */
  typedef enum {
    EXPORT_CONSTRAINTS_NONE,  ///< Export no constraints
    EXPORT_CONSTRAINTS_XML,  ///< Export constraints in xml mode in output file
    EXPORT_CONSTRAINTS_TXT  ///< Export constraints in txt mode in output file
  } exportConstraintsMode_t;

 public:
  /**
   * @brief default constructor
   *
   * @param jobEntry data read in jobs file
   * @param context context of the simulation (configuration, directories, locale, etc...)
   */
  Simulation(boost::shared_ptr<job::JobEntry>& jobEntry, boost::shared_ptr<SimulationContext>& context);

  /**
   * @brief destructor
   */
  ~Simulation();

  /**
   * @brief initialize the simulation
   */
  void init();

  /**
   * @brief calculate the initial conditions of the simulation
   */
  void calculateIC();

  /**
   * @brief initialize the buffers uses by the model
   */
  void initStructure();

  /**
   * @brief initialize the whole system with respect to the input "static/dynamic" data
   * @param data input "static" data
   * @param dyd input "dynamic" data
   */
  void initFromData(const boost::shared_ptr<DataInterface>& data, const boost::shared_ptr<DynamicData>& dyd);

  /**
   * @brief launch the simulation
   */
  void simulate();

  /**
   * @brief destroy all allocated objected during the simulation
   */
  void clean();

  /**
   * @brief print the header information of the solver used
   */
  void printSolverHeader();

  /**
   * @brief print the statistics of the solver
   */
  void printEnd();

  /**
   * @brief load a previous state
   * @param fileName name of file where the dump is stored
   * @return the last time stored in the dump state
   */
  double loadState(const std::string& fileName);

  /**
   * @brief store a simulation state in a file
   */
  void dumpState();

  /**
   * @brief dump the final state of the network in a IIDM file
   */
  void dumpIIDMFile();

  /**
   * @brief print debug information
   */
  void printDebugInfo();

  /**
   * @brief import curves request from a file (i.e curves that the user wants to plot)
   * @warning the file should be set before the call of this method
   */
  void importCurvesRequest();

  /**
   * @brief importe final state request from a file (i.e final state that the user wants to see)
   * @warning the file should be set before the call of this method
   */
  void importFinalStateRequest();

  /**
   * @brief setter for the output file of the timeline
   * @param outputFile timeline's output file
   */

  inline void setTimelineOutputFile(const std::string& outputFile) {
    timelineOutputFile_ = outputFile;
  }

  /**
   * @brief setter for the output file of the linearise
   * @param outputFile linearise's output file
   */
  inline void setLineariseOutputFile(const std::string& outputFile) {
    lineariseOutputFile_ = outputFile;
  }

  /**
   * @brief setter for the output file of the modal analysis
   * @param outputFile modal analysis's output file
   */
  inline void setModalAnalysisOutputFile(const std::string& outputFile) {
    modalanalysisOutputFile_ = outputFile;
  }

  /**
   * @brief setter for the output file of the allmodes
   * @param outputFile allmodes's output file
   */
  inline void setAllModesOutputFile(const std::string& outputFile) {
    allmodesOutputFile_ = outputFile;
  }

  /**
   * @brief setter for the output file of the subparticipation
   * @param outputFile subparticipation's output file
   */
  inline void setSubParticipationOutputFile(const std::string& outputFile) {
    subparticipationOutputFile_ = outputFile;
  }
  /**
   * @brief setter for the export mode of the linearise
   * @param mode linearise's mode export
   */
  inline void setLineariseExportMode(const exportLineariseMode_t& mode) {
    exportLineariseMode_ = mode;
  }

  /**
   * @brief setter for the export mode of the timeline
   * @param mode timeline's mode export
   */
  inline void setTimelineExportMode(const exportTimelineMode_t& mode) {
    exportTimelineMode_ = mode;
  }

  /**
   * @brief setter for the export mode of curves
   * @param mode curves' export mode
   */
  inline void setCurvesExportMode(const exportCurvesMode_t& mode) {
    exportCurvesMode_ = mode;
  }

  /**
   * @brief setter for the curves input file
   * @param inputFile input file of curves request
   */
  inline void setCurvesInputFile(const std::string& inputFile) {
    curvesInputFile_ = inputFile;
  }

  /**
   * @brief setter for the curves' output file
   * @param outputFile curves' output file
   */
  inline void setCurvesOutputFile(const std::string& outputFile) {
    curvesOutputFile_ = outputFile;
  }

  /**
   * @brief setter for the export mode of final state
   * @param mode final state's export mode
   */
  inline void setFinalStateExportMode(const exportFinalStateMode_t& mode) {
    exportFinalStateMode_ = mode;
  }

  /**
   * @brief setter for the final state input file
   * @param inputFile input file of final state request
   */
  inline void setFinalStateInputFile(const std::string& inputFile) {
    finalStateInputFile_ = inputFile;
  }

  /**
   * @brief setter for the final state output file
   * @param outputFile final state's output file
   */
  inline void setFinalStateOutputFile(const std::string& outputFile) {
    finalStateOutputFile_ = outputFile;
  }

  /**
   * @brief setter for the constraints' output file
   * @param outputFile constraints' output file
   */
  inline void setConstraintsOutputFile(const std::string& outputFile) {
    constraintsOutputFile_ = outputFile;
  }

  /**
   * @brief setter for the constraints' export mode
   * @param mode constraints' export mode
   */
  inline void setConstraintsExportMode(const exportConstraintsMode_t& mode) {
    exportConstraintsMode_ = mode;
  }

  /**
   * @brief setter for local init values dump mode
   * @param dumpLocalInitValues @b true if local init values should be dumped
   * local init values are the values calculated by the init algorithm for each models, one by one
   */
  inline void setDumpLocalInitValues(const bool dumpLocalInitValues) {
    dumpLocalInitValues_ = dumpLocalInitValues;
  }

  /**
   * @brief setter for global init values dump mode
   * @param dumpGlobalInitValues  @b true if global init values should be dumped
   * global init values are the values calculated by the init algorithm for each models, all models at the same time
   */
  inline void setDumpGlobalInitValues(const bool dumpGlobalInitValues) {
    dumpGlobalInitValues_ = dumpGlobalInitValues;
  }

  /**
   * @brief indicates if the simulation has reached the stop time
   * @return @b true if current time >= stop time, @b false otherwise
   */
  inline bool end() const {
    return (tCurrent_ >= tStop_);
  }
<<<<<<< HEAD
=======

  /**
   * @brief setter of the time of the modal analysis
   * @param time start time of the modal analysis
   */
  inline void setModalAnalysisTime(const double& time) {
    tModalAnalysis_ = time;
  }

  /**
   * @brief setter of the time of the eigencalculation
   * @param time start time of the eigencalculation
   */
  inline void setAllModesTime(const double& time) {
    tAllModes_ = time;
  }

  /**
   * @brief setter of the time of the Sub Participation
   * @param time start time of the Sub Participation
   */
  inline void setSubParticipationTime(const double& time) {
    tSubParticipation_ = time;
  }

  /**
   * @brief setter of the number of mode of minimum relative participation
   * @param participation start the number of minimum relative participation
   */
  inline void setSubParticipationNbMode(const double& nbmode) {
    NbMode_ = nbmode;
  }

  /**
   * @brief getter for the start number of mode of subparticipation factor
   * @return the start number of mode of subparticipation factor
   */
  inline double getSubParticipationNbMode() const {
    return NbMode_;
  }
  /**
   * @brief setter of the value of minimum relative participation
   * @param participation start the value of minimum relative participation
   */
  inline void setModalAnalysisPart(const double& participation) {
    Part_ = participation;
  }

  /**
   * @brief setter of the start time of the simulation
   * @param time start time of the simulation
   */
  inline void setStartTime(const double& time) {
    tStart_ = time;
  }

  /**
   * @brief setter of the stop time of the simulation
   * @param time stop time of the simulation
   */
  inline void setStopTime(const double& time) {
    tStop_ = time;
  }

  /**
   * @brief setter for activating the checking of criteria (minimal voltage, etc..)
   * @param activate @b true if checking of criteria should be activated during simulation
   */
  inline void setActivateCriteria(bool activate) {
    activateCriteria_ = activate;
  }

  /**
   * @brief setter for criteria step
   * @param step number of iterations between 2 criteria check
   */

  void setCriteriaStep(const int& step);

  /**
   * @brief getter for the start time of the simulation
   * @return the start time of the simulation
   */
  inline double getStartTime() const {
    return tStart_;
  }

  /**
   * @brief getter for the start time of the linearisation
   * @return the start time of the linearisation
   */
  inline double getLineariseTime() const {
    return tLinearise_;
  }

  /**
   * @brief getter for the start time of the modal analysis
   * @return the start time of the modal analysis
   */
  inline double getModalAnalysisTime() const {
    return tModalAnalysis_;
  }

  /* inline int getModalAnalysisSolver() const {
    return Solver_;
  }*/

  /**
   * @brief getter for the start time of the eigencalculation
   * @return the start time of the eigencalculation
   */
  /* inline int getAllModesSolver() const {
    return Solver_;
  }*/
  /**
   * @brief setter of the time of the linearisation
   * @param time start time of the linearisation
   */
  inline void setLineariseTime(const double& time) {
    tLinearise_ = time;
  }

  /**
   * @brief getter for the start time of the eigencalculation
   * @return the start time of the eigencalculation
   */
  inline double getAllModesTime() const {
    return tAllModes_;
  }
  /* inline int getModalAnalysisSolver() const {
    return Solver_;
  }*/

  /**
   * @brief getter for the start time of the eigencalculation
   * @return the start time of the eigencalculation
   */
  /* inline int getAllModesSolver() const {
    return Solver_;
  }*/
  /**
   * @brief getter for the start time of the Sub Participation
   * @return the start time of the Sub Participation
   */
  inline double getSubParticipationTime() const {
    return tSubParticipation_;
  }

  /**
   * @brief getter for the start value of minimum relative participation factor
   * @return the start value of minimum relative participation factor
   */
  inline double getModalAnalysisPart() const {
    return Part_;
  }
  /**
   * @brief getter for the current time of the simulation
   * @return the current time of the simulation
   */
  inline double getCurrentTime() const {
    return tCurrent_;
  }
>>>>>>> c002bf20

  /* inline int getModalAnalysisSolver() const {
    return Solver_;
  }*/

  /**
   * @brief getter for the start time of the eigencalculation
   * @return the start time of the eigencalculation
   */
  /* inline int getAllModesSolver() const {
    return Solver_;
  }*/


  /**
   * @brief set if final state dump is activated
   * @param activate @b true if final state dump should be made, @b false otherwise
   */
  inline void activateDumpFinalState(bool activate) {
    exportDumpFinalState_ = activate;
  }

  /**
   * @brief setter for the final state dump output file
   * @param file final state dump output file
   */
  inline void setDumpFinalStateFile(const std::string& file) {
    dumpFinalStateFile_ = file;
  }

  /**
   * @brief set if final state IIDM file should be dumped
   * @param activate @b true if final state IIDM file should be dumped, @b false otherwise
   */
  inline void activateExportIIDM(bool activate) {
    exportIIDM_ = activate;
  }

  /**
   * @brief setter for the final state IIDM output file
   * @param file final state IIDM output file
   */
  inline void setExportIIDMFile(const std::string& file) {
    exportIIDMFile_ = file;
  }

  /**
   * @brief setter for the initial state file to load
   * @param file initial state file
   */
  inline void setInitialStateFile(const std::string& file) {
    initialStateFile_ = file;
  }

  /**
   * @brief setter for the input iidm file
   * @param file input iidm file
   */
  inline void setIIDMFile(const std::string& file) {
    iidmFile_ = file;
  }

  /**
   * @brief end the simulation : export data, curves,...
   */
  void terminate();

  /**
   * @brief print curves output of the simulation in the given stream
   * @param stream stream where the curves output should be printed
   */
  void printCurves(std::ostream& stream) const;

  /**
   * @brief print timeline output of the simulation in the given stream
   * @param stream stream where the timeline output should be printed
   */
  void printTimeline(std::ostream& stream) const;

  /**
   * @brief print linearise output of the simulation in the given stream
   * @param stream stream where the linearise output should be printed
   */
  void printLinearise() const;

  /**
   * @brief print modalanalysis output of the simulation in the given stream
   * @param stream stream where the modalanalysis output should be printed
   */
  void printModalAnalysis(std::ostream& stream) const;

  /**
   * @brief print constraints output of the simulation in the given stream
   * @param stream stream where the constraints output should be printed
   */
  void printConstraints(std::ostream& stream) const;

  /**
   * @brief print finalState output of the simulation in the given stream
   * @param stream stream where the finalState output should be printed
   */
  void printFinalState(std::ostream& stream) const;

  /**
   * @brief fill a vector with the ids of the failing criteria met so far
   * @param failingCriteria vector to fill
   */
  void getFailingCriteria(std::vector<std::pair<double, std::string> >& failingCriteria) const;

 private:
  /**
   * @brief open a file stream
   * @param stream file stream stream to open
   * @param path path of the file
   */
  void openFileStream(std::ofstream& stream, const std::string& path);
  /**
   * @brief check if criteria are fullfilled
   *
   * @param t current time of the simulation
   * @param finalStep  @b true if this is the final step of the simulation
   * @return @b true if all criteria are fullfilled
   */
  bool checkCriteria(double t, bool finalStep);

  /**
   * @brief configure and create all appenders of the simulation
   */
  void configureLogs();

  /**
   * @brief create the solver instance to use for the simulation
   */
  void setSolver();

  /**
   * @brief load dynamic data
   */
  void loadDynamicData();

  /**
   * @brief analyze dynamic data and compile modelica models
   */
  void compileModels();

  /**
   * @brief configure the simulation outputs
   */
  void configureSimulationOutputs();

  /**
   * @brief configure the simulation inputs
   */
  void configureSimulationInputs();

  /**
   * @brief configure the criteria
   */
  void configureCriteria();

  /**
   * @brief  update the curves depending on parameters values
   * At the end of the simulation, parameter value is duplicated into curve
   */
  void updateParametersValues();

  /**
   * @brief update curves : at the end of each iteration, new points are added to curve
   * @param updateCalculateVariable @b true is calculated variables should be updated
   */
  void updateCurves(bool updateCalculateVariable = true);

  /**
   * @brief dump the current time of the simulation in a file
   * @param fileName file where the current time is dumped
   */
  void printCurrentTime(const std::string& fileName);

  /**
   * @brief add an event to the timeline
   * @param messageTimeline message to add in the timeline
   */
  void addEvent(const MessageTimeline& messageTimeline);

  /**
   * @brief dump the 10 highest derivatives values in the global log
   */
  void printHighestDerivativesValues();

 public:
  boost::shared_ptr<SimulationContext> context_;  ///< simulation context : configuration of the simulation
  boost::shared_ptr<job::JobEntry> jobEntry_;  ///< jobs data description
  boost::shared_ptr<Solver> solver_;  ///< solver used for the simulation
  boost::shared_ptr<Model> model_;  ///< model used for the simulation
  boost::shared_ptr<DataInterface> data_;  ///< Data interface associated to the job
  boost::shared_ptr<DynamicData> dyd_;  ///< Dynamic data container associated to the job
  boost::shared_ptr<timeline::Timeline> timeline_;  ///< instance of the timeline where events are stored
  boost::shared_ptr<curves::CurvesCollection> curvesCollection_;  ///< instance of curves collection where curves are stored
  boost::shared_ptr<finalState::FinalStateCollection> finalStateCollection_;  ///< instance of final state collection where final state are stored
  boost::shared_ptr<constraints::ConstraintsCollection> constraintsCollection_;  ///< instance of constraints collection where constraints are stored
  boost::shared_ptr<criteria::CriteriaCollection> criteriaCollection_;  ///< instance of criteria collection where criteria are stored
  boost::shared_ptr<linearise::Linearise> linearise_;  ///< instance of the linearise where events are stored
  boost::shared_ptr<modalanalysis::ModalAnalysis> modalanalysis_;  ///< instance of the modalanalysis where events are stored
  boost::shared_ptr<allmodes::AllModes> allmodes_;  ///< instance of the allmodes where events are stored
  boost::shared_ptr<subparticipation::SubParticipation> subparticipation_;  ///< instance of the sub participation where events are stored

  std::vector<std::string> dydFiles_;  ///< list of files to used dynamic data
  std::string iidmFile_;  ///< iidm input file
  std::string networkParFile_;  ///< file containing all parameters for the network
  std::string networkParSet_;  ///< id of the set of parameters to use for the network
  std::string initialStateFile_;  ///< dump to load for each state variable
  boost::unordered_map<std::string,
          boost::shared_ptr<parameters::ParametersSetCollection> > referenceParameters_;  ///< association between file name and parameters collection

  std::string outputsDirectory_;  ///< directory for simulation outputs

  exportCurvesMode_t exportCurvesMode_;  ///< curves' export mode
  std::string curvesInputFile_;  ///< curves' resquest input file
  std::string curvesOutputFile_;  ///< curves' output file

  exportTimelineMode_t exportTimelineMode_;  ///< timeline's output mode
  std::string timelineOutputFile_;  ///< timeline's export file

  std::string timetableOutputFile_;  ///< timetable export file
  int timetableSteps_;  ///< timetable' steps

  exportLineariseMode_t exportLineariseMode_;  ///< linearise's output mode
  std::string lineariseOutputFile_;  ///< linearise's export file

  exportModalAnalysisMode_t exportModalAnalysisMode_;  ///< modalanalysis's output mode
  std::string modalanalysisOutputFile_;  ///< modalanalysis's export file

  std::string allmodesOutputFile_;  ///< modalanalysis's export file
  std::string subparticipationOutputFile_;  ///< modalanalysis's export file

  exportFinalStateMode_t exportFinalStateMode_;  ///< final state's export mode
  std::string finalStateInputFile_;  ///< final state's request input file
  std::string finalStateOutputFile_;  ///< final state's output file

  exportConstraintsMode_t exportConstraintsMode_;  ///< contstraints' export mode
  std::string constraintsOutputFile_;  ///< constraints' export file

  pid_t pid_;  ///< pid of the current simulation

  bool exportDumpFinalState_;  ///< @b true if final state dump should be activated
  std::string dumpFinalStateFile_;  ///< final state dump file

  bool exportIIDM_;  ///< @b true if final IIDM file should be dump
  std::string exportIIDMFile_;  ///< final IIDM file dump

  double tStart_;  ///< start time of the simulation
  double tCurrent_;  ///< current time of the simulation
  double Part_;  ///< minimum value of relative participation factor
  // int Solver_;  ///< minimum value of relative participation factor
  double tStop_;  ///< stop time of the simulation
  bool activateCriteria_;  ///< whether to activate the verification if criteria are fullfilled
  int  criteriaStep_;  ///< if activated, this number will be the number of iterations between two criteria checks
  bool dumpLocalInitValues_;  ///< whether to export the results from the local initialisation
  bool dumpGlobalInitValues_;  ///< whether to export the results from the global initialisation
  std::vector<double> zCurrent_;  ///< current values of the model's discrete variables
  double tLinearise_;  ///< start time of the Linearisation
  double tModalAnalysis_;  ///< start time of the Modal analysis
  double tAllModes_;  ///< start time of the all modes
  double tSubParticipation_;  ///< start time of the sub participation
  double NbMode_;  ///< start number of mode of the sub participation

 private:
 /**
   * @brief configure the all modes outputs
   */
  void configureAllModesOutputs();

 /**
   * @brief configure the modal analysis outputs
   */
  void configureModalAnalysisOutputs();

 /**
   * @brief configure the sub-participation outputs
   */
  void configureSubParticipationOutputs();

 /**
   * @brief configure the linearisation outputs
   */
  void configureLineariseOutputs();


  /**
   * @brief configure the constraints outputs
   */
  void configureConstraintsOutputs();

  /**
   * @brief configure the timeline outputs
   */
  void configureTimelineOutputs();

  /**
   * @brief configure the timetable outputs
   */
  void configureTimetableOutputs();

  /**
   * @brief configure the curve outputs
   */
  void configureCurveOutputs();

  /**
   * @brief configure the final state outputs
   */
  void configureFinalStateOutputs();
};

}  // end of namespace DYN

#endif  // SIMULATION_DYNSIMULATION_H_<|MERGE_RESOLUTION|>--- conflicted
+++ resolved
@@ -383,8 +383,6 @@
   inline bool end() const {
     return (tCurrent_ >= tStop_);
   }
-<<<<<<< HEAD
-=======
 
   /**
    * @brief setter of the time of the modal analysis
@@ -547,7 +545,6 @@
   inline double getCurrentTime() const {
     return tCurrent_;
   }
->>>>>>> c002bf20
 
   /* inline int getModalAnalysisSolver() const {
     return Solver_;
