# -*- coding: utf-8;

# Copyright (c) 2015-2022, RTE (http://www.rte-france.com)
# See AUTHORS.txt
# All rights reserved.
# This Source Code Form is subject to the terms of the Mozilla Public
# License, v. 2.0. If a copy of the MPL was not distributed with this
# file, you can obtain one at http://mozilla.org/MPL/2.0/.
# SPDX-License-Identifier: MPL-2.0
#
# This file is part of Dynawo, an hybrid C++/Modelica open source time domain
# simulation tool for power systems.

import os.path
import sys
from optparse import OptionParser
try:
    from lxml import etree
except ImportError:
    try:
        # Python 2.5
        import xml.etree.cElementTree as etree
        print("running with cElementTree on Python 2.5+")
    except ImportError:
        try:
            # Python 2.5
            import xml.etree.ElementTree as etree
            print("running with ElementTree on Python 2.5+")
        except ImportError:
            try:
                # normal cElementTree install
                import cElementTree as etree
                print("running with cElementTree")
            except ImportError:
                try:
                    # normal ElementTree install
                    import elementtree.ElementTree as etree
                    print("running with ElementTree")
                except ImportError:
                    print("Failed to import ElementTree from any known place")
                    sys.exit(1)

NAMESPACE = "http://www.rte-france.com/dynawo"

def namespace(tag):
    return "{" + NAMESPACE + "}" + tag


def main():
    usage=u""" Usage: %prog <preassembled-model>

    Script checking if the preassembled-model file is well built.
<<<<<<< HEAD
    Some implicit rules must be verified before launching the build of the
=======
    Some implicit rules must be verified before launching the built of the
>>>>>>> 9ddb4599
    preassembled model

    Return an error if theses rules are not verified
    """

    parser = OptionParser(usage)
    (options, args) = parser.parse_args()

    if len(args) != 1:
        parser.error("Incorrect args number")
        exit(1)

    preassembled_model_file = args[0]

    preassembled_model_root = etree.parse(preassembled_model_file).getroot()

    preassembled_model_id = ""
    for modelica_model in preassembled_model_root.iter(namespace("modelicaModel")):
        preassembled_model_id = modelica_model.get("id")

    list_words=preassembled_model_file.split("/")
    name_file = list_words[len(list_words)-1]
    name_file = name_file.replace(".xml","")

    if name_file != preassembled_model_id:
        print ('ERROR : '+str(preassembled_model_file)+' is not well built')
        print ('         file name and preassembled model id must be equal')
        print ('         file name ='+str(name_file))
        print ('         preassembled model id ='+str(preassembled_model_id))
        exit(1)

if __name__ == "__main__":
    main()<|MERGE_RESOLUTION|>--- conflicted
+++ resolved
@@ -50,11 +50,7 @@
     usage=u""" Usage: %prog <preassembled-model>
 
     Script checking if the preassembled-model file is well built.
-<<<<<<< HEAD
     Some implicit rules must be verified before launching the build of the
-=======
-    Some implicit rules must be verified before launching the built of the
->>>>>>> 9ddb4599
     preassembled model
 
     Return an error if theses rules are not verified
