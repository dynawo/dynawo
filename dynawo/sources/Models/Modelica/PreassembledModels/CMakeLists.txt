--- conflicted
+++ resolved
@@ -108,11 +108,7 @@
   VRRemote.xml
   WindTurbine4AWeccCurrentSource.xml
   WindTurbine4BWeccCurrentSource.xml
-<<<<<<< HEAD
   WeightedDifference.xml
-=======
-  VoltageDiffNormalizer.xml
->>>>>>> 9ddb4599
   )
 
 # PYTHON scripts preassembled models
