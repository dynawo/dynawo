--- conflicted
+++ resolved
@@ -19,11 +19,8 @@
   IncreaseDetection.mo
   IntegratorWithReset.mo
   IntegratorSetFreeze.mo
-<<<<<<< HEAD
+  IntegratorVariableLimits.mo
   LeadLag.mo
-=======
-  IntegratorVariableLimits.mo
->>>>>>> 43bc9f97
   LeadMOrderLag.mo
   LimitedPI.mo
   LimPIDFreeze.mo
