//
// Copyright (c) 2015-2019, RTE (http://www.rte-france.com)
// See AUTHORS.txt
// All rights reserved.
// This Source Code Form is subject to the terms of the Mozilla Public
// License, v. 2.0. If a copy of the MPL was not distributed with this
// file, you can obtain one at http://mozilla.org/MPL/2.0/.
// SPDX-License-Identifier: MPL-2.0
//
// This file is part of Dynawo, an hybrid C++/Modelica open source time domain
// simulation tool for power systems.
//

/**
 * @file  DYNSolver.h
 *
 * @brief Dynawo solvers : interface file
 *
 */
#ifndef SOLVERS_COMMON_DYNSOLVER_H_
#define SOLVERS_COMMON_DYNSOLVER_H_

#include <vector>
#include <map>
#include <string>
#include <boost/shared_ptr.hpp>

#include "DYNBitMask.h"
#include "DYNEnumUtils.h"

namespace parameters {
class ParametersSet;
}

namespace timeline {
class Timeline;
}  // namespace timeline

namespace DYN {
static const int maxNumberUnstableRoots = 10;  ///< Maximum number of unstable roots for one time step
<<<<<<< HEAD
static const double minimalAcceptableStep = 1e-12;  ///< Minimum time step to consider that the solver is not blocked
static const int maximumNumberSlowStepIncrease = 10;  ///< Maximum number of consecutive time-steps with a time step lower than minimalAcceptableStep
=======
>>>>>>> e4834c53

/**
 * @brief Flags of the current numerical resolution
 */
typedef enum {
  NoChange = 0x00,
  ModeChange = 0x01,
  ZChange = 0x02,
  SilentZChange = 0x04
} StateFlags;

/**
 * @brief Status of the previous reinitialization scheme
 */
typedef enum {
  None = 0,
  Algebraic,
  AlgebraicWithJUpdate
} PreviousReinit;

/**
 * @brief Identifier of the current solver used
 */
typedef enum {
  SolverSimplifie = 0,
  SolverSundials1 = 1,
  SolverSundials2 = 2
} SolverType;

class Model;
class ParameterSolver;

/**
 * @class Solver
 * @brief Solver interface class
 *
 * Interface class for solver using ind Dynawo
 */
class Solver {
 public:
  /**
   * @brief destructor
   *
   */
  virtual ~Solver() { }

  /**
   * @brief get the current solver's state
   * @return solver state
   */
  virtual const BitMask& getState() const = 0;

  /**
   * @brief set the previous reinitialization status
   * @param previousReinit : new previous reinitialization status
   */
  virtual void setPreviousReinit(const PreviousReinit& previousReinit) = 0;

  /**
   * @brief get the previous reinitialization status
   * @return previous reinitialization status
   */
  virtual const PreviousReinit& getPreviousReinit() const = 0;

  /**
   * @brief set the solver's parameters
   *
   * @param params : parameter set used to set the solver's parameters
   */
  virtual void setParameters(const boost::shared_ptr<parameters::ParametersSet> &params) = 0;

  /**
   * @brief define each parameters of the solver
   */
  virtual void defineParameters() = 0;

  /**
   * @brief define common parameters for all solvers
   */
  virtual void defineCommonParameters() = 0;

  /**
   * @brief define parameters specific to each solver
   */
  virtual void defineSpecificParameters() = 0;

  /**
   * @brief get the type of the solver
   * @return the type of the solver
   */
  virtual std::string solverType() const = 0;

  /**
   * @brief check whether the parameter is available within the solver
   *
   * @param nameParameter name of the parameter
   * @return @b true if the parameter exists inside the solver
   */
  virtual bool hasParameter(const std::string &nameParameter) = 0;

  /**
   * @brief Getter for attribute parameters_
   *
   * @return solver attribute parameters_
   */
  virtual const std::map<std::string, ParameterSolver>& getParametersMap() const = 0;

  /**
   * @brief check whether parameters are used
   *
   * If a parameter is not used, add a debug trace
   *
   * @param params : parameter set to check
   */
  virtual void checkUnusedParameters(boost::shared_ptr<parameters::ParametersSet> params) = 0;

  /**
   * @brief search for a parameter with a given name
   *
   * @param name: name of the desired parameter
   * @return desired parameter
   */
  virtual ParameterSolver& findParameter(const std::string &name) = 0;

  /**
   * @brief set a parameter value from a parameters set
   *
   * @param parName: the name of the parameter to be set
   * @param parametersSet: the set to scan for a value
   */
  virtual void setParameterFromSet(const std::string &parName, const boost::shared_ptr<parameters::ParametersSet> parametersSet) = 0;

  /**
   * @brief set all parameters values from a parameters set (API PAR)
   *
   * @param params : parameter set to check
  */
  virtual void setParametersFromPARFile(const boost::shared_ptr<parameters::ParametersSet> &params) = 0;

  /**
   * @brief set the solver parameters value
  */
  virtual void setSolverParameters() = 0;

  /**
   * @brief set the solver common parameters value
   */
  virtual void setSolverCommonParameters() = 0;

  /**
   * @brief set the solver specific parameters value
   */
  virtual void setSolverSpecificParameters() = 0;


  /**
   * @brief initialize the solver
   *
   * @param model the model to simulate
   * @param t0 start time of the simulation
   * @param tEnd end time of the simulation
   */
  virtual void init(const boost::shared_ptr<Model> &model, const double &t0, const double &tEnd) = 0;

  /**
   * @brief Calculate the intial condition of the DAE
   */
  virtual void calculateIC() = 0;

  /**
   * @brief Integrate the DAE over an interval in t
   *
   * @param tAim the next time at which a computed solution is desired
   * @param tNxt the time reached by the solver
   */
  virtual void solve(double tAim, double &tNxt) = 0;

  /**
   * @brief Restore the equations after an algebraic mode - reinitialize the DAE problem (new initial point)
   */
  virtual void reinit() = 0;

  /**
   * @brief print the latest step made by the solver (i.e solution)
   */
  virtual void printSolve() const = 0;

  /**
   * @brief print specific info regarding the latest step made by the solver (i.e solution)
   *
   * @param msg stringstream to modify
   */
  virtual void printSolveSpecific(std::stringstream& msg) const = 0;

  /**
   * @brief print introduction information about the solver
   */
  virtual void printHeader() const = 0;

  /**
   * @brief print solver specific introduction information
   *
   * @param ss stringstream to modify
   */
  virtual void printHeaderSpecific(std::stringstream& ss) const = 0;

  /**
   * @brief print a summary of the execution statistics of the solver
   */
  virtual void printEnd() const = 0;

  /**
   * @brief Print all parameters values
   */
  virtual void printParameterValues() const = 0;

  /**
   * @brief getter for the current value of variables' derivatives
   * @return the current value of variables' derivatives
   */
  virtual const std::vector<double>& getCurrentYP() = 0;

  /**
   * @brief getter for the current value of continuous variables
   * @return the current value of continuous derivatives
   */
  virtual const std::vector<double>& getCurrentY() = 0;

  /**
   * @brief getter for the current internal time of the solver
   * @return current internal time of the solver
   */
  virtual double getTSolve() const = 0;

  /**
   * @brief set the timeline to use during the simulation (where events should be added/removed)
   *
   * @param timeline timeline to use
   */
  virtual void setTimeline(const boost::shared_ptr<timeline::Timeline> &timeline) = 0;

  /**
   * @brief initialize the algebraic restoration solver with the good settings
   *
   * @param modeChangeType type of mode change
   * @return @b true if a Jacobian evaluation is not needed at the next time-domain time-step
   */
  virtual bool initAlgRestoration(modeChangeType_t modeChangeType) = 0;

  /**
   * @brief update the statistics
   */
  virtual void updateStatistics() = 0;

  class Impl;
};

}  // end of namespace DYN

#endif  // SOLVERS_COMMON_DYNSOLVER_H_<|MERGE_RESOLUTION|>--- conflicted
+++ resolved
@@ -38,11 +38,6 @@
 
 namespace DYN {
 static const int maxNumberUnstableRoots = 10;  ///< Maximum number of unstable roots for one time step
-<<<<<<< HEAD
-static const double minimalAcceptableStep = 1e-12;  ///< Minimum time step to consider that the solver is not blocked
-static const int maximumNumberSlowStepIncrease = 10;  ///< Maximum number of consecutive time-steps with a time step lower than minimalAcceptableStep
-=======
->>>>>>> e4834c53
 
 /**
  * @brief Flags of the current numerical resolution
