<<<<<<< HEAD
2020-05-11 18:10:18 | DEBUG |  ============================================================ 
2020-05-11 18:10:18 | DEBUG | DYNAWO VERSION  :     1.1.0
2020-05-11 18:10:18 | DEBUG | DYNAWO REVISION :  863_ControlTapChanger-853dbdec
2020-05-11 18:10:18 | DEBUG |  ============================================================ 
2020-05-11 18:10:19 | DEBUG | connecting OMEGA_REF_omega_grp_0 with GEN____1_SM_generator_omegaPu
2020-05-11 18:10:19 | DEBUG | connecting OMEGA_REF_omegaRef_grp_0 with GEN____1_SM_generator_omegaRefPu
2020-05-11 18:10:19 | DEBUG | connecting OMEGA_REF_running_grp_0 with GEN____1_SM_generator_running
2020-05-11 18:10:19 | DEBUG | connecting GEN____1_SM_generator_switchOffSignal1 with NETWORK__BUS____1_TN_switchOff
2020-05-11 18:10:19 | DEBUG | connecting GEN____1_SM_generator_terminal with NETWORK__BUS____1_TN_ACPIN
2020-05-11 18:10:19 | DEBUG | connecting OMEGA_REF_omega_grp_1 with GEN____2_SM_generator_omegaPu
2020-05-11 18:10:19 | DEBUG | connecting OMEGA_REF_omegaRef_grp_1 with GEN____2_SM_generator_omegaRefPu
2020-05-11 18:10:19 | DEBUG | connecting OMEGA_REF_running_grp_1 with GEN____2_SM_generator_running
2020-05-11 18:10:19 | DEBUG | connecting GEN____2_SM_generator_switchOffSignal1 with NETWORK__BUS____2_TN_switchOff
2020-05-11 18:10:19 | DEBUG | connecting GEN____2_SM_generator_terminal with NETWORK__BUS____2_TN_ACPIN
2020-05-11 18:10:19 | DEBUG | connecting OMEGA_REF_omega_grp_2 with GEN____3_SM_generator_omegaPu
2020-05-11 18:10:19 | DEBUG | connecting OMEGA_REF_omegaRef_grp_2 with GEN____3_SM_generator_omegaRefPu
2020-05-11 18:10:19 | DEBUG | connecting OMEGA_REF_running_grp_2 with GEN____3_SM_generator_running
2020-05-11 18:10:19 | DEBUG | connecting GEN____3_SM_generator_switchOffSignal1 with NETWORK__BUS____3_TN_switchOff
2020-05-11 18:10:19 | DEBUG | connecting GEN____3_SM_generator_terminal with NETWORK__BUS____3_TN_ACPIN
2020-05-11 18:10:19 | DEBUG | connecting OMEGA_REF_omega_grp_3 with GEN____6_SM_generator_omegaPu
2020-05-11 18:10:19 | DEBUG | connecting OMEGA_REF_omegaRef_grp_3 with GEN____6_SM_generator_omegaRefPu
2020-05-11 18:10:19 | DEBUG | connecting OMEGA_REF_running_grp_3 with GEN____6_SM_generator_running
2020-05-11 18:10:19 | DEBUG | connecting GEN____6_SM_generator_switchOffSignal1 with NETWORK__BUS____6_TN_switchOff
2020-05-11 18:10:19 | DEBUG | connecting GEN____6_SM_generator_terminal with NETWORK__BUS____6_TN_ACPIN
2020-05-11 18:10:19 | DEBUG | connecting OMEGA_REF_omega_grp_4 with GEN____8_SM_generator_omegaPu
2020-05-11 18:10:19 | DEBUG | connecting OMEGA_REF_omegaRef_grp_4 with GEN____8_SM_generator_omegaRefPu
2020-05-11 18:10:19 | DEBUG | connecting OMEGA_REF_running_grp_4 with GEN____8_SM_generator_running
2020-05-11 18:10:19 | DEBUG | connecting GEN____8_SM_generator_switchOffSignal1 with NETWORK__BUS____8_TN_switchOff
2020-05-11 18:10:19 | DEBUG | connecting GEN____8_SM_generator_terminal with NETWORK__BUS____8_TN_ACPIN
2020-05-11 18:10:19 | DEBUG | connecting LOADVAR_LOAD3_event_state1 with _LOAD___3_EC_load_PRefPu
2020-05-11 18:10:19 | DEBUG | connecting LOADVAR_LOAD3_event_state2 with _LOAD___3_EC_load_QRefPu
2020-05-11 18:10:19 | DEBUG | connecting OMEGA_REF_numcc_node_0 with NETWORK__BUS____1_TN_numcc
2020-05-11 18:10:19 | DEBUG | connecting OMEGA_REF_numcc_node_1 with NETWORK__BUS____2_TN_numcc
2020-05-11 18:10:19 | DEBUG | connecting OMEGA_REF_numcc_node_2 with NETWORK__BUS____3_TN_numcc
2020-05-11 18:10:19 | DEBUG | connecting OMEGA_REF_numcc_node_3 with NETWORK__BUS____6_TN_numcc
2020-05-11 18:10:19 | DEBUG | connecting OMEGA_REF_numcc_node_4 with NETWORK__BUS____8_TN_numcc
2020-05-11 18:10:19 | DEBUG | connecting _LOAD__10_EC_load_terminal with NETWORK__BUS___10_TN_ACPIN
2020-05-11 18:10:19 | DEBUG | connecting _LOAD__11_EC_load_terminal with NETWORK__BUS___11_TN_ACPIN
2020-05-11 18:10:19 | DEBUG | connecting _LOAD__12_EC_load_terminal with NETWORK__BUS___12_TN_ACPIN
2020-05-11 18:10:19 | DEBUG | connecting _LOAD__13_EC_load_terminal with NETWORK__BUS___13_TN_ACPIN
2020-05-11 18:10:19 | DEBUG | connecting _LOAD__14_EC_load_terminal with NETWORK__BUS___14_TN_ACPIN
2020-05-11 18:10:19 | DEBUG | connecting _LOAD___2_EC_load_terminal with NETWORK__BUS____2_TN_ACPIN
2020-05-11 18:10:19 | DEBUG | connecting _LOAD___3_EC_transformer_terminal1 with NETWORK__BUS____3_TN_ACPIN
2020-05-11 18:10:19 | DEBUG | connecting _LOAD___4_EC_load_terminal with NETWORK__BUS____4_TN_ACPIN
2020-05-11 18:10:19 | DEBUG | connecting _LOAD___5_EC_load_terminal with NETWORK__BUS____5_TN_ACPIN
2020-05-11 18:10:19 | DEBUG | connecting _LOAD___6_EC_load_terminal with NETWORK__BUS____6_TN_ACPIN
2020-05-11 18:10:19 | DEBUG | connecting _LOAD___9_EC_load_terminal with NETWORK__BUS____9_TN_ACPIN
2020-05-11 18:10:19 | DEBUG | connecting _LOAD___3_EC_transformer_U2Pu with TAP_CHANGER_LOAD_3_tapChanger_UMonitored
2020-05-11 18:10:19 | DEBUG | connecting _LOAD___3_EC_transformer_tap with TAP_CHANGER_LOAD_3_tapChanger_tap
2020-05-11 18:10:19 | DEBUG | keep SubNetworks num : 0
2020-05-11 18:10:19 | DEBUG | ------------------------------
2020-05-11 18:10:19 | DEBUG | starting local initialization of model GEN____1_SM
2020-05-11 18:10:19 | DEBUG | generator_sStator0Pu_im opposite value of generator_QStator0Pu
2020-05-11 18:10:19 | DEBUG | generator_Theta0 same value as generator_ThetaInternal0
2020-05-11 18:10:19 | DEBUG | voltageRegulator_u0_im same value as generator_uStator0Pu_im
2020-05-11 18:10:19 | DEBUG | voltageRegulator_u0_re same value as generator_uStator0Pu_re
2020-05-11 18:10:19 | DEBUG | voltageRegulator_limiterWithLag_y0 same value as voltageRegulator_Efd0Pu
2020-05-11 18:10:19 | DEBUG | generator_Efd0Pu same value as voltageRegulator_Efd0PuLF
2020-05-11 18:10:19 | DEBUG | voltageRegulator_limiterWithLag_u0 same value as voltageRegulator_Efd0PuLF
2020-05-11 18:10:19 | DEBUG | voltageRegulator_limiterWithLag_y0LF same value as voltageRegulator_Efd0PuLF
2020-05-11 18:10:19 | DEBUG | voltageRegulator_tEfdMaxReached0 same value as voltageRegulator_limiterWithLag_tUMaxReached0
2020-05-11 18:10:19 | DEBUG | voltageRegulator_tEfdMinReached0 same value as voltageRegulator_limiterWithLag_tUMinReached0
2020-05-11 18:10:19 | DEBUG | generator_Cm0Pu same value as Pm_Value0
2020-05-11 18:10:19 | DEBUG | generator_Pm0Pu same value as Pm_Value0
2020-05-11 18:10:19 | DEBUG | governor_Pm0Pu same value as Pm_Value0
2020-05-11 18:10:19 | DEBUG | voltageRegulator_UsRef0Pu same value as URef_Value0
2020-05-11 18:10:19 | DEBUG | generator_LambdaQ10Pu same value as generator_LambdaQ20Pu
2020-05-11 18:10:19 | DEBUG | local initialization of model GEN____1_SM ended successfully
2020-05-11 18:10:19 | DEBUG | ------------------------------
2020-05-11 18:10:19 | DEBUG | starting local initialization of model GEN____2_SM
2020-05-11 18:10:19 | DEBUG | generator_sStator0Pu_im opposite value of generator_QStator0Pu
2020-05-11 18:10:19 | DEBUG | generator_Theta0 same value as generator_ThetaInternal0
2020-05-11 18:10:19 | DEBUG | voltageRegulator_u0_im same value as generator_uStator0Pu_im
2020-05-11 18:10:19 | DEBUG | voltageRegulator_u0_re same value as generator_uStator0Pu_re
2020-05-11 18:10:19 | DEBUG | voltageRegulator_limiterWithLag_y0 same value as voltageRegulator_Efd0Pu
2020-05-11 18:10:19 | DEBUG | generator_Efd0Pu same value as voltageRegulator_Efd0PuLF
2020-05-11 18:10:19 | DEBUG | voltageRegulator_limiterWithLag_u0 same value as voltageRegulator_Efd0PuLF
2020-05-11 18:10:19 | DEBUG | voltageRegulator_limiterWithLag_y0LF same value as voltageRegulator_Efd0PuLF
2020-05-11 18:10:19 | DEBUG | voltageRegulator_tEfdMaxReached0 same value as voltageRegulator_limiterWithLag_tUMaxReached0
2020-05-11 18:10:19 | DEBUG | voltageRegulator_tEfdMinReached0 same value as voltageRegulator_limiterWithLag_tUMinReached0
2020-05-11 18:10:19 | DEBUG | generator_Cm0Pu same value as Pm_Value0
2020-05-11 18:10:19 | DEBUG | generator_Pm0Pu same value as Pm_Value0
2020-05-11 18:10:19 | DEBUG | governor_Pm0Pu same value as Pm_Value0
2020-05-11 18:10:19 | DEBUG | voltageRegulator_UsRef0Pu same value as URef_Value0
2020-05-11 18:10:19 | DEBUG | generator_LambdaQ10Pu same value as generator_LambdaQ20Pu
2020-05-11 18:10:19 | DEBUG | local initialization of model GEN____2_SM ended successfully
2020-05-11 18:10:19 | DEBUG | ------------------------------
2020-05-11 18:10:19 | DEBUG | starting local initialization of model GEN____3_SM
2020-05-11 18:10:19 | DEBUG | generator_sStator0Pu_im opposite value of generator_QStator0Pu
2020-05-11 18:10:19 | DEBUG | generator_Theta0 same value as generator_ThetaInternal0
2020-05-11 18:10:19 | DEBUG | voltageRegulator_u0_im same value as generator_uStator0Pu_im
2020-05-11 18:10:19 | DEBUG | voltageRegulator_u0_re same value as generator_uStator0Pu_re
2020-05-11 18:10:19 | DEBUG | voltageRegulator_limiterWithLag_y0 same value as voltageRegulator_Efd0Pu
2020-05-11 18:10:19 | DEBUG | generator_Efd0Pu same value as voltageRegulator_Efd0PuLF
2020-05-11 18:10:19 | DEBUG | voltageRegulator_limiterWithLag_u0 same value as voltageRegulator_Efd0PuLF
2020-05-11 18:10:19 | DEBUG | voltageRegulator_limiterWithLag_y0LF same value as voltageRegulator_Efd0PuLF
2020-05-11 18:10:19 | DEBUG | voltageRegulator_tEfdMaxReached0 same value as voltageRegulator_limiterWithLag_tUMaxReached0
2020-05-11 18:10:19 | DEBUG | voltageRegulator_tEfdMinReached0 same value as voltageRegulator_limiterWithLag_tUMinReached0
2020-05-11 18:10:19 | DEBUG | generator_Cm0Pu same value as Pm_Value0
2020-05-11 18:10:19 | DEBUG | generator_Pm0Pu same value as Pm_Value0
2020-05-11 18:10:19 | DEBUG | governor_Pm0Pu same value as Pm_Value0
2020-05-11 18:10:19 | DEBUG | voltageRegulator_UsRef0Pu same value as URef_Value0
2020-05-11 18:10:19 | DEBUG | generator_LambdaQ10Pu same value as generator_LambdaQ20Pu
2020-05-11 18:10:19 | DEBUG | local initialization of model GEN____3_SM ended successfully
2020-05-11 18:10:19 | DEBUG | ------------------------------
2020-05-11 18:10:19 | DEBUG | starting local initialization of model GEN____6_SM
2020-05-11 18:10:19 | DEBUG | generator_sStator0Pu_im opposite value of generator_QStator0Pu
2020-05-11 18:10:19 | DEBUG | generator_Theta0 same value as generator_ThetaInternal0
2020-05-11 18:10:19 | DEBUG | voltageRegulator_u0_im same value as generator_uStator0Pu_im
2020-05-11 18:10:19 | DEBUG | voltageRegulator_u0_re same value as generator_uStator0Pu_re
2020-05-11 18:10:19 | DEBUG | voltageRegulator_limiterWithLag_y0 same value as voltageRegulator_Efd0Pu
2020-05-11 18:10:19 | DEBUG | generator_Efd0Pu same value as voltageRegulator_Efd0PuLF
2020-05-11 18:10:19 | DEBUG | voltageRegulator_limiterWithLag_u0 same value as voltageRegulator_Efd0PuLF
2020-05-11 18:10:19 | DEBUG | voltageRegulator_limiterWithLag_y0LF same value as voltageRegulator_Efd0PuLF
2020-05-11 18:10:19 | DEBUG | voltageRegulator_tEfdMaxReached0 same value as voltageRegulator_limiterWithLag_tUMaxReached0
2020-05-11 18:10:19 | DEBUG | voltageRegulator_tEfdMinReached0 same value as voltageRegulator_limiterWithLag_tUMinReached0
2020-05-11 18:10:19 | DEBUG | generator_Cm0Pu same value as Pm_Value0
2020-05-11 18:10:19 | DEBUG | generator_Pm0Pu same value as Pm_Value0
2020-05-11 18:10:19 | DEBUG | governor_Pm0Pu same value as Pm_Value0
2020-05-11 18:10:19 | DEBUG | voltageRegulator_UsRef0Pu same value as URef_Value0
2020-05-11 18:10:19 | DEBUG | generator_LambdaQ10Pu same value as generator_LambdaQ20Pu
2020-05-11 18:10:19 | DEBUG | local initialization of model GEN____6_SM ended successfully
2020-05-11 18:10:19 | DEBUG | ------------------------------
2020-05-11 18:10:19 | DEBUG | starting local initialization of model GEN____8_SM
2020-05-11 18:10:19 | DEBUG | generator_sStator0Pu_im opposite value of generator_QStator0Pu
2020-05-11 18:10:19 | DEBUG | generator_Theta0 same value as generator_ThetaInternal0
2020-05-11 18:10:19 | DEBUG | voltageRegulator_u0_im same value as generator_uStator0Pu_im
2020-05-11 18:10:19 | DEBUG | voltageRegulator_u0_re same value as generator_uStator0Pu_re
2020-05-11 18:10:19 | DEBUG | voltageRegulator_limiterWithLag_y0 same value as voltageRegulator_Efd0Pu
2020-05-11 18:10:19 | DEBUG | generator_Efd0Pu same value as voltageRegulator_Efd0PuLF
2020-05-11 18:10:19 | DEBUG | voltageRegulator_limiterWithLag_u0 same value as voltageRegulator_Efd0PuLF
2020-05-11 18:10:19 | DEBUG | voltageRegulator_limiterWithLag_y0LF same value as voltageRegulator_Efd0PuLF
2020-05-11 18:10:19 | DEBUG | voltageRegulator_tEfdMaxReached0 same value as voltageRegulator_limiterWithLag_tUMaxReached0
2020-05-11 18:10:19 | DEBUG | voltageRegulator_tEfdMinReached0 same value as voltageRegulator_limiterWithLag_tUMinReached0
2020-05-11 18:10:19 | DEBUG | generator_Cm0Pu same value as Pm_Value0
2020-05-11 18:10:19 | DEBUG | generator_Pm0Pu same value as Pm_Value0
2020-05-11 18:10:19 | DEBUG | governor_Pm0Pu same value as Pm_Value0
2020-05-11 18:10:19 | DEBUG | voltageRegulator_UsRef0Pu same value as URef_Value0
2020-05-11 18:10:19 | DEBUG | generator_LambdaQ10Pu same value as generator_LambdaQ20Pu
2020-05-11 18:10:19 | DEBUG | local initialization of model GEN____8_SM ended successfully
2020-05-11 18:10:19 | DEBUG | ------------------------------
2020-05-11 18:10:19 | DEBUG | starting local initialization of model TAP_CHANGER_LOAD_3
2020-05-11 18:10:19 | DEBUG | local initialization of model TAP_CHANGER_LOAD_3 ended successfully
2020-05-11 18:10:19 | DEBUG | ------------------------------
2020-05-11 18:10:19 | DEBUG | starting local initialization of model _LOAD__10_EC
2020-05-11 18:10:19 | DEBUG | local initialization of model _LOAD__10_EC ended successfully
2020-05-11 18:10:19 | DEBUG | ------------------------------
2020-05-11 18:10:19 | DEBUG | starting local initialization of model _LOAD__11_EC
2020-05-11 18:10:19 | DEBUG | local initialization of model _LOAD__11_EC ended successfully
2020-05-11 18:10:19 | DEBUG | ------------------------------
2020-05-11 18:10:19 | DEBUG | starting local initialization of model _LOAD__12_EC
2020-05-11 18:10:19 | DEBUG | local initialization of model _LOAD__12_EC ended successfully
2020-05-11 18:10:19 | DEBUG | ------------------------------
2020-05-11 18:10:19 | DEBUG | starting local initialization of model _LOAD__13_EC
2020-05-11 18:10:19 | DEBUG | local initialization of model _LOAD__13_EC ended successfully
2020-05-11 18:10:19 | DEBUG | ------------------------------
2020-05-11 18:10:19 | DEBUG | starting local initialization of model _LOAD__14_EC
2020-05-11 18:10:19 | DEBUG | local initialization of model _LOAD__14_EC ended successfully
2020-05-11 18:10:19 | DEBUG | ------------------------------
2020-05-11 18:10:19 | DEBUG | starting local initialization of model _LOAD___2_EC
2020-05-11 18:10:19 | DEBUG | local initialization of model _LOAD___2_EC ended successfully
2020-05-11 18:10:19 | DEBUG | ------------------------------
2020-05-11 18:10:19 | DEBUG | starting local initialization of model _LOAD___3_EC
2020-05-11 18:10:19 | DEBUG | transformer_i20Pu_im opposite value of load_i0Pu_im
2020-05-11 18:10:19 | DEBUG | transformer_i20Pu_re opposite value of load_i0Pu_re
2020-05-11 18:10:19 | DEBUG | transformer_u20Pu_im same value as load_u0Pu_im
2020-05-11 18:10:19 | DEBUG | transformer_u20Pu_re same value as load_u0Pu_re
2020-05-11 18:10:19 | DEBUG | local initialization of model _LOAD___3_EC ended successfully
2020-05-11 18:10:19 | DEBUG | ------------------------------
2020-05-11 18:10:19 | DEBUG | starting local initialization of model _LOAD___4_EC
2020-05-11 18:10:19 | DEBUG | local initialization of model _LOAD___4_EC ended successfully
2020-05-11 18:10:19 | DEBUG | ------------------------------
2020-05-11 18:10:19 | DEBUG | starting local initialization of model _LOAD___5_EC
2020-05-11 18:10:19 | DEBUG | local initialization of model _LOAD___5_EC ended successfully
2020-05-11 18:10:19 | DEBUG | ------------------------------
2020-05-11 18:10:19 | DEBUG | starting local initialization of model _LOAD___6_EC
2020-05-11 18:10:19 | DEBUG | local initialization of model _LOAD___6_EC ended successfully
2020-05-11 18:10:19 | DEBUG | ------------------------------
2020-05-11 18:10:19 | DEBUG | starting local initialization of model _LOAD___9_EC
2020-05-11 18:10:19 | DEBUG | local initialization of model _LOAD___9_EC ended successfully
2020-05-11 18:10:19 | DEBUG | call of SolverReInit ie a new symbolic and numerical factorization will be performed
2020-05-11 18:10:19 | DEBUG | call of SolverReInit ie a new symbolic and numerical factorization will be performed
2020-05-11 18:10:19 | DEBUG | call of SolverReInit ie a new symbolic and numerical factorization will be performed
2020-05-11 18:10:19 | INFO | adding curve : Id: NETWORK; curve: _BUS____1_TN_Upu_value found. (exact name)
2020-05-11 18:10:19 | INFO | adding curve : Id: NETWORK; curve: _BUS____2_TN_Upu_value found. (exact name)
2020-05-11 18:10:19 | INFO | adding curve : Id: NETWORK; curve: _BUS____3_TN_Upu_value found. (exact name)
2020-05-11 18:10:19 | INFO | adding curve : Id: NETWORK; curve: _BUS____4_TN_Upu_value found. (exact name)
2020-05-11 18:10:19 | INFO | adding curve : Id: NETWORK; curve: _BUS____5_TN_Upu_value found. (exact name)
2020-05-11 18:10:19 | INFO | adding curve : Id: NETWORK; curve: _BUS____6_TN_Upu_value found. (exact name)
2020-05-11 18:10:19 | INFO | adding curve : Id: NETWORK; curve: _BUS____7_TN_Upu_value found. (exact name)
2020-05-11 18:10:19 | INFO | adding curve : Id: NETWORK; curve: _BUS____8_TN_Upu_value found. (exact name)
2020-05-11 18:10:19 | INFO | adding curve : Id: NETWORK; curve: _BUS____9_TN_Upu_value found. (exact name)
2020-05-11 18:10:19 | INFO | adding curve : Id: NETWORK; curve: _BUS___10_TN_Upu_value found. (exact name)
2020-05-11 18:10:19 | INFO | adding curve : Id: NETWORK; curve: _BUS___11_TN_Upu_value found. (exact name)
2020-05-11 18:10:19 | INFO | adding curve : Id: NETWORK; curve: _BUS___12_TN_Upu_value found. (exact name)
2020-05-11 18:10:19 | INFO | adding curve : Id: NETWORK; curve: _BUS___13_TN_Upu_value found. (exact name)
2020-05-11 18:10:19 | INFO | adding curve : Id: NETWORK; curve: _BUS___14_TN_Upu_value found. (exact name)
2020-05-11 18:10:19 | INFO | adding curve : Id: GEN____1_SM; output: generator_omegaPu found.( generator_omegaPu_value )
2020-05-11 18:10:19 | INFO | adding curve : Id: GEN____2_SM; output: generator_omegaPu found.( generator_omegaPu_value )
2020-05-11 18:10:19 | INFO | adding curve : Id: GEN____3_SM; output: generator_omegaPu found.( generator_omegaPu_value )
2020-05-11 18:10:19 | INFO | adding curve : Id: GEN____6_SM; output: generator_omegaPu found.( generator_omegaPu_value )
2020-05-11 18:10:19 | INFO | adding curve : Id: GEN____8_SM; output: generator_omegaPu found.( generator_omegaPu_value )
2020-05-11 18:10:19 | INFO | adding curve : Id: GEN____1_SM; curve: generator_PGen found. (exact name)
2020-05-11 18:10:19 | INFO | adding curve : Id: GEN____2_SM; curve: generator_PGen found. (exact name)
2020-05-11 18:10:19 | INFO | adding curve : Id: GEN____3_SM; curve: generator_PGen found. (exact name)
2020-05-11 18:10:19 | INFO | adding curve : Id: GEN____6_SM; curve: generator_PGen found. (exact name)
2020-05-11 18:10:19 | INFO | adding curve : Id: GEN____8_SM; curve: generator_PGen found. (exact name)
2020-05-11 18:10:19 | INFO | adding curve : Id: GEN____1_SM; curve: generator_QGen found. (exact name)
2020-05-11 18:10:19 | INFO | adding curve : Id: GEN____2_SM; curve: generator_QGen found. (exact name)
2020-05-11 18:10:19 | INFO | adding curve : Id: GEN____3_SM; curve: generator_QGen found. (exact name)
2020-05-11 18:10:19 | INFO | adding curve : Id: GEN____6_SM; curve: generator_QGen found. (exact name)
2020-05-11 18:10:19 | INFO | adding curve : Id: GEN____8_SM; curve: generator_QGen found. (exact name)
2020-05-11 18:10:19 | INFO | adding curve : Id: _LOAD___2_EC; curve: load_PPu found. (exact name)
2020-05-11 18:10:19 | INFO | adding curve : Id: _LOAD___2_EC; curve: load_QPu found. (exact name)
2020-05-11 18:10:19 | INFO | adding curve : Id: _LOAD___3_EC; curve: load_PPu found. (exact name)
2020-05-11 18:10:19 | INFO | adding curve : Id: _LOAD___3_EC; curve: load_QPu found. (exact name)
2020-05-11 18:10:19 | INFO | adding curve : Id: _LOAD___3_EC; output: load_UPu found.( load_UPu_value )
2020-05-11 18:10:19 | INFO | adding curve : Id: _LOAD___3_EC; output: transformer_U1Pu found.( transformer_U1Pu_value )
2020-05-11 18:10:19 | INFO | adding curve : Id: _LOAD___3_EC; output: transformer_U2Pu found.( transformer_U2Pu_value )
2020-05-11 18:10:19 | INFO | adding curve : Id: _LOAD___3_EC; output: transformer_tap found.( transformer_tap_value )
2020-05-11 18:10:19 | INFO | adding parameter curve: Id: TAP_CHANGER_LOAD_3; parameter curve: tapChanger_valueMin found. (exact name)
2020-05-11 18:10:19 | INFO | adding parameter curve: Id: TAP_CHANGER_LOAD_3; parameter curve: tapChanger_valueMax found. (exact name)
2020-05-11 18:10:19 | DEBUG | -----------------------------------------------------------------------
2020-05-11 18:10:19 | DEBUG | number of continuous variables : 353 (display limited to 4 variables)
2020-05-11 18:10:19 | DEBUG | number of discrete variables : 282
2020-05-11 18:10:19 | DEBUG | -----------------------------------------------------------------------
2020-05-11 18:10:19 | DEBUG |     t              y1            y2            y3            y4      | nst k      h
2020-05-11 18:10:19 | DEBUG | -----------------------------------------------------------------------
2020-05-11 18:10:19 | DEBUG |        0.000  1.014782e+00 -2.737273e-01 -6.830785e-02  7.558946e-02 |   0 0 1.000000e-02 
2020-05-11 18:10:19 | DEBUG | call of SolverReInit ie a new symbolic and numerical factorization will be performed
2020-05-11 18:10:19 | DEBUG |        0.000  1.014782e+00 -2.737273e-01 -6.830785e-02  7.558947e-02 |   1 1 1.000000e-06 
2020-05-11 18:10:19 | DEBUG |        0.000  1.014782e+00 -2.737273e-01 -6.830785e-02  7.558947e-02 |   2 1 1.000000e-06 
2020-05-11 18:10:19 | DEBUG |        0.000  1.014782e+00 -2.737273e-01 -6.830785e-02  7.558947e-02 |   3 2 2.000000e-06 
2020-05-11 18:10:19 | DEBUG | call of SolverReInit ie a new symbolic and numerical factorization will be performed
2020-05-11 18:10:19 | DEBUG |        0.000  1.014782e+00 -2.737273e-01 -6.830785e-02  7.558947e-02 |   4 2 4.000000e-06 
2020-05-11 18:10:19 | DEBUG | call of SolverReInit ie a new symbolic and numerical factorization will be performed
2020-05-11 18:10:19 | DEBUG |        0.000  1.014782e+00 -2.737273e-01 -6.830785e-02  7.558947e-02 |   5 2 8.000000e-06 
2020-05-11 18:10:19 | DEBUG | call of SolverReInit ie a new symbolic and numerical factorization will be performed
2020-05-11 18:10:19 | DEBUG |        0.000  1.014782e+00 -2.737273e-01 -6.830785e-02  7.558947e-02 |   6 2 1.600000e-05 
2020-05-11 18:10:19 | DEBUG | call of SolverReInit ie a new symbolic and numerical factorization will be performed
2020-05-11 18:10:19 | DEBUG |        0.000  1.014782e+00 -2.737273e-01 -6.830785e-02  7.558947e-02 |   7 2 3.200000e-05 
2020-05-11 18:10:19 | DEBUG | call of SolverReInit ie a new symbolic and numerical factorization will be performed
2020-05-11 18:10:19 | DEBUG |        0.000  1.014782e+00 -2.737273e-01 -6.830785e-02  7.558946e-02 |   8 2 6.400000e-05 
2020-05-11 18:10:19 | DEBUG | call of SolverReInit ie a new symbolic and numerical factorization will be performed
2020-05-11 18:10:19 | DEBUG |        0.000  1.014782e+00 -2.737273e-01 -6.830785e-02  7.558946e-02 |   9 2 1.280000e-04 
2020-05-11 18:10:19 | DEBUG | call of SolverReInit ie a new symbolic and numerical factorization will be performed
2020-05-11 18:10:19 | DEBUG |        0.001  1.014782e+00 -2.737273e-01 -6.830785e-02  7.558945e-02 |  10 2 2.560000e-04 
2020-05-11 18:10:19 | DEBUG | call of SolverReInit ie a new symbolic and numerical factorization will be performed
2020-05-11 18:10:19 | DEBUG |        0.001  1.014782e+00 -2.737273e-01 -6.830784e-02  7.558944e-02 |  11 2 5.120000e-04 
2020-05-11 18:10:19 | DEBUG | call of SolverReInit ie a new symbolic and numerical factorization will be performed
2020-05-11 18:10:19 | DEBUG |        0.002  1.014782e+00 -2.737273e-01 -6.830783e-02  7.558942e-02 |  12 2 1.024000e-03 
2020-05-11 18:10:19 | DEBUG | call of SolverReInit ie a new symbolic and numerical factorization will be performed
2020-05-11 18:10:19 | DEBUG |        0.004  1.014781e+00 -2.737272e-01 -6.830781e-02  7.558938e-02 |  13 2 2.048000e-03 
2020-05-11 18:10:19 | DEBUG | call of SolverReInit ie a new symbolic and numerical factorization will be performed
2020-05-11 18:10:19 | DEBUG |        0.008  1.014780e+00 -2.737272e-01 -6.830777e-02  7.558931e-02 |  14 2 4.096000e-03 
2020-05-11 18:10:19 | DEBUG | call of SolverReInit ie a new symbolic and numerical factorization will be performed
2020-05-11 18:10:19 | DEBUG |        0.016  1.014778e+00 -2.737272e-01 -6.830772e-02  7.558921e-02 |  15 2 8.192000e-03 
2020-05-11 18:10:19 | DEBUG | call of SolverReInit ie a new symbolic and numerical factorization will be performed
2020-05-11 18:10:19 | DEBUG |        0.029  1.014777e+00 -2.737274e-01 -6.830767e-02  7.558915e-02 |  16 2 1.638400e-02 
2020-05-11 18:10:19 | DEBUG |        0.029  1.014777e+00 -2.737274e-01 -6.830767e-02  7.558915e-02 |  16 2 1.638400e-02 
2020-05-11 18:10:19 | DEBUG |        0.033  1.014777e+00 -2.737274e-01 -6.830767e-02  7.558915e-02 |  16 2 1.638400e-02 
2020-05-11 18:10:19 | DEBUG | call of SolverReInit ie a new symbolic and numerical factorization will be performed
2020-05-11 18:10:19 | DEBUG | Algebraic mode change for model GEN____3_SM
2020-05-11 18:10:19 | DEBUG |        0.050  1.014778e+00 -2.737278e-01 -6.830765e-02  7.558920e-02 |  17 2 3.276800e-02 
2020-05-11 18:10:19 | DEBUG | calculation of the new starting point of the simulation.
2020-05-11 18:10:19 | DEBUG |        0.050  1.014778e+00 -2.737278e-01 -6.830765e-02  7.558920e-02 |   0 0 0.000000e+00 
2020-05-11 18:10:19 | DEBUG | call of SolverReInit ie a new symbolic and numerical factorization will be performed
2020-05-11 18:10:19 | DEBUG |        0.050  1.014778e+00 -2.737278e-01 -6.830765e-02  7.558920e-02 |   1 1 1.000000e-06 
2020-05-11 18:10:19 | DEBUG |        0.050  1.014778e+00 -2.737278e-01 -6.830765e-02  7.558920e-02 |   2 1 1.000000e-06 
2020-05-11 18:10:19 | DEBUG |        0.050  1.014778e+00 -2.737278e-01 -6.830765e-02  7.558920e-02 |   3 2 2.000000e-06 
2020-05-11 18:10:19 | DEBUG | call of SolverReInit ie a new symbolic and numerical factorization will be performed
2020-05-11 18:10:19 | DEBUG |        0.050  1.014778e+00 -2.737278e-01 -6.830765e-02  7.558920e-02 |   4 2 4.000000e-06 
2020-05-11 18:10:19 | DEBUG | call of SolverReInit ie a new symbolic and numerical factorization will be performed
2020-05-11 18:10:19 | DEBUG |        0.050  1.014778e+00 -2.737278e-01 -6.830765e-02  7.558920e-02 |   5 2 8.000000e-06 
2020-05-11 18:10:19 | DEBUG | call of SolverReInit ie a new symbolic and numerical factorization will be performed
2020-05-11 18:10:19 | DEBUG |        0.050  1.014778e+00 -2.737278e-01 -6.830765e-02  7.558920e-02 |   6 2 1.600000e-05 
2020-05-11 18:10:19 | DEBUG | call of SolverReInit ie a new symbolic and numerical factorization will be performed
2020-05-11 18:10:19 | DEBUG |        0.050  1.014778e+00 -2.737278e-01 -6.830765e-02  7.558920e-02 |   7 2 3.200000e-05 
2020-05-11 18:10:19 | DEBUG | call of SolverReInit ie a new symbolic and numerical factorization will be performed
2020-05-11 18:10:19 | DEBUG |        0.051  1.014778e+00 -2.737278e-01 -6.830765e-02  7.558920e-02 |   8 2 6.400000e-05 
2020-05-11 18:10:19 | DEBUG | call of SolverReInit ie a new symbolic and numerical factorization will be performed
2020-05-11 18:10:19 | DEBUG |        0.051  1.014778e+00 -2.737278e-01 -6.830765e-02  7.558920e-02 |   9 2 1.280000e-04 
2020-05-11 18:10:19 | DEBUG | call of SolverReInit ie a new symbolic and numerical factorization will be performed
2020-05-11 18:10:19 | DEBUG |        0.051  1.014778e+00 -2.737278e-01 -6.830765e-02  7.558920e-02 |  10 2 2.560000e-04 
2020-05-11 18:10:19 | DEBUG | call of SolverReInit ie a new symbolic and numerical factorization will be performed
2020-05-11 18:10:19 | DEBUG |        0.051  1.014778e+00 -2.737278e-01 -6.830765e-02  7.558921e-02 |  11 2 5.120000e-04 
2020-05-11 18:10:19 | DEBUG | call of SolverReInit ie a new symbolic and numerical factorization will be performed
2020-05-11 18:10:19 | DEBUG |        0.052  1.014778e+00 -2.737279e-01 -6.830765e-02  7.558922e-02 |  12 2 1.024000e-03 
2020-05-11 18:10:19 | DEBUG | call of SolverReInit ie a new symbolic and numerical factorization will be performed
2020-05-11 18:10:19 | DEBUG |        0.055  1.014778e+00 -2.737279e-01 -6.830766e-02  7.558924e-02 |  13 2 2.048000e-03 
2020-05-11 18:10:19 | DEBUG | call of SolverReInit ie a new symbolic and numerical factorization will be performed
2020-05-11 18:10:19 | DEBUG |        0.059  1.014778e+00 -2.737280e-01 -6.830767e-02  7.558928e-02 |  14 2 4.096000e-03 
2020-05-11 18:10:19 | DEBUG | call of SolverReInit ie a new symbolic and numerical factorization will be performed
2020-05-11 18:10:19 | DEBUG |        0.067  1.014779e+00 -2.737283e-01 -6.830768e-02  7.558937e-02 |  15 2 8.192000e-03 
2020-05-11 18:10:19 | DEBUG | call of SolverReInit ie a new symbolic and numerical factorization will be performed
2020-05-11 18:10:19 | DEBUG |        0.083  1.014782e+00 -2.737290e-01 -6.830773e-02  7.558958e-02 |  16 2 1.638400e-02 
2020-05-11 18:10:19 | DEBUG | call of SolverReInit ie a new symbolic and numerical factorization will be performed
2020-05-11 18:10:19 | DEBUG |        0.116  1.014787e+00 -2.737303e-01 -6.830782e-02  7.559002e-02 |  17 2 3.276800e-02 
2020-05-11 18:10:19 | DEBUG | call of SolverReInit ie a new symbolic and numerical factorization will be performed
2020-05-11 18:10:19 | DEBUG |        0.181  1.014796e+00 -2.737331e-01 -6.830799e-02  7.559088e-02 |  18 2 6.553600e-02 
2020-05-11 18:10:19 | DEBUG | call of SolverReInit ie a new symbolic and numerical factorization will be performed
2020-05-11 18:10:19 | DEBUG |        0.313  1.014810e+00 -2.737393e-01 -6.830811e-02  7.559236e-02 |  19 2 1.310720e-01 
2020-05-11 18:10:19 | DEBUG | call of SolverReInit ie a new symbolic and numerical factorization will be performed
2020-05-11 18:10:19 | DEBUG | Algebraic mode change for model GEN____3_SM
2020-05-11 18:10:19 | DEBUG |        0.519  1.014822e+00 -2.737508e-01 -6.830781e-02  7.559414e-02 |  20 2 2.621440e-01 
2020-05-11 18:10:19 | DEBUG | calculation of the new starting point of the simulation.
2020-05-11 18:10:19 | DEBUG | call of SolverReInit ie a new symbolic and numerical factorization will be performed
2020-05-11 18:10:19 | DEBUG |        0.519  1.014822e+00 -2.737508e-01 -6.830781e-02  7.559414e-02 |   0 0 0.000000e+00 
2020-05-11 18:10:19 | DEBUG | call of SolverReInit ie a new symbolic and numerical factorization will be performed
2020-05-11 18:10:19 | DEBUG |        0.519  1.014822e+00 -2.737508e-01 -6.830781e-02  7.559414e-02 |   1 1 1.000000e-06 
2020-05-11 18:10:19 | DEBUG |        0.519  1.014822e+00 -2.737508e-01 -6.830781e-02  7.559414e-02 |   2 1 1.000000e-06 
2020-05-11 18:10:19 | DEBUG |        0.519  1.014822e+00 -2.737508e-01 -6.830781e-02  7.559414e-02 |   3 2 2.000000e-06 
2020-05-11 18:10:19 | DEBUG | call of SolverReInit ie a new symbolic and numerical factorization will be performed
2020-05-11 18:10:19 | DEBUG |        0.519  1.014822e+00 -2.737508e-01 -6.830781e-02  7.559414e-02 |   4 2 4.000000e-06 
2020-05-11 18:10:19 | DEBUG | call of SolverReInit ie a new symbolic and numerical factorization will be performed
2020-05-11 18:10:19 | DEBUG |        0.519  1.014822e+00 -2.737508e-01 -6.830781e-02  7.559414e-02 |   5 2 8.000000e-06 
2020-05-11 18:10:19 | DEBUG | call of SolverReInit ie a new symbolic and numerical factorization will be performed
2020-05-11 18:10:19 | DEBUG |        0.519  1.014822e+00 -2.737508e-01 -6.830781e-02  7.559414e-02 |   6 2 1.600000e-05 
2020-05-11 18:10:19 | DEBUG | call of SolverReInit ie a new symbolic and numerical factorization will be performed
2020-05-11 18:10:19 | DEBUG |        0.519  1.014822e+00 -2.737508e-01 -6.830781e-02  7.559414e-02 |   7 2 3.200000e-05 
2020-05-11 18:10:19 | DEBUG | call of SolverReInit ie a new symbolic and numerical factorization will be performed
2020-05-11 18:10:19 | DEBUG |        0.519  1.014822e+00 -2.737508e-01 -6.830781e-02  7.559414e-02 |   8 2 6.400000e-05 
2020-05-11 18:10:19 | DEBUG | call of SolverReInit ie a new symbolic and numerical factorization will be performed
2020-05-11 18:10:19 | DEBUG |        0.519  1.014822e+00 -2.737508e-01 -6.830781e-02  7.559414e-02 |   9 2 1.280000e-04 
2020-05-11 18:10:19 | DEBUG | call of SolverReInit ie a new symbolic and numerical factorization will be performed
2020-05-11 18:10:19 | DEBUG |        0.519  1.014822e+00 -2.737508e-01 -6.830781e-02  7.559414e-02 |  10 2 2.560000e-04 
2020-05-11 18:10:19 | DEBUG | call of SolverReInit ie a new symbolic and numerical factorization will be performed
2020-05-11 18:10:19 | DEBUG |        0.520  1.014822e+00 -2.737509e-01 -6.830780e-02  7.559415e-02 |  11 2 5.120000e-04 
2020-05-11 18:10:19 | DEBUG | call of SolverReInit ie a new symbolic and numerical factorization will be performed
2020-05-11 18:10:19 | DEBUG |        0.521  1.014822e+00 -2.737509e-01 -6.830780e-02  7.559415e-02 |  12 2 1.024000e-03 
2020-05-11 18:10:19 | DEBUG | call of SolverReInit ie a new symbolic and numerical factorization will be performed
2020-05-11 18:10:19 | DEBUG |        0.523  1.014822e+00 -2.737511e-01 -6.830779e-02  7.559417e-02 |  13 2 2.048000e-03 
2020-05-11 18:10:19 | DEBUG | call of SolverReInit ie a new symbolic and numerical factorization will be performed
2020-05-11 18:10:19 | DEBUG |        0.527  1.014822e+00 -2.737513e-01 -6.830778e-02  7.559419e-02 |  14 2 4.096000e-03 
2020-05-11 18:10:19 | DEBUG | call of SolverReInit ie a new symbolic and numerical factorization will be performed
2020-05-11 18:10:19 | DEBUG |        0.535  1.014822e+00 -2.737518e-01 -6.830775e-02  7.559425e-02 |  15 2 8.192000e-03 
2020-05-11 18:10:19 | DEBUG | call of SolverReInit ie a new symbolic and numerical factorization will be performed
2020-05-11 18:10:19 | DEBUG |        0.538  1.014822e+00 -2.737520e-01 -6.830774e-02  7.559426e-02 |  16 2 1.638400e-02 
2020-05-11 18:10:19 | DEBUG |        0.538  1.014822e+00 -2.737520e-01 -6.830774e-02  7.559426e-02 |  16 2 1.638400e-02 
2020-05-11 18:10:19 | DEBUG |        0.552  1.014823e+00 -2.737529e-01 -6.830769e-02  7.559435e-02 |  16 2 1.638400e-02 
2020-05-11 18:10:19 | DEBUG | call of SolverReInit ie a new symbolic and numerical factorization will be performed
2020-05-11 18:10:19 | DEBUG |        0.584  1.014823e+00 -2.737550e-01 -6.830756e-02  7.559455e-02 |  17 2 3.276800e-02 
2020-05-11 18:10:19 | DEBUG | call of SolverReInit ie a new symbolic and numerical factorization will be performed
2020-05-11 18:10:19 | DEBUG |        0.650  1.014823e+00 -2.737595e-01 -6.830727e-02  7.559491e-02 |  18 2 6.553600e-02 
2020-05-11 18:10:19 | DEBUG | call of SolverReInit ie a new symbolic and numerical factorization will be performed
2020-05-11 18:10:19 | DEBUG |        0.781  1.014821e+00 -2.737676e-01 -6.830667e-02  7.559548e-02 |  19 2 1.310720e-01 
2020-05-11 18:10:19 | DEBUG | call of SolverReInit ie a new symbolic and numerical factorization will be performed
2020-05-11 18:10:19 | DEBUG |        1.043  1.014818e+00 -2.737735e-01 -6.830617e-02  7.559577e-02 |  20 2 2.621440e-01 
2020-05-11 18:10:19 | DEBUG | call of SolverReInit ie a new symbolic and numerical factorization will be performed
2020-05-11 18:10:19 | DEBUG |        1.567  1.014819e+00 -2.737618e-01 -6.830697e-02  7.559484e-02 |  21 2 5.242880e-01 
2020-05-11 18:10:19 | DEBUG | call of SolverReInit ie a new symbolic and numerical factorization will be performed
2020-05-11 18:10:19 | DEBUG |        2.616  1.014822e+00 -2.737560e-01 -6.830745e-02  7.559454e-02 |  22 1 1.048576e+00 
2020-05-11 18:10:19 | DEBUG | call of SolverReInit ie a new symbolic and numerical factorization will be performed
2020-05-11 18:10:19 | DEBUG |        4.713  1.014821e+00 -2.737588e-01 -6.830727e-02  7.559477e-02 |  23 1 2.097152e+00 
2020-05-11 18:10:19 | DEBUG | call of SolverReInit ie a new symbolic and numerical factorization will be performed
2020-05-11 18:10:19 | DEBUG |        8.907  1.014821e+00 -2.737590e-01 -6.830726e-02  7.559479e-02 |  24 1 4.194304e+00 
2020-05-11 18:10:19 | DEBUG | call of SolverReInit ie a new symbolic and numerical factorization will be performed
2020-05-11 18:10:19 | DEBUG |       17.296  1.014822e+00 -2.737588e-01 -6.830727e-02  7.559479e-02 |  25 1 8.388608e+00 
2020-05-11 18:10:19 | DEBUG | Algebraic mode change for model _LOAD___3_EC
2020-05-11 18:10:19 | DEBUG |       20.000  1.014822e+00 -2.737588e-01 -6.830727e-02  7.559479e-02 |  26 1 1.000000e+01 
2020-05-11 18:10:19 | DEBUG | calculation of the new starting point of the simulation.
2020-05-11 18:10:19 | DEBUG | call of SolverReInit ie a new symbolic and numerical factorization will be performed
2020-05-11 18:10:19 | DEBUG |       20.000  1.013977e+00 -2.733520e-01 -6.830235e-02  7.550373e-02 |   0 0 0.000000e+00 
2020-05-11 18:10:19 | DEBUG | call of SolverReInit ie a new symbolic and numerical factorization will be performed
2020-05-11 18:10:19 | DEBUG |       20.000  1.013977e+00 -2.733519e-01 -6.830235e-02  7.550371e-02 |   1 1 1.000000e-06 
2020-05-11 18:10:19 | DEBUG |       20.000  1.013977e+00 -2.733519e-01 -6.830235e-02  7.550371e-02 |   2 1 1.000000e-06 
2020-05-11 18:10:19 | DEBUG |       20.000  1.013977e+00 -2.733519e-01 -6.830235e-02  7.550371e-02 |   3 2 2.000000e-06 
2020-05-11 18:10:19 | DEBUG | call of SolverReInit ie a new symbolic and numerical factorization will be performed
2020-05-11 18:10:19 | DEBUG |       20.000  1.013977e+00 -2.733519e-01 -6.830235e-02  7.550371e-02 |   4 2 4.000000e-06 
2020-05-11 18:10:19 | DEBUG | call of SolverReInit ie a new symbolic and numerical factorization will be performed
2020-05-11 18:10:19 | DEBUG |       20.000  1.013977e+00 -2.733519e-01 -6.830235e-02  7.550370e-02 |   5 2 8.000000e-06 
2020-05-11 18:10:19 | DEBUG | call of SolverReInit ie a new symbolic and numerical factorization will be performed
2020-05-11 18:10:19 | DEBUG |       20.000  1.013977e+00 -2.733518e-01 -6.830235e-02  7.550369e-02 |   6 2 1.600000e-05 
2020-05-11 18:10:19 | DEBUG | call of SolverReInit ie a new symbolic and numerical factorization will be performed
2020-05-11 18:10:19 | DEBUG |       20.000  1.013977e+00 -2.733517e-01 -6.830235e-02  7.550367e-02 |   7 2 3.200000e-05 
2020-05-11 18:10:19 | DEBUG | call of SolverReInit ie a new symbolic and numerical factorization will be performed
2020-05-11 18:10:19 | DEBUG |       20.000  1.013976e+00 -2.733515e-01 -6.830235e-02  7.550363e-02 |   8 2 6.400000e-05 
2020-05-11 18:10:19 | DEBUG | call of SolverReInit ie a new symbolic and numerical factorization will be performed
2020-05-11 18:10:19 | DEBUG |       20.000  1.013976e+00 -2.733511e-01 -6.830235e-02  7.550356e-02 |   9 2 1.280000e-04 
2020-05-11 18:10:19 | DEBUG | call of SolverReInit ie a new symbolic and numerical factorization will be performed
2020-05-11 18:10:19 | DEBUG |       20.001  1.013974e+00 -2.733504e-01 -6.830236e-02  7.550340e-02 |  10 2 2.560000e-04 
2020-05-11 18:10:19 | DEBUG | call of SolverReInit ie a new symbolic and numerical factorization will be performed
2020-05-11 18:10:19 | DEBUG |       20.001  1.013972e+00 -2.733488e-01 -6.830236e-02  7.550310e-02 |  11 2 5.120000e-04 
2020-05-11 18:10:19 | DEBUG | call of SolverReInit ie a new symbolic and numerical factorization will be performed
2020-05-11 18:10:19 | DEBUG |       20.002  1.013967e+00 -2.733458e-01 -6.830237e-02  7.550250e-02 |  12 2 1.024000e-03 
2020-05-11 18:10:19 | DEBUG | call of SolverReInit ie a new symbolic and numerical factorization will be performed
2020-05-11 18:10:19 | DEBUG |       20.004  1.013957e+00 -2.733399e-01 -6.830240e-02  7.550136e-02 |  13 2 2.048000e-03 
2020-05-11 18:10:19 | DEBUG | call of SolverReInit ie a new symbolic and numerical factorization will be performed
2020-05-11 18:10:19 | DEBUG |       20.008  1.013939e+00 -2.733289e-01 -6.830246e-02  7.549924e-02 |  14 2 4.096000e-03 
2020-05-11 18:10:19 | DEBUG | call of SolverReInit ie a new symbolic and numerical factorization will be performed
2020-05-11 18:10:19 | DEBUG |       20.016  1.013910e+00 -2.733096e-01 -6.830262e-02  7.549563e-02 |  15 2 8.192000e-03 
2020-05-11 18:10:19 | DEBUG | call of SolverReInit ie a new symbolic and numerical factorization will be performed
2020-05-11 18:10:19 | DEBUG |       20.026  1.013883e+00 -2.732901e-01 -6.830286e-02  7.549216e-02 |  16 2 1.638400e-02 
2020-05-11 18:10:19 | DEBUG |       20.026  1.013883e+00 -2.732901e-01 -6.830286e-02  7.549216e-02 |  16 2 1.638400e-02 
2020-05-11 18:10:19 | DEBUG | Algebraic mode change for model GEN____3_SM
2020-05-11 18:10:19 | DEBUG |       20.027  1.013882e+00 -2.732896e-01 -6.830287e-02  7.549206e-02 |  16 2 1.638400e-02 
2020-05-11 18:10:19 | DEBUG | calculation of the new starting point of the simulation.
2020-05-11 18:10:19 | DEBUG |       20.027  1.013882e+00 -2.732896e-01 -6.830287e-02  7.549206e-02 |   0 0 0.000000e+00 
2020-05-11 18:10:19 | DEBUG | call of SolverReInit ie a new symbolic and numerical factorization will be performed
2020-05-11 18:10:19 | DEBUG |       20.027  1.013882e+00 -2.732896e-01 -6.830287e-02  7.549206e-02 |   1 1 1.000000e-06 
2020-05-11 18:10:19 | DEBUG |       20.027  1.013882e+00 -2.732896e-01 -6.830287e-02  7.549206e-02 |   2 1 1.000000e-06 
2020-05-11 18:10:19 | DEBUG |       20.027  1.013882e+00 -2.732896e-01 -6.830287e-02  7.549206e-02 |   3 2 2.000000e-06 
2020-05-11 18:10:19 | DEBUG | call of SolverReInit ie a new symbolic and numerical factorization will be performed
2020-05-11 18:10:19 | DEBUG |       20.027  1.013882e+00 -2.732896e-01 -6.830287e-02  7.549205e-02 |   4 2 4.000000e-06 
2020-05-11 18:10:19 | DEBUG | call of SolverReInit ie a new symbolic and numerical factorization will be performed
2020-05-11 18:10:19 | DEBUG |       20.027  1.013882e+00 -2.732895e-01 -6.830287e-02  7.549205e-02 |   5 2 8.000000e-06 
2020-05-11 18:10:19 | DEBUG | call of SolverReInit ie a new symbolic and numerical factorization will be performed
2020-05-11 18:10:19 | DEBUG |       20.027  1.013882e+00 -2.732895e-01 -6.830287e-02  7.549205e-02 |   6 2 1.600000e-05 
2020-05-11 18:10:19 | DEBUG | call of SolverReInit ie a new symbolic and numerical factorization will be performed
2020-05-11 18:10:19 | DEBUG |       20.027  1.013882e+00 -2.732895e-01 -6.830287e-02  7.549204e-02 |   7 2 3.200000e-05 
2020-05-11 18:10:19 | DEBUG | call of SolverReInit ie a new symbolic and numerical factorization will be performed
2020-05-11 18:10:19 | DEBUG |       20.027  1.013882e+00 -2.732894e-01 -6.830288e-02  7.549202e-02 |   8 2 6.400000e-05 
2020-05-11 18:10:19 | DEBUG | call of SolverReInit ie a new symbolic and numerical factorization will be performed
2020-05-11 18:10:19 | DEBUG |       20.027  1.013882e+00 -2.732891e-01 -6.830288e-02  7.549199e-02 |   9 2 1.280000e-04 
2020-05-11 18:10:19 | DEBUG | call of SolverReInit ie a new symbolic and numerical factorization will be performed
2020-05-11 18:10:19 | DEBUG |       20.027  1.013881e+00 -2.732887e-01 -6.830289e-02  7.549191e-02 |  10 2 2.560000e-04 
2020-05-11 18:10:19 | DEBUG | call of SolverReInit ie a new symbolic and numerical factorization will be performed
2020-05-11 18:10:19 | DEBUG |       20.028  1.013880e+00 -2.732879e-01 -6.830290e-02  7.549177e-02 |  11 2 5.120000e-04 
2020-05-11 18:10:19 | DEBUG | call of SolverReInit ie a new symbolic and numerical factorization will be performed
2020-05-11 18:10:19 | DEBUG |       20.029  1.013878e+00 -2.732863e-01 -6.830293e-02  7.549150e-02 |  12 2 1.024000e-03 
2020-05-11 18:10:19 | DEBUG | call of SolverReInit ie a new symbolic and numerical factorization will be performed
2020-05-11 18:10:19 | DEBUG |       20.031  1.013874e+00 -2.732831e-01 -6.830299e-02  7.549098e-02 |  13 2 2.048000e-03 
2020-05-11 18:10:19 | DEBUG | call of SolverReInit ie a new symbolic and numerical factorization will be performed
2020-05-11 18:10:19 | DEBUG |       20.035  1.013868e+00 -2.732774e-01 -6.830312e-02  7.549005e-02 |  14 2 4.096000e-03 
2020-05-11 18:10:19 | DEBUG | call of SolverReInit ie a new symbolic and numerical factorization will be performed
2020-05-11 18:10:19 | DEBUG |       20.043  1.013858e+00 -2.732675e-01 -6.830339e-02  7.548855e-02 |  15 2 8.192000e-03 
2020-05-11 18:10:19 | DEBUG | call of SolverReInit ie a new symbolic and numerical factorization will be performed
2020-05-11 18:10:19 | DEBUG |       20.059  1.013849e+00 -2.732538e-01 -6.830395e-02  7.548680e-02 |  16 2 1.638400e-02 
2020-05-11 18:10:19 | DEBUG | call of SolverReInit ie a new symbolic and numerical factorization will be performed
2020-05-11 18:10:19 | DEBUG |       20.092  1.013861e+00 -2.732445e-01 -6.830498e-02  7.548677e-02 |  17 2 3.276800e-02 
2020-05-11 18:10:19 | DEBUG | call of SolverReInit ie a new symbolic and numerical factorization will be performed
2020-05-11 18:10:19 | DEBUG |       20.158  1.013938e+00 -2.732704e-01 -6.830616e-02  7.549412e-02 |  18 2 6.553600e-02 
2020-05-11 18:10:19 | DEBUG |       20.168  1.013953e+00 -2.732778e-01 -6.830623e-02  7.549576e-02 |  19 2 6.553600e-02 
2020-05-11 18:10:19 | DEBUG |       20.168  1.013953e+00 -2.732778e-01 -6.830623e-02  7.549576e-02 |  19 2 6.553600e-02 
2020-05-11 18:10:19 | DEBUG | Algebraic mode change for model GEN____8_SM
2020-05-11 18:10:19 | DEBUG |       20.169  1.013954e+00 -2.732785e-01 -6.830624e-02  7.549591e-02 |  19 2 6.553600e-02 
2020-05-11 18:10:19 | DEBUG | calculation of the new starting point of the simulation.
2020-05-11 18:10:19 | DEBUG |       20.169  1.013954e+00 -2.732785e-01 -6.830624e-02  7.549591e-02 |   0 0 0.000000e+00 
2020-05-11 18:10:19 | DEBUG | call of SolverReInit ie a new symbolic and numerical factorization will be performed
2020-05-11 18:10:19 | DEBUG |       20.169  1.013954e+00 -2.732785e-01 -6.830624e-02  7.549591e-02 |   1 1 1.000000e-06 
2020-05-11 18:10:19 | DEBUG |       20.169  1.013954e+00 -2.732785e-01 -6.830624e-02  7.549591e-02 |   2 1 1.000000e-06 
2020-05-11 18:10:19 | DEBUG |       20.169  1.013954e+00 -2.732785e-01 -6.830624e-02  7.549591e-02 |   3 2 2.000000e-06 
2020-05-11 18:10:19 | DEBUG | call of SolverReInit ie a new symbolic and numerical factorization will be performed
2020-05-11 18:10:19 | DEBUG |       20.169  1.013954e+00 -2.732786e-01 -6.830624e-02  7.549591e-02 |   4 2 4.000000e-06 
2020-05-11 18:10:19 | DEBUG | call of SolverReInit ie a new symbolic and numerical factorization will be performed
2020-05-11 18:10:19 | DEBUG |       20.169  1.013954e+00 -2.732786e-01 -6.830624e-02  7.549592e-02 |   5 2 8.000000e-06 
2020-05-11 18:10:19 | DEBUG | call of SolverReInit ie a new symbolic and numerical factorization will be performed
2020-05-11 18:10:19 | DEBUG |       20.169  1.013954e+00 -2.732786e-01 -6.830624e-02  7.549592e-02 |   6 2 1.600000e-05 
2020-05-11 18:10:19 | DEBUG | call of SolverReInit ie a new symbolic and numerical factorization will be performed
2020-05-11 18:10:19 | DEBUG |       20.169  1.013954e+00 -2.732786e-01 -6.830624e-02  7.549593e-02 |   7 2 3.200000e-05 
2020-05-11 18:10:19 | DEBUG | call of SolverReInit ie a new symbolic and numerical factorization will be performed
2020-05-11 18:10:19 | DEBUG |       20.169  1.013954e+00 -2.732787e-01 -6.830624e-02  7.549594e-02 |   8 2 6.400000e-05 
2020-05-11 18:10:19 | DEBUG | call of SolverReInit ie a new symbolic and numerical factorization will be performed
2020-05-11 18:10:19 | DEBUG |       20.169  1.013954e+00 -2.732788e-01 -6.830624e-02  7.549597e-02 |   9 2 1.280000e-04 
2020-05-11 18:10:19 | DEBUG | call of SolverReInit ie a new symbolic and numerical factorization will be performed
2020-05-11 18:10:19 | DEBUG |       20.170  1.013955e+00 -2.732791e-01 -6.830624e-02  7.549602e-02 |  10 2 2.560000e-04 
2020-05-11 18:10:19 | DEBUG | call of SolverReInit ie a new symbolic and numerical factorization will be performed
2020-05-11 18:10:19 | DEBUG |       20.170  1.013956e+00 -2.732796e-01 -6.830624e-02  7.549613e-02 |  11 2 5.120000e-04 
2020-05-11 18:10:19 | DEBUG | call of SolverReInit ie a new symbolic and numerical factorization will be performed
2020-05-11 18:10:19 | DEBUG |       20.171  1.013958e+00 -2.732806e-01 -6.830625e-02  7.549635e-02 |  12 2 1.024000e-03 
2020-05-11 18:10:19 | DEBUG | call of SolverReInit ie a new symbolic and numerical factorization will be performed
2020-05-11 18:10:19 | DEBUG |       20.173  1.013962e+00 -2.732827e-01 -6.830626e-02  7.549679e-02 |  13 2 2.048000e-03 
2020-05-11 18:10:19 | DEBUG | call of SolverReInit ie a new symbolic and numerical factorization will be performed
2020-05-11 18:10:19 | DEBUG |       20.177  1.013970e+00 -2.732869e-01 -6.830628e-02  7.549768e-02 |  14 2 4.096000e-03 
2020-05-11 18:10:19 | DEBUG | call of SolverReInit ie a new symbolic and numerical factorization will be performed
2020-05-11 18:10:19 | DEBUG |       20.186  1.013985e+00 -2.732955e-01 -6.830629e-02  7.549944e-02 |  15 2 8.192000e-03 
2020-05-11 18:10:19 | DEBUG | call of SolverReInit ie a new symbolic and numerical factorization will be performed
2020-05-11 18:10:19 | DEBUG |       20.202  1.014015e+00 -2.733133e-01 -6.830625e-02  7.550295e-02 |  16 2 1.638400e-02 
2020-05-11 18:10:19 | DEBUG | call of SolverReInit ie a new symbolic and numerical factorization will be performed
2020-05-11 18:10:19 | DEBUG |       20.235  1.014071e+00 -2.733502e-01 -6.830594e-02  7.550984e-02 |  17 2 3.276800e-02 
2020-05-11 18:10:19 | DEBUG | call of SolverReInit ie a new symbolic and numerical factorization will be performed
2020-05-11 18:10:19 | DEBUG |       20.298  1.014167e+00 -2.734189e-01 -6.830506e-02  7.552212e-02 |  18 2 6.553600e-02 
2020-05-11 18:10:19 | DEBUG |       20.298  1.014167e+00 -2.734189e-01 -6.830506e-02  7.552212e-02 |  18 2 6.553600e-02 
2020-05-11 18:10:19 | DEBUG | Algebraic mode change for model GEN____6_SM
2020-05-11 18:10:19 | DEBUG |       20.298  1.014168e+00 -2.734195e-01 -6.830505e-02  7.552222e-02 |  18 2 6.553600e-02 
2020-05-11 18:10:19 | DEBUG | calculation of the new starting point of the simulation.
2020-05-11 18:10:19 | DEBUG |       20.298  1.014168e+00 -2.734195e-01 -6.830505e-02  7.552222e-02 |   0 0 0.000000e+00 
2020-05-11 18:10:19 | DEBUG | call of SolverReInit ie a new symbolic and numerical factorization will be performed
2020-05-11 18:10:19 | DEBUG |       20.298  1.014168e+00 -2.734195e-01 -6.830505e-02  7.552222e-02 |   1 1 1.000000e-06 
2020-05-11 18:10:19 | DEBUG |       20.298  1.014168e+00 -2.734195e-01 -6.830505e-02  7.552222e-02 |   2 1 1.000000e-06 
2020-05-11 18:10:19 | DEBUG |       20.298  1.014168e+00 -2.734195e-01 -6.830505e-02  7.552222e-02 |   3 2 2.000000e-06 
2020-05-11 18:10:19 | DEBUG | call of SolverReInit ie a new symbolic and numerical factorization will be performed
2020-05-11 18:10:19 | DEBUG |       20.298  1.014168e+00 -2.734195e-01 -6.830505e-02  7.552222e-02 |   4 2 4.000000e-06 
2020-05-11 18:10:19 | DEBUG | call of SolverReInit ie a new symbolic and numerical factorization will be performed
2020-05-11 18:10:19 | DEBUG |       20.298  1.014168e+00 -2.734195e-01 -6.830505e-02  7.552222e-02 |   5 2 8.000000e-06 
2020-05-11 18:10:19 | DEBUG | call of SolverReInit ie a new symbolic and numerical factorization will be performed
2020-05-11 18:10:19 | DEBUG |       20.298  1.014168e+00 -2.734195e-01 -6.830505e-02  7.552223e-02 |   6 2 1.600000e-05 
2020-05-11 18:10:19 | DEBUG | call of SolverReInit ie a new symbolic and numerical factorization will be performed
2020-05-11 18:10:19 | DEBUG |       20.298  1.014168e+00 -2.734196e-01 -6.830505e-02  7.552223e-02 |   7 2 3.200000e-05 
2020-05-11 18:10:19 | DEBUG | call of SolverReInit ie a new symbolic and numerical factorization will be performed
2020-05-11 18:10:19 | DEBUG |       20.298  1.014168e+00 -2.734196e-01 -6.830504e-02  7.552224e-02 |   8 2 6.400000e-05 
2020-05-11 18:10:19 | DEBUG | call of SolverReInit ie a new symbolic and numerical factorization will be performed
2020-05-11 18:10:19 | DEBUG |       20.299  1.014168e+00 -2.734198e-01 -6.830504e-02  7.552227e-02 |   9 2 1.280000e-04 
2020-05-11 18:10:19 | DEBUG | call of SolverReInit ie a new symbolic and numerical factorization will be performed
2020-05-11 18:10:19 | DEBUG |       20.299  1.014169e+00 -2.734200e-01 -6.830504e-02  7.552232e-02 |  10 2 2.560000e-04 
2020-05-11 18:10:19 | DEBUG | call of SolverReInit ie a new symbolic and numerical factorization will be performed
2020-05-11 18:10:19 | DEBUG |       20.299  1.014169e+00 -2.734206e-01 -6.830503e-02  7.552241e-02 |  11 2 5.120000e-04 
2020-05-11 18:10:19 | DEBUG | call of SolverReInit ie a new symbolic and numerical factorization will be performed
2020-05-11 18:10:19 | DEBUG |       20.300  1.014171e+00 -2.734217e-01 -6.830501e-02  7.552260e-02 |  12 2 1.024000e-03 
2020-05-11 18:10:19 | DEBUG | call of SolverReInit ie a new symbolic and numerical factorization will be performed
2020-05-11 18:10:19 | DEBUG |       20.302  1.014174e+00 -2.734239e-01 -6.830497e-02  7.552298e-02 |  13 2 2.048000e-03 
2020-05-11 18:10:19 | DEBUG | call of SolverReInit ie a new symbolic and numerical factorization will be performed
2020-05-11 18:10:19 | DEBUG |       20.306  1.014179e+00 -2.734283e-01 -6.830489e-02  7.552373e-02 |  14 2 4.096000e-03 
2020-05-11 18:10:19 | DEBUG | call of SolverReInit ie a new symbolic and numerical factorization will be performed
2020-05-11 18:10:19 | DEBUG |       20.315  1.014190e+00 -2.734370e-01 -6.830475e-02  7.552521e-02 |  15 2 8.192000e-03 
2020-05-11 18:10:19 | DEBUG | call of SolverReInit ie a new symbolic and numerical factorization will be performed
2020-05-11 18:10:19 | DEBUG |       20.331  1.014212e+00 -2.734535e-01 -6.830448e-02  7.552806e-02 |  16 2 1.638400e-02 
2020-05-11 18:10:19 | DEBUG | call of SolverReInit ie a new symbolic and numerical factorization will be performed
2020-05-11 18:10:19 | DEBUG |       20.364  1.014253e+00 -2.734827e-01 -6.830412e-02  7.553330e-02 |  17 2 3.276800e-02 
2020-05-11 18:10:19 | DEBUG | call of SolverReInit ie a new symbolic and numerical factorization will be performed
2020-05-11 18:10:19 | DEBUG |       20.429  1.014329e+00 -2.735221e-01 -6.830438e-02  7.554173e-02 |  18 2 6.553600e-02 
2020-05-11 18:10:19 | DEBUG | call of SolverReInit ie a new symbolic and numerical factorization will be performed
2020-05-11 18:10:19 | DEBUG |       20.560  1.014464e+00 -2.735171e-01 -6.830966e-02  7.555027e-02 |  19 2 1.310720e-01 
2020-05-11 18:10:19 | DEBUG |       20.692  1.014577e+00 -2.734124e-01 -6.832059e-02  7.554889e-02 |  20 2 1.310720e-01 
2020-05-11 18:10:19 | DEBUG | call of SolverReInit ie a new symbolic and numerical factorization will be performed
2020-05-11 18:10:19 | DEBUG |       20.954  1.014738e+00 -2.730751e-01 -6.834829e-02  7.553085e-02 |  21 2 2.621440e-01 
2020-05-11 18:10:19 | DEBUG |       21.216  1.014824e+00 -2.727080e-01 -6.837514e-02  7.550529e-02 |  22 2 2.621440e-01 
2020-05-11 18:10:19 | DEBUG |       21.478  1.014870e+00 -2.724274e-01 -6.839495e-02  7.548445e-02 |  23 2 2.621440e-01 
2020-05-11 18:10:19 | DEBUG |       21.740  1.014910e+00 -2.722672e-01 -6.840673e-02  7.547340e-02 |  24 2 2.621440e-01 
2020-05-11 18:10:19 | DEBUG |       22.002  1.014948e+00 -2.722151e-01 -6.841150e-02  7.547151e-02 |  25 2 2.621440e-01 
2020-05-11 18:10:19 | DEBUG |       22.264  1.014974e+00 -2.722315e-01 -6.841143e-02  7.547469e-02 |  26 2 2.621440e-01 
2020-05-11 18:10:19 | DEBUG |       22.527  1.014984e+00 -2.722585e-01 -6.841004e-02  7.547763e-02 |  27 2 2.621440e-01 
2020-05-11 18:10:19 | DEBUG | call of SolverReInit ie a new symbolic and numerical factorization will be performed
2020-05-11 18:10:19 | DEBUG |       23.051  1.015000e+00 -2.721572e-01 -6.841714e-02  7.547003e-02 |  28 1 5.242880e-01 
2020-05-11 18:10:19 | DEBUG |       23.523  1.015021e+00 -2.720591e-01 -6.842425e-02  7.546309e-02 |  29 1 4.718592e-01 
2020-05-11 18:10:19 | DEBUG | call of SolverReInit ie a new symbolic and numerical factorization will be performed
2020-05-11 18:10:19 | DEBUG |       24.466  1.015048e+00 -2.719738e-01 -6.843076e-02  7.545764e-02 |  30 1 9.437184e-01 
2020-05-11 18:10:19 | DEBUG |       25.410  1.015064e+00 -2.719331e-01 -6.843397e-02  7.545523e-02 |  31 1 9.437184e-01 
2020-05-11 18:10:19 | DEBUG | call of SolverReInit ie a new symbolic and numerical factorization will be performed
2020-05-11 18:10:19 | DEBUG |       27.298  1.015080e+00 -2.718957e-01 -6.843698e-02  7.545312e-02 |  32 1 1.887437e+00 
2020-05-11 18:10:19 | DEBUG | call of SolverReInit ie a new symbolic and numerical factorization will be performed
2020-05-11 18:10:19 | DEBUG |       31.072  1.015093e+00 -2.718733e-01 -6.843889e-02  7.545205e-02 |  33 1 3.774874e+00 
2020-05-11 18:10:19 | DEBUG |       34.847  1.015098e+00 -2.718668e-01 -6.843950e-02  7.545185e-02 |  34 1 3.774874e+00 
2020-05-11 18:10:19 | DEBUG | call of SolverReInit ie a new symbolic and numerical factorization will be performed
2020-05-11 18:10:19 | DEBUG |       42.397  1.015102e+00 -2.718647e-01 -6.843976e-02  7.545189e-02 |  35 1 7.549747e+00 
2020-05-11 18:10:19 | DEBUG |       49.947  1.015103e+00 -2.718643e-01 -6.843983e-02  7.545194e-02 |  36 1 7.549747e+00 
2020-05-11 18:10:19 | DEBUG |       59.947  1.015103e+00 -2.718643e-01 -6.843985e-02  7.545197e-02 |  37 1 1.000000e+01 
2020-05-11 18:10:19 | DEBUG |       69.947  1.015103e+00 -2.718643e-01 -6.843985e-02  7.545198e-02 |  38 1 1.000000e+01 
2020-05-11 18:10:19 | DEBUG |       79.947  1.015103e+00 -2.718643e-01 -6.843985e-02  7.545198e-02 |  39 1 1.000000e+01 
2020-05-11 18:10:19 | DEBUG | Algebraic mode change for model _LOAD___3_EC
2020-05-11 18:10:19 | DEBUG |       80.000  1.015103e+00 -2.718643e-01 -6.843985e-02  7.545198e-02 |  40 1 1.000000e+01 
2020-05-11 18:10:19 | DEBUG | calculation of the new starting point of the simulation.
2020-05-11 18:10:19 | DEBUG |       80.000  1.014995e+00 -2.719776e-01 -6.842854e-02  7.545439e-02 |   0 0 0.000000e+00 
2020-05-11 18:10:19 | DEBUG | call of SolverReInit ie a new symbolic and numerical factorization will be performed
2020-05-11 18:10:19 | DEBUG |       80.000  1.014995e+00 -2.719777e-01 -6.842854e-02  7.545439e-02 |   1 1 1.000000e-06 
2020-05-11 18:10:19 | DEBUG |       80.000  1.014995e+00 -2.719777e-01 -6.842854e-02  7.545439e-02 |   2 1 1.000000e-06 
2020-05-11 18:10:19 | DEBUG |       80.000  1.014995e+00 -2.719777e-01 -6.842854e-02  7.545439e-02 |   3 2 2.000000e-06 
2020-05-11 18:10:19 | DEBUG | call of SolverReInit ie a new symbolic and numerical factorization will be performed
2020-05-11 18:10:19 | DEBUG |       80.000  1.014995e+00 -2.719777e-01 -6.842854e-02  7.545439e-02 |   4 2 4.000000e-06 
2020-05-11 18:10:19 | DEBUG | call of SolverReInit ie a new symbolic and numerical factorization will be performed
2020-05-11 18:10:19 | DEBUG |       80.000  1.014995e+00 -2.719777e-01 -6.842853e-02  7.545439e-02 |   5 2 8.000000e-06 
2020-05-11 18:10:19 | DEBUG | call of SolverReInit ie a new symbolic and numerical factorization will be performed
2020-05-11 18:10:19 | DEBUG |       80.000  1.014995e+00 -2.719777e-01 -6.842853e-02  7.545439e-02 |   6 2 1.600000e-05 
2020-05-11 18:10:19 | DEBUG | call of SolverReInit ie a new symbolic and numerical factorization will be performed
2020-05-11 18:10:19 | DEBUG |       80.000  1.014995e+00 -2.719778e-01 -6.842853e-02  7.545439e-02 |   7 2 3.200000e-05 
2020-05-11 18:10:19 | DEBUG | call of SolverReInit ie a new symbolic and numerical factorization will be performed
2020-05-11 18:10:19 | DEBUG |       80.000  1.014995e+00 -2.719778e-01 -6.842852e-02  7.545440e-02 |   8 2 6.400000e-05 
2020-05-11 18:10:19 | DEBUG | call of SolverReInit ie a new symbolic and numerical factorization will be performed
2020-05-11 18:10:19 | DEBUG |       80.000  1.014995e+00 -2.719780e-01 -6.842850e-02  7.545441e-02 |   9 2 1.280000e-04 
2020-05-11 18:10:19 | DEBUG | call of SolverReInit ie a new symbolic and numerical factorization will be performed
2020-05-11 18:10:19 | DEBUG |       80.000  1.014994e+00 -2.719784e-01 -6.842847e-02  7.545442e-02 |  10 2 2.560000e-04 
2020-05-11 18:10:19 | DEBUG | call of SolverReInit ie a new symbolic and numerical factorization will be performed
2020-05-11 18:10:19 | DEBUG |       80.001  1.014994e+00 -2.719791e-01 -6.842841e-02  7.545445e-02 |  11 2 5.120000e-04 
2020-05-11 18:10:19 | DEBUG | call of SolverReInit ie a new symbolic and numerical factorization will be performed
2020-05-11 18:10:19 | DEBUG |       80.002  1.014993e+00 -2.719805e-01 -6.842828e-02  7.545451e-02 |  12 2 1.024000e-03 
2020-05-11 18:10:19 | DEBUG | call of SolverReInit ie a new symbolic and numerical factorization will be performed
2020-05-11 18:10:19 | DEBUG |       80.004  1.014991e+00 -2.719833e-01 -6.842804e-02  7.545463e-02 |  13 2 2.048000e-03 
2020-05-11 18:10:19 | DEBUG | call of SolverReInit ie a new symbolic and numerical factorization will be performed
2020-05-11 18:10:19 | DEBUG |       80.008  1.014988e+00 -2.719884e-01 -6.842759e-02  7.545484e-02 |  14 2 4.096000e-03 
2020-05-11 18:10:19 | DEBUG | call of SolverReInit ie a new symbolic and numerical factorization will be performed
2020-05-11 18:10:19 | DEBUG |       80.016  1.014982e+00 -2.719974e-01 -6.842680e-02  7.545522e-02 |  15 2 8.192000e-03 
2020-05-11 18:10:19 | DEBUG | call of SolverReInit ie a new symbolic and numerical factorization will be performed
2020-05-11 18:10:19 | DEBUG |       80.033  1.014973e+00 -2.720116e-01 -6.842555e-02  7.545583e-02 |  16 2 1.638400e-02 
2020-05-11 18:10:19 | DEBUG | call of SolverReInit ie a new symbolic and numerical factorization will be performed
2020-05-11 18:10:19 | DEBUG |       80.066  1.014962e+00 -2.720306e-01 -6.842392e-02  7.545673e-02 |  17 2 3.276800e-02 
2020-05-11 18:10:19 | DEBUG | call of SolverReInit ie a new symbolic and numerical factorization will be performed
2020-05-11 18:10:19 | DEBUG |       80.131  1.014955e+00 -2.720493e-01 -6.842243e-02  7.545782e-02 |  18 2 6.553600e-02 
2020-05-11 18:10:19 | DEBUG | call of SolverReInit ie a new symbolic and numerical factorization will be performed
2020-05-11 18:10:19 | DEBUG |       80.262  1.014956e+00 -2.720550e-01 -6.842211e-02  7.545838e-02 |  19 2 1.310720e-01 
2020-05-11 18:10:19 | DEBUG |       80.393  1.014961e+00 -2.720454e-01 -6.842291e-02  7.545790e-02 |  20 2 1.310720e-01 
2020-05-11 18:10:19 | DEBUG | call of SolverReInit ie a new symbolic and numerical factorization will be performed
2020-05-11 18:10:19 | DEBUG |       80.655  1.014954e+00 -2.720711e-01 -6.842101e-02  7.545963e-02 |  21 2 2.621440e-01 
2020-05-11 18:10:19 | DEBUG | call of SolverReInit ie a new symbolic and numerical factorization will be performed
2020-05-11 18:10:19 | DEBUG |       81.180  1.014907e+00 -2.723026e-01 -6.840436e-02  7.547627e-02 |  22 1 5.242880e-01 
2020-05-11 18:10:19 | DEBUG |       81.651  1.014870e+00 -2.724717e-01 -6.839207e-02  7.548818e-02 |  23 1 4.718592e-01 
2020-05-11 18:10:19 | DEBUG | call of SolverReInit ie a new symbolic and numerical factorization will be performed
2020-05-11 18:10:19 | DEBUG |       82.595  1.014824e+00 -2.726298e-01 -6.838019e-02  7.549862e-02 |  24 1 9.437184e-01 
2020-05-11 18:10:19 | DEBUG |       83.539  1.014796e+00 -2.727148e-01 -6.837369e-02  7.550404e-02 |  25 1 9.437184e-01 
2020-05-11 18:10:19 | DEBUG | call of SolverReInit ie a new symbolic and numerical factorization will be performed
2020-05-11 18:10:19 | DEBUG |       85.426  1.014770e+00 -2.727919e-01 -6.836776e-02  7.550886e-02 |  26 1 1.887437e+00 
2020-05-11 18:10:19 | DEBUG | call of SolverReInit ie a new symbolic and numerical factorization will be performed
2020-05-11 18:10:19 | DEBUG |       89.201  1.014752e+00 -2.728366e-01 -6.836422e-02  7.551149e-02 |  27 1 3.774874e+00 
2020-05-11 18:10:19 | DEBUG | Algebraic mode change for model _LOAD___3_EC
2020-05-11 18:10:19 | DEBUG |       90.000  1.014751e+00 -2.728393e-01 -6.836399e-02  7.551163e-02 |  28 1 3.774874e+00 
2020-05-11 18:10:19 | DEBUG | calculation of the new starting point of the simulation.
2020-05-11 18:10:19 | DEBUG |       90.000  1.014640e+00 -2.729530e-01 -6.835256e-02  7.551392e-02 |   0 0 0.000000e+00 
2020-05-11 18:10:19 | DEBUG | call of SolverReInit ie a new symbolic and numerical factorization will be performed
2020-05-11 18:10:19 | DEBUG |       90.000  1.014640e+00 -2.729530e-01 -6.835256e-02  7.551392e-02 |   1 1 1.000000e-06 
2020-05-11 18:10:19 | DEBUG |       90.000  1.014640e+00 -2.729530e-01 -6.835256e-02  7.551392e-02 |   2 1 1.000000e-06 
2020-05-11 18:10:19 | DEBUG |       90.000  1.014640e+00 -2.729530e-01 -6.835256e-02  7.551392e-02 |   3 2 2.000000e-06 
2020-05-11 18:10:19 | DEBUG | call of SolverReInit ie a new symbolic and numerical factorization will be performed
2020-05-11 18:10:19 | DEBUG |       90.000  1.014640e+00 -2.729530e-01 -6.835256e-02  7.551392e-02 |   4 2 4.000000e-06 
2020-05-11 18:10:19 | DEBUG | call of SolverReInit ie a new symbolic and numerical factorization will be performed
2020-05-11 18:10:19 | DEBUG |       90.000  1.014640e+00 -2.729530e-01 -6.835256e-02  7.551392e-02 |   5 2 8.000000e-06 
2020-05-11 18:10:19 | DEBUG | call of SolverReInit ie a new symbolic and numerical factorization will be performed
2020-05-11 18:10:19 | DEBUG |       90.000  1.014640e+00 -2.729530e-01 -6.835256e-02  7.551392e-02 |   6 2 1.600000e-05 
2020-05-11 18:10:19 | DEBUG | call of SolverReInit ie a new symbolic and numerical factorization will be performed
2020-05-11 18:10:19 | DEBUG |       90.000  1.014640e+00 -2.729531e-01 -6.835255e-02  7.551392e-02 |   7 2 3.200000e-05 
2020-05-11 18:10:19 | DEBUG | call of SolverReInit ie a new symbolic and numerical factorization will be performed
2020-05-11 18:10:19 | DEBUG |       90.000  1.014640e+00 -2.729532e-01 -6.835255e-02  7.551393e-02 |   8 2 6.400000e-05 
2020-05-11 18:10:19 | DEBUG | call of SolverReInit ie a new symbolic and numerical factorization will be performed
2020-05-11 18:10:19 | DEBUG |       90.000  1.014640e+00 -2.729534e-01 -6.835253e-02  7.551394e-02 |   9 2 1.280000e-04 
2020-05-11 18:10:19 | DEBUG | call of SolverReInit ie a new symbolic and numerical factorization will be performed
2020-05-11 18:10:19 | DEBUG |       90.000  1.014640e+00 -2.729537e-01 -6.835250e-02  7.551395e-02 |  10 2 2.560000e-04 
2020-05-11 18:10:19 | DEBUG | call of SolverReInit ie a new symbolic and numerical factorization will be performed
2020-05-11 18:10:19 | DEBUG |       90.001  1.014639e+00 -2.729545e-01 -6.835243e-02  7.551398e-02 |  11 2 5.120000e-04 
2020-05-11 18:10:19 | DEBUG | call of SolverReInit ie a new symbolic and numerical factorization will be performed
2020-05-11 18:10:19 | DEBUG |       90.002  1.014638e+00 -2.729559e-01 -6.835230e-02  7.551404e-02 |  12 2 1.024000e-03 
2020-05-11 18:10:19 | DEBUG | call of SolverReInit ie a new symbolic and numerical factorization will be performed
2020-05-11 18:10:19 | DEBUG |       90.004  1.014636e+00 -2.729587e-01 -6.835206e-02  7.551416e-02 |  13 2 2.048000e-03 
2020-05-11 18:10:19 | DEBUG | call of SolverReInit ie a new symbolic and numerical factorization will be performed
2020-05-11 18:10:19 | DEBUG |       90.008  1.014633e+00 -2.729639e-01 -6.835160e-02  7.551437e-02 |  14 2 4.096000e-03 
2020-05-11 18:10:19 | DEBUG | call of SolverReInit ie a new symbolic and numerical factorization will be performed
2020-05-11 18:10:19 | DEBUG |       90.016  1.014627e+00 -2.729730e-01 -6.835079e-02  7.551475e-02 |  15 2 8.192000e-03 
2020-05-11 18:10:19 | DEBUG | call of SolverReInit ie a new symbolic and numerical factorization will be performed
2020-05-11 18:10:19 | DEBUG |       90.033  1.014618e+00 -2.729874e-01 -6.834952e-02  7.551537e-02 |  16 2 1.638400e-02 
2020-05-11 18:10:19 | DEBUG | call of SolverReInit ie a new symbolic and numerical factorization will be performed
2020-05-11 18:10:19 | DEBUG |       90.066  1.014607e+00 -2.730069e-01 -6.834785e-02  7.551628e-02 |  17 2 3.276800e-02 
2020-05-11 18:10:19 | DEBUG | call of SolverReInit ie a new symbolic and numerical factorization will be performed
2020-05-11 18:10:19 | DEBUG |       90.131  1.014599e+00 -2.730262e-01 -6.834631e-02  7.551740e-02 |  18 2 6.553600e-02 
2020-05-11 18:10:19 | DEBUG | call of SolverReInit ie a new symbolic and numerical factorization will be performed
2020-05-11 18:10:19 | DEBUG |       90.262  1.014599e+00 -2.730329e-01 -6.834590e-02  7.551802e-02 |  19 2 1.310720e-01 
2020-05-11 18:10:19 | DEBUG |       90.393  1.014604e+00 -2.730242e-01 -6.834664e-02  7.551759e-02 |  20 2 1.310720e-01 
2020-05-11 18:10:19 | DEBUG | call of SolverReInit ie a new symbolic and numerical factorization will be performed
2020-05-11 18:10:19 | DEBUG |       90.655  1.014596e+00 -2.730515e-01 -6.834460e-02  7.551941e-02 |  21 2 2.621440e-01 
2020-05-11 18:10:19 | DEBUG | call of SolverReInit ie a new symbolic and numerical factorization will be performed
2020-05-11 18:10:19 | DEBUG |       91.180  1.014548e+00 -2.732871e-01 -6.832763e-02  7.553630e-02 |  22 1 5.242880e-01 
2020-05-11 18:10:19 | DEBUG |       91.649  1.014510e+00 -2.734585e-01 -6.831514e-02  7.554835e-02 |  23 1 4.691111e-01 
2020-05-11 18:10:19 | DEBUG | call of SolverReInit ie a new symbolic and numerical factorization will be performed
2020-05-11 18:10:19 | DEBUG |       92.587  1.014462e+00 -2.736195e-01 -6.830300e-02  7.555893e-02 |  24 1 9.382221e-01 
2020-05-11 18:10:19 | DEBUG |       93.525  1.014433e+00 -2.737063e-01 -6.829634e-02  7.556441e-02 |  25 1 9.382221e-01 
2020-05-11 18:10:19 | DEBUG | call of SolverReInit ie a new symbolic and numerical factorization will be performed
2020-05-11 18:10:19 | DEBUG |       95.402  1.014406e+00 -2.737853e-01 -6.829021e-02  7.556929e-02 |  26 1 1.876444e+00 
2020-05-11 18:10:19 | DEBUG | Algebraic mode change for model GEN____6_SM
2020-05-11 18:10:19 | DEBUG |       97.241  1.014392e+00 -2.738205e-01 -6.828743e-02  7.557137e-02 |  27 1 1.876444e+00 
2020-05-11 18:10:19 | DEBUG | calculation of the new starting point of the simulation.
2020-05-11 18:10:19 | DEBUG |       97.241  1.014392e+00 -2.738205e-01 -6.828743e-02  7.557137e-02 |   0 0 0.000000e+00 
2020-05-11 18:10:19 | DEBUG | call of SolverReInit ie a new symbolic and numerical factorization will be performed
2020-05-11 18:10:19 | DEBUG |       97.241  1.014392e+00 -2.738205e-01 -6.828743e-02  7.557137e-02 |   1 1 1.000000e-06 
2020-05-11 18:10:19 | DEBUG |       97.241  1.014392e+00 -2.738205e-01 -6.828743e-02  7.557137e-02 |   2 1 1.000000e-06 
2020-05-11 18:10:19 | DEBUG |       97.241  1.014392e+00 -2.738205e-01 -6.828743e-02  7.557137e-02 |   3 2 2.000000e-06 
2020-05-11 18:10:19 | DEBUG | call of SolverReInit ie a new symbolic and numerical factorization will be performed
2020-05-11 18:10:19 | DEBUG |       97.241  1.014392e+00 -2.738205e-01 -6.828743e-02  7.557137e-02 |   4 2 4.000000e-06 
2020-05-11 18:10:19 | DEBUG | call of SolverReInit ie a new symbolic and numerical factorization will be performed
2020-05-11 18:10:19 | DEBUG |       97.241  1.014392e+00 -2.738205e-01 -6.828743e-02  7.557137e-02 |   5 2 8.000000e-06 
2020-05-11 18:10:19 | DEBUG | call of SolverReInit ie a new symbolic and numerical factorization will be performed
2020-05-11 18:10:19 | DEBUG |       97.241  1.014392e+00 -2.738205e-01 -6.828743e-02  7.557137e-02 |   6 2 1.600000e-05 
2020-05-11 18:10:19 | DEBUG | call of SolverReInit ie a new symbolic and numerical factorization will be performed
2020-05-11 18:10:19 | DEBUG |       97.241  1.014392e+00 -2.738205e-01 -6.828743e-02  7.557137e-02 |   7 2 3.200000e-05 
2020-05-11 18:10:19 | DEBUG | call of SolverReInit ie a new symbolic and numerical factorization will be performed
2020-05-11 18:10:19 | DEBUG |       97.241  1.014392e+00 -2.738205e-01 -6.828743e-02  7.557137e-02 |   8 2 6.400000e-05 
2020-05-11 18:10:19 | DEBUG | call of SolverReInit ie a new symbolic and numerical factorization will be performed
2020-05-11 18:10:19 | DEBUG |       97.241  1.014392e+00 -2.738205e-01 -6.828743e-02  7.557137e-02 |   9 2 1.280000e-04 
2020-05-11 18:10:19 | DEBUG | call of SolverReInit ie a new symbolic and numerical factorization will be performed
2020-05-11 18:10:19 | DEBUG |       97.242  1.014392e+00 -2.738205e-01 -6.828743e-02  7.557137e-02 |  10 2 2.560000e-04 
2020-05-11 18:10:19 | DEBUG | call of SolverReInit ie a new symbolic and numerical factorization will be performed
2020-05-11 18:10:19 | DEBUG |       97.242  1.014392e+00 -2.738205e-01 -6.828743e-02  7.557137e-02 |  11 2 5.120000e-04 
2020-05-11 18:10:19 | DEBUG | call of SolverReInit ie a new symbolic and numerical factorization will be performed
2020-05-11 18:10:19 | DEBUG |       97.243  1.014392e+00 -2.738205e-01 -6.828743e-02  7.557137e-02 |  12 2 1.024000e-03 
2020-05-11 18:10:19 | DEBUG | call of SolverReInit ie a new symbolic and numerical factorization will be performed
2020-05-11 18:10:19 | DEBUG |       97.245  1.014392e+00 -2.738206e-01 -6.828742e-02  7.557137e-02 |  13 2 2.048000e-03 
2020-05-11 18:10:19 | DEBUG | call of SolverReInit ie a new symbolic and numerical factorization will be performed
2020-05-11 18:10:19 | DEBUG |       97.246  1.014392e+00 -2.738206e-01 -6.828742e-02  7.557137e-02 |  14 2 4.096000e-03 
2020-05-11 18:10:19 | DEBUG |       97.246  1.014392e+00 -2.738206e-01 -6.828742e-02  7.557137e-02 |  14 2 4.096000e-03 
2020-05-11 18:10:19 | DEBUG |       97.249  1.014392e+00 -2.738206e-01 -6.828742e-02  7.557138e-02 |  14 2 4.096000e-03 
2020-05-11 18:10:19 | DEBUG | call of SolverReInit ie a new symbolic and numerical factorization will be performed
2020-05-11 18:10:19 | DEBUG |       97.257  1.014392e+00 -2.738208e-01 -6.828741e-02  7.557139e-02 |  15 2 8.192000e-03 
2020-05-11 18:10:19 | DEBUG | call of SolverReInit ie a new symbolic and numerical factorization will be performed
2020-05-11 18:10:19 | DEBUG |       97.274  1.014392e+00 -2.738211e-01 -6.828738e-02  7.557140e-02 |  16 2 1.638400e-02 
2020-05-11 18:10:19 | DEBUG | call of SolverReInit ie a new symbolic and numerical factorization will be performed
2020-05-11 18:10:19 | DEBUG |       97.307  1.014391e+00 -2.738217e-01 -6.828733e-02  7.557144e-02 |  17 2 3.276800e-02 
2020-05-11 18:10:19 | DEBUG | call of SolverReInit ie a new symbolic and numerical factorization will be performed
2020-05-11 18:10:19 | DEBUG |       97.372  1.014391e+00 -2.738228e-01 -6.828725e-02  7.557150e-02 |  18 2 6.553600e-02 
2020-05-11 18:10:19 | DEBUG | call of SolverReInit ie a new symbolic and numerical factorization will be performed
2020-05-11 18:10:19 | DEBUG |       97.503  1.014390e+00 -2.738243e-01 -6.828713e-02  7.557159e-02 |  19 2 1.310720e-01 
2020-05-11 18:10:19 | DEBUG | call of SolverReInit ie a new symbolic and numerical factorization will be performed
2020-05-11 18:10:19 | DEBUG |       97.765  1.014389e+00 -2.738258e-01 -6.828699e-02  7.557166e-02 |  20 2 2.621440e-01 
2020-05-11 18:10:19 | DEBUG | call of SolverReInit ie a new symbolic and numerical factorization will be performed
2020-05-11 18:10:19 | DEBUG | Algebraic mode change for model GEN____8_SM
2020-05-11 18:10:19 | DEBUG |       98.204  1.014388e+00 -2.738275e-01 -6.828684e-02  7.557171e-02 |  21 2 5.242880e-01 
2020-05-11 18:10:19 | DEBUG | calculation of the new starting point of the simulation.
2020-05-11 18:10:19 | DEBUG |       98.204  1.014388e+00 -2.738275e-01 -6.828684e-02  7.557171e-02 |   0 0 0.000000e+00 
2020-05-11 18:10:19 | DEBUG | call of SolverReInit ie a new symbolic and numerical factorization will be performed
2020-05-11 18:10:19 | DEBUG |       98.204  1.014388e+00 -2.738275e-01 -6.828684e-02  7.557171e-02 |   1 1 1.000000e-06 
2020-05-11 18:10:19 | DEBUG |       98.204  1.014388e+00 -2.738275e-01 -6.828684e-02  7.557171e-02 |   2 1 1.000000e-06 
2020-05-11 18:10:19 | DEBUG |       98.204  1.014388e+00 -2.738275e-01 -6.828684e-02  7.557171e-02 |   3 2 2.000000e-06 
2020-05-11 18:10:19 | DEBUG | call of SolverReInit ie a new symbolic and numerical factorization will be performed
2020-05-11 18:10:19 | DEBUG |       98.204  1.014388e+00 -2.738275e-01 -6.828684e-02  7.557171e-02 |   4 2 4.000000e-06 
2020-05-11 18:10:19 | DEBUG | call of SolverReInit ie a new symbolic and numerical factorization will be performed
2020-05-11 18:10:19 | DEBUG |       98.204  1.014388e+00 -2.738275e-01 -6.828684e-02  7.557171e-02 |   5 2 8.000000e-06 
2020-05-11 18:10:19 | DEBUG | call of SolverReInit ie a new symbolic and numerical factorization will be performed
2020-05-11 18:10:19 | DEBUG |       98.204  1.014388e+00 -2.738275e-01 -6.828684e-02  7.557171e-02 |   6 2 1.600000e-05 
2020-05-11 18:10:19 | DEBUG | call of SolverReInit ie a new symbolic and numerical factorization will be performed
2020-05-11 18:10:19 | DEBUG |       98.204  1.014388e+00 -2.738275e-01 -6.828684e-02  7.557171e-02 |   7 2 3.200000e-05 
2020-05-11 18:10:19 | DEBUG | call of SolverReInit ie a new symbolic and numerical factorization will be performed
2020-05-11 18:10:19 | DEBUG |       98.204  1.014388e+00 -2.738275e-01 -6.828684e-02  7.557171e-02 |   8 2 6.400000e-05 
2020-05-11 18:10:19 | DEBUG | call of SolverReInit ie a new symbolic and numerical factorization will be performed
2020-05-11 18:10:19 | DEBUG |       98.204  1.014388e+00 -2.738275e-01 -6.828684e-02  7.557171e-02 |   9 2 1.280000e-04 
2020-05-11 18:10:19 | DEBUG | call of SolverReInit ie a new symbolic and numerical factorization will be performed
2020-05-11 18:10:19 | DEBUG |       98.204  1.014388e+00 -2.738275e-01 -6.828684e-02  7.557171e-02 |  10 2 2.560000e-04 
2020-05-11 18:10:19 | DEBUG | call of SolverReInit ie a new symbolic and numerical factorization will be performed
2020-05-11 18:10:19 | DEBUG |       98.205  1.014388e+00 -2.738275e-01 -6.828684e-02  7.557171e-02 |  11 2 5.120000e-04 
2020-05-11 18:10:19 | DEBUG | call of SolverReInit ie a new symbolic and numerical factorization will be performed
2020-05-11 18:10:19 | DEBUG |       98.206  1.014388e+00 -2.738275e-01 -6.828684e-02  7.557171e-02 |  12 2 1.024000e-03 
2020-05-11 18:10:19 | DEBUG | call of SolverReInit ie a new symbolic and numerical factorization will be performed
2020-05-11 18:10:19 | DEBUG |       98.208  1.014388e+00 -2.738275e-01 -6.828684e-02  7.557171e-02 |  13 2 2.048000e-03 
2020-05-11 18:10:19 | DEBUG | call of SolverReInit ie a new symbolic and numerical factorization will be performed
2020-05-11 18:10:19 | DEBUG |       98.209  1.014388e+00 -2.738275e-01 -6.828684e-02  7.557171e-02 |  14 2 4.096000e-03 
2020-05-11 18:10:19 | DEBUG |       98.209  1.014388e+00 -2.738275e-01 -6.828684e-02  7.557171e-02 |  14 2 4.096000e-03 
2020-05-11 18:10:19 | DEBUG |       98.212  1.014388e+00 -2.738275e-01 -6.828684e-02  7.557171e-02 |  14 2 4.096000e-03 
2020-05-11 18:10:19 | DEBUG | call of SolverReInit ie a new symbolic and numerical factorization will be performed
2020-05-11 18:10:19 | DEBUG |       98.220  1.014388e+00 -2.738275e-01 -6.828684e-02  7.557171e-02 |  15 2 8.192000e-03 
2020-05-11 18:10:19 | DEBUG | call of SolverReInit ie a new symbolic and numerical factorization will be performed
2020-05-11 18:10:19 | DEBUG |       98.237  1.014388e+00 -2.738275e-01 -6.828683e-02  7.557170e-02 |  16 2 1.638400e-02 
2020-05-11 18:10:19 | DEBUG | call of SolverReInit ie a new symbolic and numerical factorization will be performed
2020-05-11 18:10:19 | DEBUG |       98.269  1.014388e+00 -2.738275e-01 -6.828683e-02  7.557170e-02 |  17 2 3.276800e-02 
2020-05-11 18:10:19 | DEBUG | call of SolverReInit ie a new symbolic and numerical factorization will be performed
2020-05-11 18:10:19 | DEBUG |       98.335  1.014388e+00 -2.738274e-01 -6.828684e-02  7.557169e-02 |  18 2 6.553600e-02 
2020-05-11 18:10:19 | DEBUG | call of SolverReInit ie a new symbolic and numerical factorization will be performed
2020-05-11 18:10:19 | DEBUG | Algebraic mode change for model GEN____3_SM
2020-05-11 18:10:19 | DEBUG |       98.427  1.014388e+00 -2.738270e-01 -6.828687e-02  7.557166e-02 |  19 2 1.310720e-01 
2020-05-11 18:10:19 | DEBUG | calculation of the new starting point of the simulation.
2020-05-11 18:10:19 | DEBUG |       98.427  1.014388e+00 -2.738270e-01 -6.828687e-02  7.557166e-02 |   0 0 0.000000e+00 
2020-05-11 18:10:19 | DEBUG | call of SolverReInit ie a new symbolic and numerical factorization will be performed
2020-05-11 18:10:19 | DEBUG |       98.427  1.014388e+00 -2.738270e-01 -6.828687e-02  7.557166e-02 |   1 1 1.000000e-06 
2020-05-11 18:10:19 | DEBUG |       98.427  1.014388e+00 -2.738270e-01 -6.828687e-02  7.557166e-02 |   2 1 1.000000e-06 
2020-05-11 18:10:19 | DEBUG |       98.427  1.014388e+00 -2.738270e-01 -6.828687e-02  7.557166e-02 |   3 2 2.000000e-06 
2020-05-11 18:10:19 | DEBUG | call of SolverReInit ie a new symbolic and numerical factorization will be performed
2020-05-11 18:10:19 | DEBUG |       98.427  1.014388e+00 -2.738270e-01 -6.828687e-02  7.557166e-02 |   4 2 4.000000e-06 
2020-05-11 18:10:19 | DEBUG | call of SolverReInit ie a new symbolic and numerical factorization will be performed
2020-05-11 18:10:19 | DEBUG |       98.427  1.014388e+00 -2.738270e-01 -6.828687e-02  7.557166e-02 |   5 2 8.000000e-06 
2020-05-11 18:10:19 | DEBUG | call of SolverReInit ie a new symbolic and numerical factorization will be performed
2020-05-11 18:10:19 | DEBUG |       98.427  1.014388e+00 -2.738270e-01 -6.828687e-02  7.557166e-02 |   6 2 1.600000e-05 
2020-05-11 18:10:19 | DEBUG | call of SolverReInit ie a new symbolic and numerical factorization will be performed
2020-05-11 18:10:19 | DEBUG |       98.427  1.014388e+00 -2.738270e-01 -6.828687e-02  7.557166e-02 |   7 2 3.200000e-05 
2020-05-11 18:10:19 | DEBUG | call of SolverReInit ie a new symbolic and numerical factorization will be performed
2020-05-11 18:10:19 | DEBUG |       98.427  1.014388e+00 -2.738270e-01 -6.828687e-02  7.557166e-02 |   8 2 6.400000e-05 
2020-05-11 18:10:19 | DEBUG | call of SolverReInit ie a new symbolic and numerical factorization will be performed
2020-05-11 18:10:19 | DEBUG |       98.427  1.014388e+00 -2.738270e-01 -6.828687e-02  7.557166e-02 |   9 2 1.280000e-04 
2020-05-11 18:10:19 | DEBUG | call of SolverReInit ie a new symbolic and numerical factorization will be performed
2020-05-11 18:10:19 | DEBUG |       98.428  1.014388e+00 -2.738270e-01 -6.828687e-02  7.557166e-02 |  10 2 2.560000e-04 
2020-05-11 18:10:19 | DEBUG | call of SolverReInit ie a new symbolic and numerical factorization will be performed
2020-05-11 18:10:19 | DEBUG |       98.428  1.014388e+00 -2.738270e-01 -6.828687e-02  7.557166e-02 |  11 2 5.120000e-04 
2020-05-11 18:10:19 | DEBUG | call of SolverReInit ie a new symbolic and numerical factorization will be performed
2020-05-11 18:10:19 | DEBUG |       98.429  1.014388e+00 -2.738270e-01 -6.828687e-02  7.557166e-02 |  12 2 1.024000e-03 
2020-05-11 18:10:19 | DEBUG | call of SolverReInit ie a new symbolic and numerical factorization will be performed
2020-05-11 18:10:19 | DEBUG |       98.431  1.014388e+00 -2.738269e-01 -6.828687e-02  7.557166e-02 |  13 2 2.048000e-03 
2020-05-11 18:10:19 | DEBUG | call of SolverReInit ie a new symbolic and numerical factorization will be performed
2020-05-11 18:10:19 | DEBUG |       98.433  1.014388e+00 -2.738269e-01 -6.828687e-02  7.557166e-02 |  14 2 4.096000e-03 
2020-05-11 18:10:19 | DEBUG |       98.433  1.014388e+00 -2.738269e-01 -6.828687e-02  7.557166e-02 |  14 2 4.096000e-03 
2020-05-11 18:10:19 | DEBUG |       98.435  1.014388e+00 -2.738269e-01 -6.828687e-02  7.557166e-02 |  14 2 4.096000e-03 
2020-05-11 18:10:19 | DEBUG | call of SolverReInit ie a new symbolic and numerical factorization will be performed
2020-05-11 18:10:19 | DEBUG |       98.444  1.014388e+00 -2.738269e-01 -6.828688e-02  7.557165e-02 |  15 2 8.192000e-03 
2020-05-11 18:10:19 | DEBUG | call of SolverReInit ie a new symbolic and numerical factorization will be performed
2020-05-11 18:10:19 | DEBUG |       98.460  1.014388e+00 -2.738267e-01 -6.828689e-02  7.557165e-02 |  16 2 1.638400e-02 
2020-05-11 18:10:19 | DEBUG | call of SolverReInit ie a new symbolic and numerical factorization will be performed
2020-05-11 18:10:19 | DEBUG |       98.493  1.014388e+00 -2.738265e-01 -6.828691e-02  7.557163e-02 |  17 2 3.276800e-02 
2020-05-11 18:10:19 | DEBUG | call of SolverReInit ie a new symbolic and numerical factorization will be performed
2020-05-11 18:10:19 | DEBUG |       98.558  1.014388e+00 -2.738257e-01 -6.828697e-02  7.557159e-02 |  18 2 6.553600e-02 
2020-05-11 18:10:19 | DEBUG | call of SolverReInit ie a new symbolic and numerical factorization will be performed
2020-05-11 18:10:19 | DEBUG |       98.689  1.014389e+00 -2.738240e-01 -6.828712e-02  7.557150e-02 |  19 2 1.310720e-01 
2020-05-11 18:10:19 | DEBUG | call of SolverReInit ie a new symbolic and numerical factorization will be performed
2020-05-11 18:10:19 | DEBUG |       98.952  1.014391e+00 -2.738218e-01 -6.828731e-02  7.557141e-02 |  20 2 2.621440e-01 
2020-05-11 18:10:19 | DEBUG | call of SolverReInit ie a new symbolic and numerical factorization will be performed
2020-05-11 18:10:19 | DEBUG |       99.476  1.014391e+00 -2.738231e-01 -6.828725e-02  7.557156e-02 |  21 2 5.242880e-01 
2020-05-11 18:10:19 | DEBUG | call of SolverReInit ie a new symbolic and numerical factorization will be performed
2020-05-11 18:10:19 | DEBUG |      100.524  1.014392e+00 -2.738254e-01 -6.828712e-02  7.557179e-02 |  22 2 1.048576e+00 
2020-05-11 18:10:19 | DEBUG | call of SolverReInit ie a new symbolic and numerical factorization will be performed
2020-05-11 18:10:19 | DEBUG |      102.622  1.014393e+00 -2.738230e-01 -6.828733e-02  7.557169e-02 |  23 1 2.097152e+00 
2020-05-11 18:10:19 | DEBUG | call of SolverReInit ie a new symbolic and numerical factorization will be performed
2020-05-11 18:10:19 | DEBUG |      106.816  1.014395e+00 -2.738214e-01 -6.828748e-02  7.557163e-02 |  24 1 4.194304e+00 
2020-05-11 18:10:19 | DEBUG | call of SolverReInit ie a new symbolic and numerical factorization will be performed
2020-05-11 18:10:19 | DEBUG |      115.204  1.014395e+00 -2.738206e-01 -6.828755e-02  7.557161e-02 |  25 1 8.388608e+00 
2020-05-11 18:10:19 | DEBUG |      125.204  1.014395e+00 -2.738204e-01 -6.828757e-02  7.557160e-02 |  26 1 1.000000e+01 
2020-05-11 18:10:19 | DEBUG |      135.204  1.014395e+00 -2.738204e-01 -6.828757e-02  7.557160e-02 |  27 1 1.000000e+01 
2020-05-11 18:10:19 | DEBUG |      145.204  1.014395e+00 -2.738204e-01 -6.828757e-02  7.557160e-02 |  28 1 1.000000e+01 
2020-05-11 18:10:19 | DEBUG | call of SolverReInit ie a new symbolic and numerical factorization will be performed
2020-05-11 18:10:19 | DEBUG |      150.000  1.014395e+00 -2.738204e-01 -6.828757e-02  7.557160e-02 |  29 1 4.795562e+00 
2020-05-11 18:10:19 | DEBUG | get parameter value in model multi : tapChanger_valueMin value: 0.99 in submodel: TAP_CHANGER_LOAD_3
2020-05-11 18:10:19 | INFO | parameter curve:TAP_CHANGER_LOAD_3 curve variable:tapChanger_valueMin updated.
2020-05-11 18:10:19 | DEBUG | get parameter value in model multi : tapChanger_valueMax value: 1.01 in submodel: TAP_CHANGER_LOAD_3
2020-05-11 18:10:19 | INFO | parameter curve:TAP_CHANGER_LOAD_3 curve variable:tapChanger_valueMax updated.
2020-05-11 18:10:19 | DEBUG | 
2020-05-11 18:10:19 | DEBUG | execution Stats :
2020-05-11 18:10:19 | DEBUG | 
2020-05-11 18:10:19 | DEBUG | number of iterations                     = 280
2020-05-11 18:10:19 | DEBUG | number of Residual evaluations           = 350
2020-05-11 18:10:19 | DEBUG | number of Jacobian evaluations           = 230
2020-05-11 18:10:19 | DEBUG | number of Nonlinear iterations           = 348
2020-05-11 18:10:19 | DEBUG | number of error test failures            = 0
2020-05-11 18:10:19 | DEBUG | number of Nonlinear convergence failures = 0
2020-05-11 18:10:19 | DEBUG | number of root functions evaluations     = 1283
2020-05-11 18:10:19 | DEBUG | end of job 'IEEE14 - TapChanger'
=======
2020-05-11 18:22:24 | INFO |  ============================================================ 
2020-05-11 18:22:24 | INFO | DYNAWO VERSION  :     1.1.0
2020-05-11 18:22:24 | INFO | DYNAWO REVISION :  810_logs_general-b7f5aa52
2020-05-11 18:22:24 | INFO |  ============================================================ 
2020-05-11 18:22:24 | INFO | 
2020-05-11 18:22:24 | INFO | -----------------------------------------------------------------------
2020-05-11 18:22:24 | INFO | building model from input files
2020-05-11 18:22:24 | INFO | -----------------------------------------------------------------------
2020-05-11 18:22:24 | INFO | model was built successfully
2020-05-11 18:22:24 | INFO | -----------------------------------------------------------------------
2020-05-11 18:22:24 | INFO | 
2020-05-11 18:22:24 | INFO | -----------------------------------------------------------------------
2020-05-11 18:22:24 | INFO | starting local initialization
2020-05-11 18:22:24 | INFO | -----------------------------------------------------------------------
2020-05-11 18:22:24 | DEBUG | keep SubNetworks num : 0
2020-05-11 18:22:24 | DEBUG | ------------------------------
2020-05-11 18:22:24 | DEBUG | starting local initialization of model GEN____1_SM
2020-05-11 18:22:24 | DEBUG | local initialization of model GEN____1_SM ended successfully
2020-05-11 18:22:24 | DEBUG | ------------------------------
2020-05-11 18:22:24 | DEBUG | starting local initialization of model GEN____2_SM
2020-05-11 18:22:24 | DEBUG | local initialization of model GEN____2_SM ended successfully
2020-05-11 18:22:24 | DEBUG | ------------------------------
2020-05-11 18:22:24 | DEBUG | starting local initialization of model GEN____3_SM
2020-05-11 18:22:24 | DEBUG | local initialization of model GEN____3_SM ended successfully
2020-05-11 18:22:24 | DEBUG | ------------------------------
2020-05-11 18:22:24 | DEBUG | starting local initialization of model GEN____6_SM
2020-05-11 18:22:24 | DEBUG | local initialization of model GEN____6_SM ended successfully
2020-05-11 18:22:24 | DEBUG | ------------------------------
2020-05-11 18:22:24 | DEBUG | starting local initialization of model GEN____8_SM
2020-05-11 18:22:24 | DEBUG | local initialization of model GEN____8_SM ended successfully
2020-05-11 18:22:24 | DEBUG | ------------------------------
2020-05-11 18:22:24 | DEBUG | starting local initialization of model TAP_CHANGER_LOAD_3
2020-05-11 18:22:24 | DEBUG | local initialization of model TAP_CHANGER_LOAD_3 ended successfully
2020-05-11 18:22:24 | DEBUG | ------------------------------
2020-05-11 18:22:24 | DEBUG | starting local initialization of model _LOAD__10_EC
2020-05-11 18:22:24 | DEBUG | local initialization of model _LOAD__10_EC ended successfully
2020-05-11 18:22:24 | DEBUG | ------------------------------
2020-05-11 18:22:24 | DEBUG | starting local initialization of model _LOAD__11_EC
2020-05-11 18:22:24 | DEBUG | local initialization of model _LOAD__11_EC ended successfully
2020-05-11 18:22:24 | DEBUG | ------------------------------
2020-05-11 18:22:24 | DEBUG | starting local initialization of model _LOAD__12_EC
2020-05-11 18:22:24 | DEBUG | local initialization of model _LOAD__12_EC ended successfully
2020-05-11 18:22:24 | DEBUG | ------------------------------
2020-05-11 18:22:24 | DEBUG | starting local initialization of model _LOAD__13_EC
2020-05-11 18:22:24 | DEBUG | local initialization of model _LOAD__13_EC ended successfully
2020-05-11 18:22:24 | DEBUG | ------------------------------
2020-05-11 18:22:24 | DEBUG | starting local initialization of model _LOAD__14_EC
2020-05-11 18:22:24 | DEBUG | local initialization of model _LOAD__14_EC ended successfully
2020-05-11 18:22:24 | DEBUG | ------------------------------
2020-05-11 18:22:24 | DEBUG | starting local initialization of model _LOAD___2_EC
2020-05-11 18:22:24 | DEBUG | local initialization of model _LOAD___2_EC ended successfully
2020-05-11 18:22:24 | DEBUG | ------------------------------
2020-05-11 18:22:24 | DEBUG | starting local initialization of model _LOAD___3_EC
2020-05-11 18:22:24 | DEBUG | local initialization of model _LOAD___3_EC ended successfully
2020-05-11 18:22:24 | DEBUG | ------------------------------
2020-05-11 18:22:24 | DEBUG | starting local initialization of model _LOAD___4_EC
2020-05-11 18:22:24 | DEBUG | local initialization of model _LOAD___4_EC ended successfully
2020-05-11 18:22:24 | DEBUG | ------------------------------
2020-05-11 18:22:24 | DEBUG | starting local initialization of model _LOAD___5_EC
2020-05-11 18:22:24 | DEBUG | local initialization of model _LOAD___5_EC ended successfully
2020-05-11 18:22:24 | DEBUG | ------------------------------
2020-05-11 18:22:24 | DEBUG | starting local initialization of model _LOAD___6_EC
2020-05-11 18:22:24 | DEBUG | local initialization of model _LOAD___6_EC ended successfully
2020-05-11 18:22:24 | DEBUG | ------------------------------
2020-05-11 18:22:24 | DEBUG | starting local initialization of model _LOAD___9_EC
2020-05-11 18:22:24 | DEBUG | local initialization of model _LOAD___9_EC ended successfully
2020-05-11 18:22:24 | INFO | end of local initialization
2020-05-11 18:22:24 | INFO | -----------------------------------------------------------------------
2020-05-11 18:22:24 | INFO | 
2020-05-11 18:22:24 | INFO | -----------------------------------------------------------------------
2020-05-11 18:22:24 | INFO | starting global initialization
2020-05-11 18:22:24 | INFO | -----------------------------------------------------------------------
2020-05-11 18:22:24 | DEBUG | initialization of IDA solver : ok
2020-05-11 18:22:24 | DEBUG | call of SolverReInit ie a new symbolic and numerical factorization will be performed
2020-05-11 18:22:24 | DEBUG | call of SolverReInit ie a new symbolic and numerical factorization will be performed
2020-05-11 18:22:24 | DEBUG | call of SolverReInit ie a new symbolic and numerical factorization will be performed
2020-05-11 18:22:24 | INFO | end of global initialization
2020-05-11 18:22:24 | INFO | -----------------------------------------------------------------------
2020-05-11 18:22:24 | INFO | 
2020-05-11 18:22:24 | INFO | -----------------------------------------------------------------------
2020-05-11 18:22:24 | INFO | starting curve initialization
2020-05-11 18:22:24 | INFO | -----------------------------------------------------------------------
2020-05-11 18:22:24 | DEBUG | adding curve : Id: NETWORK; curve: _BUS____1_TN_Upu_value found. (exact name)
2020-05-11 18:22:24 | DEBUG | adding curve : Id: NETWORK; curve: _BUS____2_TN_Upu_value found. (exact name)
2020-05-11 18:22:24 | DEBUG | adding curve : Id: NETWORK; curve: _BUS____3_TN_Upu_value found. (exact name)
2020-05-11 18:22:24 | DEBUG | adding curve : Id: NETWORK; curve: _BUS____4_TN_Upu_value found. (exact name)
2020-05-11 18:22:24 | DEBUG | adding curve : Id: NETWORK; curve: _BUS____5_TN_Upu_value found. (exact name)
2020-05-11 18:22:24 | DEBUG | adding curve : Id: NETWORK; curve: _BUS____6_TN_Upu_value found. (exact name)
2020-05-11 18:22:24 | DEBUG | adding curve : Id: NETWORK; curve: _BUS____7_TN_Upu_value found. (exact name)
2020-05-11 18:22:24 | DEBUG | adding curve : Id: NETWORK; curve: _BUS____8_TN_Upu_value found. (exact name)
2020-05-11 18:22:24 | DEBUG | adding curve : Id: NETWORK; curve: _BUS____9_TN_Upu_value found. (exact name)
2020-05-11 18:22:24 | DEBUG | adding curve : Id: NETWORK; curve: _BUS___10_TN_Upu_value found. (exact name)
2020-05-11 18:22:24 | DEBUG | adding curve : Id: NETWORK; curve: _BUS___11_TN_Upu_value found. (exact name)
2020-05-11 18:22:24 | DEBUG | adding curve : Id: NETWORK; curve: _BUS___12_TN_Upu_value found. (exact name)
2020-05-11 18:22:24 | DEBUG | adding curve : Id: NETWORK; curve: _BUS___13_TN_Upu_value found. (exact name)
2020-05-11 18:22:24 | DEBUG | adding curve : Id: NETWORK; curve: _BUS___14_TN_Upu_value found. (exact name)
2020-05-11 18:22:24 | DEBUG | adding curve : Id: GEN____1_SM; output: generator_omegaPu found.( generator_omegaPu_value )
2020-05-11 18:22:24 | DEBUG | adding curve : Id: GEN____2_SM; output: generator_omegaPu found.( generator_omegaPu_value )
2020-05-11 18:22:24 | DEBUG | adding curve : Id: GEN____3_SM; output: generator_omegaPu found.( generator_omegaPu_value )
2020-05-11 18:22:24 | DEBUG | adding curve : Id: GEN____6_SM; output: generator_omegaPu found.( generator_omegaPu_value )
2020-05-11 18:22:24 | DEBUG | adding curve : Id: GEN____8_SM; output: generator_omegaPu found.( generator_omegaPu_value )
2020-05-11 18:22:24 | DEBUG | adding curve : Id: GEN____1_SM; curve: generator_PGen found. (exact name)
2020-05-11 18:22:24 | DEBUG | adding curve : Id: GEN____2_SM; curve: generator_PGen found. (exact name)
2020-05-11 18:22:24 | DEBUG | adding curve : Id: GEN____3_SM; curve: generator_PGen found. (exact name)
2020-05-11 18:22:24 | DEBUG | adding curve : Id: GEN____6_SM; curve: generator_PGen found. (exact name)
2020-05-11 18:22:24 | DEBUG | adding curve : Id: GEN____8_SM; curve: generator_PGen found. (exact name)
2020-05-11 18:22:24 | DEBUG | adding curve : Id: GEN____1_SM; curve: generator_QGen found. (exact name)
2020-05-11 18:22:24 | DEBUG | adding curve : Id: GEN____2_SM; curve: generator_QGen found. (exact name)
2020-05-11 18:22:24 | DEBUG | adding curve : Id: GEN____3_SM; curve: generator_QGen found. (exact name)
2020-05-11 18:22:24 | DEBUG | adding curve : Id: GEN____6_SM; curve: generator_QGen found. (exact name)
2020-05-11 18:22:24 | DEBUG | adding curve : Id: GEN____8_SM; curve: generator_QGen found. (exact name)
2020-05-11 18:22:24 | DEBUG | adding curve : Id: _LOAD___2_EC; curve: load_PPu found. (exact name)
2020-05-11 18:22:24 | DEBUG | adding curve : Id: _LOAD___2_EC; curve: load_QPu found. (exact name)
2020-05-11 18:22:24 | DEBUG | adding curve : Id: _LOAD___3_EC; curve: load_PPu found. (exact name)
2020-05-11 18:22:24 | DEBUG | adding curve : Id: _LOAD___3_EC; curve: load_QPu found. (exact name)
2020-05-11 18:22:24 | DEBUG | adding curve : Id: _LOAD___3_EC; output: load_UPu found.( load_UPu_value )
2020-05-11 18:22:24 | DEBUG | adding curve : Id: _LOAD___3_EC; output: transformer_U1Pu found.( transformer_U1Pu_value )
2020-05-11 18:22:24 | DEBUG | adding curve : Id: _LOAD___3_EC; output: transformer_U2Pu found.( transformer_U2Pu_value )
2020-05-11 18:22:24 | DEBUG | adding curve : Id: _LOAD___3_EC; output: transformer_tap found.( transformer_tap_value )
2020-05-11 18:22:24 | DEBUG | adding parameter curve: Id: TAP_CHANGER_LOAD_3; parameter curve: tapChanger_valueMin found. (exact name)
2020-05-11 18:22:24 | DEBUG | adding parameter curve: Id: TAP_CHANGER_LOAD_3; parameter curve: tapChanger_valueMax found. (exact name)
2020-05-11 18:22:24 | INFO | end of curve initialization, added 39 curves
2020-05-11 18:22:24 | INFO | -----------------------------------------------------------------------
2020-05-11 18:22:24 | INFO | 
2020-05-11 18:22:24 | INFO | -----------------------------------------------------------------------
2020-05-11 18:22:24 | INFO | starting simulation
2020-05-11 18:22:24 | INFO | -----------------------------------------------------------------------
2020-05-11 18:22:24 | INFO | -----------------------------------------------------------------------
2020-05-11 18:22:24 | INFO | number of continuous variables : 353
2020-05-11 18:22:24 | INFO | number of discrete variables : 284
2020-05-11 18:22:24 | INFO | -----------------------------------------------------------------------
2020-05-11 18:22:24 | INFO |     t        | nst k      h
2020-05-11 18:22:24 | INFO | -----------------------------------------------------------------------
2020-05-11 18:22:24 | INFO |        0.000 |   0 0        0.010 
2020-05-11 18:22:24 | DEBUG | call of SolverReInit ie a new symbolic and numerical factorization will be performed
2020-05-11 18:22:24 | INFO |        0.000 |   1 1        0.000 
2020-05-11 18:22:24 | INFO |        0.000 |   1 1        0.000 
2020-05-11 18:22:24 | INFO |        0.000 |   2 1        0.000 
2020-05-11 18:22:24 | INFO |        0.000 |   3 2        0.000 
2020-05-11 18:22:24 | DEBUG | call of SolverReInit ie a new symbolic and numerical factorization will be performed
2020-05-11 18:22:24 | INFO |        0.000 |   4 2        0.000 
2020-05-11 18:22:24 | DEBUG | call of SolverReInit ie a new symbolic and numerical factorization will be performed
2020-05-11 18:22:24 | INFO |        0.000 |   5 2        0.000 
2020-05-11 18:22:24 | DEBUG | call of SolverReInit ie a new symbolic and numerical factorization will be performed
2020-05-11 18:22:24 | INFO |        0.000 |   6 2        0.000 
2020-05-11 18:22:24 | DEBUG | call of SolverReInit ie a new symbolic and numerical factorization will be performed
2020-05-11 18:22:24 | INFO |        0.000 |   7 2        0.000 
2020-05-11 18:22:24 | DEBUG | call of SolverReInit ie a new symbolic and numerical factorization will be performed
2020-05-11 18:22:24 | INFO |        0.000 |   8 2        0.000 
2020-05-11 18:22:24 | DEBUG | call of SolverReInit ie a new symbolic and numerical factorization will be performed
2020-05-11 18:22:24 | INFO |        0.000 |   9 2        0.000 
2020-05-11 18:22:24 | DEBUG | call of SolverReInit ie a new symbolic and numerical factorization will be performed
2020-05-11 18:22:24 | INFO |        0.001 |  10 2        0.000 
2020-05-11 18:22:24 | DEBUG | call of SolverReInit ie a new symbolic and numerical factorization will be performed
2020-05-11 18:22:24 | INFO |        0.001 |  11 2        0.001 
2020-05-11 18:22:24 | DEBUG | call of SolverReInit ie a new symbolic and numerical factorization will be performed
2020-05-11 18:22:24 | INFO |        0.002 |  12 2        0.001 
2020-05-11 18:22:24 | DEBUG | call of SolverReInit ie a new symbolic and numerical factorization will be performed
2020-05-11 18:22:24 | INFO |        0.004 |  13 2        0.002 
2020-05-11 18:22:24 | DEBUG | call of SolverReInit ie a new symbolic and numerical factorization will be performed
2020-05-11 18:22:24 | INFO |        0.008 |  14 2        0.004 
2020-05-11 18:22:24 | DEBUG | call of SolverReInit ie a new symbolic and numerical factorization will be performed
2020-05-11 18:22:24 | INFO |        0.016 |  15 2        0.008 
2020-05-11 18:22:24 | DEBUG | call of SolverReInit ie a new symbolic and numerical factorization will be performed
2020-05-11 18:22:24 | INFO |        0.029 |  16 2        0.016 
2020-05-11 18:22:24 | INFO |        0.029 |  16 2        0.016 
2020-05-11 18:22:24 | INFO |        0.033 |  16 2        0.016 
2020-05-11 18:22:24 | DEBUG | call of SolverReInit ie a new symbolic and numerical factorization will be performed
2020-05-11 18:22:24 | INFO | Algebraic mode change for model GEN____3_SM
2020-05-11 18:22:24 | INFO |        0.050 |  17 2        0.033 
2020-05-11 18:22:24 | INFO | calculation of the new starting point of the simulation.
2020-05-11 18:22:24 | INFO |        0.050 |   0 0        0.000 
2020-05-11 18:22:24 | DEBUG | call of SolverReInit ie a new symbolic and numerical factorization will be performed
2020-05-11 18:22:24 | INFO |        0.050 |   1 1        0.000 
2020-05-11 18:22:24 | INFO |        0.050 |   2 1        0.000 
2020-05-11 18:22:24 | INFO |        0.050 |   3 2        0.000 
2020-05-11 18:22:24 | DEBUG | call of SolverReInit ie a new symbolic and numerical factorization will be performed
2020-05-11 18:22:24 | INFO |        0.050 |   4 2        0.000 
2020-05-11 18:22:24 | DEBUG | call of SolverReInit ie a new symbolic and numerical factorization will be performed
2020-05-11 18:22:24 | INFO |        0.050 |   5 2        0.000 
2020-05-11 18:22:24 | DEBUG | call of SolverReInit ie a new symbolic and numerical factorization will be performed
2020-05-11 18:22:24 | INFO |        0.050 |   6 2        0.000 
2020-05-11 18:22:24 | DEBUG | call of SolverReInit ie a new symbolic and numerical factorization will be performed
2020-05-11 18:22:24 | INFO |        0.050 |   7 2        0.000 
2020-05-11 18:22:24 | DEBUG | call of SolverReInit ie a new symbolic and numerical factorization will be performed
2020-05-11 18:22:24 | INFO |        0.051 |   8 2        0.000 
2020-05-11 18:22:24 | DEBUG | call of SolverReInit ie a new symbolic and numerical factorization will be performed
2020-05-11 18:22:24 | INFO |        0.051 |   9 2        0.000 
2020-05-11 18:22:24 | DEBUG | call of SolverReInit ie a new symbolic and numerical factorization will be performed
2020-05-11 18:22:24 | INFO |        0.051 |  10 2        0.000 
2020-05-11 18:22:24 | DEBUG | call of SolverReInit ie a new symbolic and numerical factorization will be performed
2020-05-11 18:22:24 | INFO |        0.051 |  11 2        0.001 
2020-05-11 18:22:24 | DEBUG | call of SolverReInit ie a new symbolic and numerical factorization will be performed
2020-05-11 18:22:24 | INFO |        0.052 |  12 2        0.001 
2020-05-11 18:22:24 | DEBUG | call of SolverReInit ie a new symbolic and numerical factorization will be performed
2020-05-11 18:22:24 | INFO |        0.055 |  13 2        0.002 
2020-05-11 18:22:24 | DEBUG | call of SolverReInit ie a new symbolic and numerical factorization will be performed
2020-05-11 18:22:24 | INFO |        0.059 |  14 2        0.004 
2020-05-11 18:22:24 | DEBUG | call of SolverReInit ie a new symbolic and numerical factorization will be performed
2020-05-11 18:22:24 | INFO |        0.067 |  15 2        0.008 
2020-05-11 18:22:24 | DEBUG | call of SolverReInit ie a new symbolic and numerical factorization will be performed
2020-05-11 18:22:24 | INFO |        0.083 |  16 2        0.016 
2020-05-11 18:22:24 | DEBUG | call of SolverReInit ie a new symbolic and numerical factorization will be performed
2020-05-11 18:22:24 | INFO |        0.116 |  17 2        0.033 
2020-05-11 18:22:24 | DEBUG | call of SolverReInit ie a new symbolic and numerical factorization will be performed
2020-05-11 18:22:24 | INFO |        0.181 |  18 2        0.066 
2020-05-11 18:22:24 | DEBUG | call of SolverReInit ie a new symbolic and numerical factorization will be performed
2020-05-11 18:22:24 | INFO |        0.313 |  19 2        0.131 
2020-05-11 18:22:24 | DEBUG | call of SolverReInit ie a new symbolic and numerical factorization will be performed
2020-05-11 18:22:24 | INFO | Algebraic mode change for model GEN____3_SM
2020-05-11 18:22:24 | INFO |        0.519 |  20 2        0.262 
2020-05-11 18:22:24 | INFO | calculation of the new starting point of the simulation.
2020-05-11 18:22:24 | DEBUG | call of SolverReInit ie a new symbolic and numerical factorization will be performed
2020-05-11 18:22:24 | INFO |        0.519 |   0 0        0.000 
2020-05-11 18:22:24 | DEBUG | call of SolverReInit ie a new symbolic and numerical factorization will be performed
2020-05-11 18:22:24 | INFO |        0.519 |   1 1        0.000 
2020-05-11 18:22:24 | INFO |        0.519 |   2 1        0.000 
2020-05-11 18:22:24 | INFO |        0.519 |   3 2        0.000 
2020-05-11 18:22:24 | DEBUG | call of SolverReInit ie a new symbolic and numerical factorization will be performed
2020-05-11 18:22:24 | INFO |        0.519 |   4 2        0.000 
2020-05-11 18:22:24 | DEBUG | call of SolverReInit ie a new symbolic and numerical factorization will be performed
2020-05-11 18:22:24 | INFO |        0.519 |   5 2        0.000 
2020-05-11 18:22:24 | DEBUG | call of SolverReInit ie a new symbolic and numerical factorization will be performed
2020-05-11 18:22:24 | INFO |        0.519 |   6 2        0.000 
2020-05-11 18:22:24 | DEBUG | call of SolverReInit ie a new symbolic and numerical factorization will be performed
2020-05-11 18:22:24 | INFO |        0.519 |   7 2        0.000 
2020-05-11 18:22:24 | DEBUG | call of SolverReInit ie a new symbolic and numerical factorization will be performed
2020-05-11 18:22:24 | INFO |        0.519 |   8 2        0.000 
2020-05-11 18:22:24 | DEBUG | call of SolverReInit ie a new symbolic and numerical factorization will be performed
2020-05-11 18:22:24 | INFO |        0.519 |   9 2        0.000 
2020-05-11 18:22:24 | DEBUG | call of SolverReInit ie a new symbolic and numerical factorization will be performed
2020-05-11 18:22:24 | INFO |        0.519 |  10 2        0.000 
2020-05-11 18:22:24 | DEBUG | call of SolverReInit ie a new symbolic and numerical factorization will be performed
2020-05-11 18:22:24 | INFO |        0.520 |  11 2        0.001 
2020-05-11 18:22:24 | DEBUG | call of SolverReInit ie a new symbolic and numerical factorization will be performed
2020-05-11 18:22:24 | INFO |        0.521 |  12 2        0.001 
2020-05-11 18:22:24 | DEBUG | call of SolverReInit ie a new symbolic and numerical factorization will be performed
2020-05-11 18:22:24 | INFO |        0.523 |  13 2        0.002 
2020-05-11 18:22:24 | DEBUG | call of SolverReInit ie a new symbolic and numerical factorization will be performed
2020-05-11 18:22:24 | INFO |        0.527 |  14 2        0.004 
2020-05-11 18:22:24 | DEBUG | call of SolverReInit ie a new symbolic and numerical factorization will be performed
2020-05-11 18:22:24 | INFO |        0.535 |  15 2        0.008 
2020-05-11 18:22:24 | DEBUG | call of SolverReInit ie a new symbolic and numerical factorization will be performed
2020-05-11 18:22:24 | INFO |        0.538 |  16 2        0.016 
2020-05-11 18:22:24 | INFO |        0.538 |  16 2        0.016 
2020-05-11 18:22:24 | INFO |        0.552 |  16 2        0.016 
2020-05-11 18:22:24 | DEBUG | call of SolverReInit ie a new symbolic and numerical factorization will be performed
2020-05-11 18:22:24 | INFO |        0.584 |  17 2        0.033 
2020-05-11 18:22:24 | DEBUG | call of SolverReInit ie a new symbolic and numerical factorization will be performed
2020-05-11 18:22:24 | INFO |        0.650 |  18 2        0.066 
2020-05-11 18:22:24 | DEBUG | call of SolverReInit ie a new symbolic and numerical factorization will be performed
2020-05-11 18:22:24 | INFO |        0.781 |  19 2        0.131 
2020-05-11 18:22:24 | DEBUG | call of SolverReInit ie a new symbolic and numerical factorization will be performed
2020-05-11 18:22:24 | INFO |        1.043 |  20 2        0.262 
2020-05-11 18:22:24 | DEBUG | call of SolverReInit ie a new symbolic and numerical factorization will be performed
2020-05-11 18:22:24 | INFO |        1.567 |  21 2        0.524 
2020-05-11 18:22:24 | DEBUG | call of SolverReInit ie a new symbolic and numerical factorization will be performed
2020-05-11 18:22:24 | INFO |        2.616 |  22 1        1.049 
2020-05-11 18:22:24 | DEBUG | call of SolverReInit ie a new symbolic and numerical factorization will be performed
2020-05-11 18:22:24 | INFO |        4.713 |  23 1        2.097 
2020-05-11 18:22:24 | DEBUG | call of SolverReInit ie a new symbolic and numerical factorization will be performed
2020-05-11 18:22:24 | INFO |        8.907 |  24 1        4.194 
2020-05-11 18:22:24 | DEBUG | call of SolverReInit ie a new symbolic and numerical factorization will be performed
2020-05-11 18:22:24 | INFO |       17.296 |  25 1        8.389 
2020-05-11 18:22:24 | INFO | Algebraic mode change for model _LOAD___3_EC
2020-05-11 18:22:24 | INFO |       20.000 |  26 1       10.000 
2020-05-11 18:22:24 | INFO | calculation of the new starting point of the simulation.
2020-05-11 18:22:24 | DEBUG | call of SolverReInit ie a new symbolic and numerical factorization will be performed
2020-05-11 18:22:24 | INFO |       20.000 |   0 0        0.000 
2020-05-11 18:22:24 | DEBUG | call of SolverReInit ie a new symbolic and numerical factorization will be performed
2020-05-11 18:22:24 | INFO |       20.000 |   1 1        0.000 
2020-05-11 18:22:24 | INFO |       20.000 |   2 1        0.000 
2020-05-11 18:22:24 | INFO |       20.000 |   3 2        0.000 
2020-05-11 18:22:24 | DEBUG | call of SolverReInit ie a new symbolic and numerical factorization will be performed
2020-05-11 18:22:24 | INFO |       20.000 |   4 2        0.000 
2020-05-11 18:22:24 | DEBUG | call of SolverReInit ie a new symbolic and numerical factorization will be performed
2020-05-11 18:22:24 | INFO |       20.000 |   5 2        0.000 
2020-05-11 18:22:24 | DEBUG | call of SolverReInit ie a new symbolic and numerical factorization will be performed
2020-05-11 18:22:24 | INFO |       20.000 |   6 2        0.000 
2020-05-11 18:22:24 | DEBUG | call of SolverReInit ie a new symbolic and numerical factorization will be performed
2020-05-11 18:22:24 | INFO |       20.000 |   7 2        0.000 
2020-05-11 18:22:24 | DEBUG | call of SolverReInit ie a new symbolic and numerical factorization will be performed
2020-05-11 18:22:24 | INFO |       20.000 |   8 2        0.000 
2020-05-11 18:22:24 | DEBUG | call of SolverReInit ie a new symbolic and numerical factorization will be performed
2020-05-11 18:22:24 | INFO |       20.000 |   9 2        0.000 
2020-05-11 18:22:24 | DEBUG | call of SolverReInit ie a new symbolic and numerical factorization will be performed
2020-05-11 18:22:24 | INFO |       20.001 |  10 2        0.000 
2020-05-11 18:22:24 | DEBUG | call of SolverReInit ie a new symbolic and numerical factorization will be performed
2020-05-11 18:22:24 | INFO |       20.001 |  11 2        0.001 
2020-05-11 18:22:24 | DEBUG | call of SolverReInit ie a new symbolic and numerical factorization will be performed
2020-05-11 18:22:24 | INFO |       20.002 |  12 2        0.001 
2020-05-11 18:22:24 | DEBUG | call of SolverReInit ie a new symbolic and numerical factorization will be performed
2020-05-11 18:22:24 | INFO |       20.004 |  13 2        0.002 
2020-05-11 18:22:24 | DEBUG | call of SolverReInit ie a new symbolic and numerical factorization will be performed
2020-05-11 18:22:24 | INFO |       20.008 |  14 2        0.004 
2020-05-11 18:22:24 | DEBUG | call of SolverReInit ie a new symbolic and numerical factorization will be performed
2020-05-11 18:22:24 | INFO |       20.016 |  15 2        0.008 
2020-05-11 18:22:24 | DEBUG | call of SolverReInit ie a new symbolic and numerical factorization will be performed
2020-05-11 18:22:24 | INFO |       20.026 |  16 2        0.016 
2020-05-11 18:22:24 | INFO |       20.026 |  16 2        0.016 
2020-05-11 18:22:24 | INFO | Algebraic mode change for model GEN____3_SM
2020-05-11 18:22:24 | INFO |       20.027 |  16 2        0.016 
2020-05-11 18:22:24 | INFO | calculation of the new starting point of the simulation.
2020-05-11 18:22:24 | INFO |       20.027 |   0 0        0.000 
2020-05-11 18:22:24 | DEBUG | call of SolverReInit ie a new symbolic and numerical factorization will be performed
2020-05-11 18:22:24 | INFO |       20.027 |   1 1        0.000 
2020-05-11 18:22:24 | INFO |       20.027 |   2 1        0.000 
2020-05-11 18:22:24 | INFO |       20.027 |   3 2        0.000 
2020-05-11 18:22:24 | DEBUG | call of SolverReInit ie a new symbolic and numerical factorization will be performed
2020-05-11 18:22:24 | INFO |       20.027 |   4 2        0.000 
2020-05-11 18:22:24 | DEBUG | call of SolverReInit ie a new symbolic and numerical factorization will be performed
2020-05-11 18:22:24 | INFO |       20.027 |   5 2        0.000 
2020-05-11 18:22:24 | DEBUG | call of SolverReInit ie a new symbolic and numerical factorization will be performed
2020-05-11 18:22:24 | INFO |       20.027 |   6 2        0.000 
2020-05-11 18:22:24 | DEBUG | call of SolverReInit ie a new symbolic and numerical factorization will be performed
2020-05-11 18:22:24 | INFO |       20.027 |   7 2        0.000 
2020-05-11 18:22:24 | DEBUG | call of SolverReInit ie a new symbolic and numerical factorization will be performed
2020-05-11 18:22:24 | INFO |       20.027 |   8 2        0.000 
2020-05-11 18:22:24 | DEBUG | call of SolverReInit ie a new symbolic and numerical factorization will be performed
2020-05-11 18:22:24 | INFO |       20.027 |   9 2        0.000 
2020-05-11 18:22:24 | DEBUG | call of SolverReInit ie a new symbolic and numerical factorization will be performed
2020-05-11 18:22:24 | INFO |       20.027 |  10 2        0.000 
2020-05-11 18:22:24 | DEBUG | call of SolverReInit ie a new symbolic and numerical factorization will be performed
2020-05-11 18:22:24 | INFO |       20.028 |  11 2        0.001 
2020-05-11 18:22:24 | DEBUG | call of SolverReInit ie a new symbolic and numerical factorization will be performed
2020-05-11 18:22:24 | INFO |       20.029 |  12 2        0.001 
2020-05-11 18:22:24 | DEBUG | call of SolverReInit ie a new symbolic and numerical factorization will be performed
2020-05-11 18:22:24 | INFO |       20.031 |  13 2        0.002 
2020-05-11 18:22:24 | DEBUG | call of SolverReInit ie a new symbolic and numerical factorization will be performed
2020-05-11 18:22:24 | INFO |       20.035 |  14 2        0.004 
2020-05-11 18:22:24 | DEBUG | call of SolverReInit ie a new symbolic and numerical factorization will be performed
2020-05-11 18:22:24 | INFO |       20.043 |  15 2        0.008 
2020-05-11 18:22:24 | DEBUG | call of SolverReInit ie a new symbolic and numerical factorization will be performed
2020-05-11 18:22:24 | INFO |       20.059 |  16 2        0.016 
2020-05-11 18:22:24 | DEBUG | call of SolverReInit ie a new symbolic and numerical factorization will be performed
2020-05-11 18:22:24 | INFO |       20.092 |  17 2        0.033 
2020-05-11 18:22:24 | DEBUG | call of SolverReInit ie a new symbolic and numerical factorization will be performed
2020-05-11 18:22:24 | INFO |       20.158 |  18 2        0.066 
2020-05-11 18:22:24 | INFO |       20.168 |  19 2        0.066 
2020-05-11 18:22:24 | INFO |       20.168 |  19 2        0.066 
2020-05-11 18:22:24 | INFO | Algebraic mode change for model GEN____8_SM
2020-05-11 18:22:24 | INFO |       20.169 |  19 2        0.066 
2020-05-11 18:22:24 | INFO | calculation of the new starting point of the simulation.
2020-05-11 18:22:24 | INFO |       20.169 |   0 0        0.000 
2020-05-11 18:22:24 | DEBUG | call of SolverReInit ie a new symbolic and numerical factorization will be performed
2020-05-11 18:22:24 | INFO |       20.169 |   1 1        0.000 
2020-05-11 18:22:24 | INFO |       20.169 |   2 1        0.000 
2020-05-11 18:22:24 | INFO |       20.169 |   3 2        0.000 
2020-05-11 18:22:24 | DEBUG | call of SolverReInit ie a new symbolic and numerical factorization will be performed
2020-05-11 18:22:24 | INFO |       20.169 |   4 2        0.000 
2020-05-11 18:22:24 | DEBUG | call of SolverReInit ie a new symbolic and numerical factorization will be performed
2020-05-11 18:22:24 | INFO |       20.169 |   5 2        0.000 
2020-05-11 18:22:24 | DEBUG | call of SolverReInit ie a new symbolic and numerical factorization will be performed
2020-05-11 18:22:24 | INFO |       20.169 |   6 2        0.000 
2020-05-11 18:22:24 | DEBUG | call of SolverReInit ie a new symbolic and numerical factorization will be performed
2020-05-11 18:22:24 | INFO |       20.169 |   7 2        0.000 
2020-05-11 18:22:24 | DEBUG | call of SolverReInit ie a new symbolic and numerical factorization will be performed
2020-05-11 18:22:24 | INFO |       20.169 |   8 2        0.000 
2020-05-11 18:22:24 | DEBUG | call of SolverReInit ie a new symbolic and numerical factorization will be performed
2020-05-11 18:22:24 | INFO |       20.169 |   9 2        0.000 
2020-05-11 18:22:24 | DEBUG | call of SolverReInit ie a new symbolic and numerical factorization will be performed
2020-05-11 18:22:24 | INFO |       20.170 |  10 2        0.000 
2020-05-11 18:22:24 | DEBUG | call of SolverReInit ie a new symbolic and numerical factorization will be performed
2020-05-11 18:22:24 | INFO |       20.170 |  11 2        0.001 
2020-05-11 18:22:24 | DEBUG | call of SolverReInit ie a new symbolic and numerical factorization will be performed
2020-05-11 18:22:24 | INFO |       20.171 |  12 2        0.001 
2020-05-11 18:22:24 | DEBUG | call of SolverReInit ie a new symbolic and numerical factorization will be performed
2020-05-11 18:22:24 | INFO |       20.173 |  13 2        0.002 
2020-05-11 18:22:24 | DEBUG | call of SolverReInit ie a new symbolic and numerical factorization will be performed
2020-05-11 18:22:24 | INFO |       20.177 |  14 2        0.004 
2020-05-11 18:22:24 | DEBUG | call of SolverReInit ie a new symbolic and numerical factorization will be performed
2020-05-11 18:22:24 | INFO |       20.186 |  15 2        0.008 
2020-05-11 18:22:24 | DEBUG | call of SolverReInit ie a new symbolic and numerical factorization will be performed
2020-05-11 18:22:24 | INFO |       20.202 |  16 2        0.016 
2020-05-11 18:22:24 | DEBUG | call of SolverReInit ie a new symbolic and numerical factorization will be performed
2020-05-11 18:22:24 | INFO |       20.235 |  17 2        0.033 
2020-05-11 18:22:24 | DEBUG | call of SolverReInit ie a new symbolic and numerical factorization will be performed
2020-05-11 18:22:24 | INFO |       20.298 |  18 2        0.066 
2020-05-11 18:22:24 | INFO |       20.298 |  18 2        0.066 
2020-05-11 18:22:24 | INFO | Algebraic mode change for model GEN____6_SM
2020-05-11 18:22:24 | INFO |       20.298 |  18 2        0.066 
2020-05-11 18:22:24 | INFO | calculation of the new starting point of the simulation.
2020-05-11 18:22:24 | INFO |       20.298 |   0 0        0.000 
2020-05-11 18:22:24 | DEBUG | call of SolverReInit ie a new symbolic and numerical factorization will be performed
2020-05-11 18:22:24 | INFO |       20.298 |   1 1        0.000 
2020-05-11 18:22:24 | INFO |       20.298 |   2 1        0.000 
2020-05-11 18:22:24 | INFO |       20.298 |   3 2        0.000 
2020-05-11 18:22:24 | DEBUG | call of SolverReInit ie a new symbolic and numerical factorization will be performed
2020-05-11 18:22:24 | INFO |       20.298 |   4 2        0.000 
2020-05-11 18:22:24 | DEBUG | call of SolverReInit ie a new symbolic and numerical factorization will be performed
2020-05-11 18:22:24 | INFO |       20.298 |   5 2        0.000 
2020-05-11 18:22:24 | DEBUG | call of SolverReInit ie a new symbolic and numerical factorization will be performed
2020-05-11 18:22:24 | INFO |       20.298 |   6 2        0.000 
2020-05-11 18:22:24 | DEBUG | call of SolverReInit ie a new symbolic and numerical factorization will be performed
2020-05-11 18:22:24 | INFO |       20.298 |   7 2        0.000 
2020-05-11 18:22:24 | DEBUG | call of SolverReInit ie a new symbolic and numerical factorization will be performed
2020-05-11 18:22:24 | INFO |       20.298 |   8 2        0.000 
2020-05-11 18:22:24 | DEBUG | call of SolverReInit ie a new symbolic and numerical factorization will be performed
2020-05-11 18:22:24 | INFO |       20.299 |   9 2        0.000 
2020-05-11 18:22:24 | DEBUG | call of SolverReInit ie a new symbolic and numerical factorization will be performed
2020-05-11 18:22:24 | INFO |       20.299 |  10 2        0.000 
2020-05-11 18:22:24 | DEBUG | call of SolverReInit ie a new symbolic and numerical factorization will be performed
2020-05-11 18:22:24 | INFO |       20.299 |  11 2        0.001 
2020-05-11 18:22:24 | DEBUG | call of SolverReInit ie a new symbolic and numerical factorization will be performed
2020-05-11 18:22:24 | INFO |       20.300 |  12 2        0.001 
2020-05-11 18:22:24 | DEBUG | call of SolverReInit ie a new symbolic and numerical factorization will be performed
2020-05-11 18:22:24 | INFO |       20.302 |  13 2        0.002 
2020-05-11 18:22:24 | DEBUG | call of SolverReInit ie a new symbolic and numerical factorization will be performed
2020-05-11 18:22:24 | INFO |       20.306 |  14 2        0.004 
2020-05-11 18:22:24 | DEBUG | call of SolverReInit ie a new symbolic and numerical factorization will be performed
2020-05-11 18:22:24 | INFO |       20.315 |  15 2        0.008 
2020-05-11 18:22:24 | DEBUG | call of SolverReInit ie a new symbolic and numerical factorization will be performed
2020-05-11 18:22:24 | INFO |       20.331 |  16 2        0.016 
2020-05-11 18:22:24 | DEBUG | call of SolverReInit ie a new symbolic and numerical factorization will be performed
2020-05-11 18:22:24 | INFO |       20.364 |  17 2        0.033 
2020-05-11 18:22:24 | DEBUG | call of SolverReInit ie a new symbolic and numerical factorization will be performed
2020-05-11 18:22:24 | INFO |       20.429 |  18 2        0.066 
2020-05-11 18:22:24 | DEBUG | call of SolverReInit ie a new symbolic and numerical factorization will be performed
2020-05-11 18:22:24 | INFO |       20.560 |  19 2        0.131 
2020-05-11 18:22:24 | INFO |       20.692 |  20 2        0.131 
2020-05-11 18:22:24 | DEBUG | call of SolverReInit ie a new symbolic and numerical factorization will be performed
2020-05-11 18:22:24 | INFO |       20.954 |  21 2        0.262 
2020-05-11 18:22:24 | INFO |       21.216 |  22 2        0.262 
2020-05-11 18:22:24 | INFO |       21.478 |  23 2        0.262 
2020-05-11 18:22:24 | INFO |       21.740 |  24 2        0.262 
2020-05-11 18:22:24 | INFO |       22.002 |  25 2        0.262 
2020-05-11 18:22:24 | INFO |       22.264 |  26 2        0.262 
2020-05-11 18:22:24 | INFO |       22.527 |  27 2        0.262 
2020-05-11 18:22:24 | DEBUG | call of SolverReInit ie a new symbolic and numerical factorization will be performed
2020-05-11 18:22:24 | INFO |       23.051 |  28 1        0.524 
2020-05-11 18:22:24 | INFO |       23.523 |  29 1        0.472 
2020-05-11 18:22:24 | DEBUG | call of SolverReInit ie a new symbolic and numerical factorization will be performed
2020-05-11 18:22:24 | INFO |       24.466 |  30 1        0.944 
2020-05-11 18:22:24 | INFO |       25.410 |  31 1        0.944 
2020-05-11 18:22:24 | DEBUG | call of SolverReInit ie a new symbolic and numerical factorization will be performed
2020-05-11 18:22:24 | INFO |       27.298 |  32 1        1.887 
2020-05-11 18:22:24 | DEBUG | call of SolverReInit ie a new symbolic and numerical factorization will be performed
2020-05-11 18:22:24 | INFO |       31.072 |  33 1        3.775 
2020-05-11 18:22:24 | INFO |       34.847 |  34 1        3.775 
2020-05-11 18:22:24 | DEBUG | call of SolverReInit ie a new symbolic and numerical factorization will be performed
2020-05-11 18:22:24 | INFO |       42.397 |  35 1        7.550 
2020-05-11 18:22:24 | INFO |       49.947 |  36 1        7.550 
2020-05-11 18:22:24 | INFO |       59.947 |  37 1       10.000 
2020-05-11 18:22:24 | INFO |       69.947 |  38 1       10.000 
2020-05-11 18:22:24 | INFO |       79.947 |  39 1       10.000 
2020-05-11 18:22:24 | INFO | Algebraic mode change for model _LOAD___3_EC
2020-05-11 18:22:24 | INFO |       80.000 |  40 1       10.000 
2020-05-11 18:22:24 | INFO | calculation of the new starting point of the simulation.
2020-05-11 18:22:24 | INFO |       80.000 |   0 0        0.000 
2020-05-11 18:22:24 | DEBUG | call of SolverReInit ie a new symbolic and numerical factorization will be performed
2020-05-11 18:22:24 | INFO |       80.000 |   1 1        0.000 
2020-05-11 18:22:24 | INFO |       80.000 |   2 1        0.000 
2020-05-11 18:22:24 | INFO |       80.000 |   3 2        0.000 
2020-05-11 18:22:24 | DEBUG | call of SolverReInit ie a new symbolic and numerical factorization will be performed
2020-05-11 18:22:24 | INFO |       80.000 |   4 2        0.000 
2020-05-11 18:22:24 | DEBUG | call of SolverReInit ie a new symbolic and numerical factorization will be performed
2020-05-11 18:22:24 | INFO |       80.000 |   5 2        0.000 
2020-05-11 18:22:24 | DEBUG | call of SolverReInit ie a new symbolic and numerical factorization will be performed
2020-05-11 18:22:24 | INFO |       80.000 |   6 2        0.000 
2020-05-11 18:22:24 | DEBUG | call of SolverReInit ie a new symbolic and numerical factorization will be performed
2020-05-11 18:22:24 | INFO |       80.000 |   7 2        0.000 
2020-05-11 18:22:24 | DEBUG | call of SolverReInit ie a new symbolic and numerical factorization will be performed
2020-05-11 18:22:24 | INFO |       80.000 |   8 2        0.000 
2020-05-11 18:22:24 | DEBUG | call of SolverReInit ie a new symbolic and numerical factorization will be performed
2020-05-11 18:22:24 | INFO |       80.000 |   9 2        0.000 
2020-05-11 18:22:24 | DEBUG | call of SolverReInit ie a new symbolic and numerical factorization will be performed
2020-05-11 18:22:24 | INFO |       80.000 |  10 2        0.000 
2020-05-11 18:22:24 | DEBUG | call of SolverReInit ie a new symbolic and numerical factorization will be performed
2020-05-11 18:22:24 | INFO |       80.001 |  11 2        0.001 
2020-05-11 18:22:24 | DEBUG | call of SolverReInit ie a new symbolic and numerical factorization will be performed
2020-05-11 18:22:24 | INFO |       80.002 |  12 2        0.001 
2020-05-11 18:22:24 | DEBUG | call of SolverReInit ie a new symbolic and numerical factorization will be performed
2020-05-11 18:22:24 | INFO |       80.004 |  13 2        0.002 
2020-05-11 18:22:24 | DEBUG | call of SolverReInit ie a new symbolic and numerical factorization will be performed
2020-05-11 18:22:24 | INFO |       80.008 |  14 2        0.004 
2020-05-11 18:22:24 | DEBUG | call of SolverReInit ie a new symbolic and numerical factorization will be performed
2020-05-11 18:22:24 | INFO |       80.016 |  15 2        0.008 
2020-05-11 18:22:24 | DEBUG | call of SolverReInit ie a new symbolic and numerical factorization will be performed
2020-05-11 18:22:24 | INFO |       80.033 |  16 2        0.016 
2020-05-11 18:22:24 | DEBUG | call of SolverReInit ie a new symbolic and numerical factorization will be performed
2020-05-11 18:22:24 | INFO |       80.066 |  17 2        0.033 
2020-05-11 18:22:24 | DEBUG | call of SolverReInit ie a new symbolic and numerical factorization will be performed
2020-05-11 18:22:24 | INFO |       80.131 |  18 2        0.066 
2020-05-11 18:22:24 | DEBUG | call of SolverReInit ie a new symbolic and numerical factorization will be performed
2020-05-11 18:22:24 | INFO |       80.262 |  19 2        0.131 
2020-05-11 18:22:24 | INFO |       80.393 |  20 2        0.131 
2020-05-11 18:22:24 | DEBUG | call of SolverReInit ie a new symbolic and numerical factorization will be performed
2020-05-11 18:22:24 | INFO |       80.655 |  21 2        0.262 
2020-05-11 18:22:24 | DEBUG | call of SolverReInit ie a new symbolic and numerical factorization will be performed
2020-05-11 18:22:24 | INFO |       81.180 |  22 1        0.524 
2020-05-11 18:22:24 | INFO |       81.651 |  23 1        0.472 
2020-05-11 18:22:24 | DEBUG | call of SolverReInit ie a new symbolic and numerical factorization will be performed
2020-05-11 18:22:24 | INFO |       82.595 |  24 1        0.944 
2020-05-11 18:22:24 | INFO |       83.539 |  25 1        0.944 
2020-05-11 18:22:24 | DEBUG | call of SolverReInit ie a new symbolic and numerical factorization will be performed
2020-05-11 18:22:24 | INFO |       85.426 |  26 1        1.887 
2020-05-11 18:22:24 | DEBUG | call of SolverReInit ie a new symbolic and numerical factorization will be performed
2020-05-11 18:22:24 | INFO |       89.201 |  27 1        3.775 
2020-05-11 18:22:24 | INFO | Algebraic mode change for model _LOAD___3_EC
2020-05-11 18:22:24 | INFO |       90.000 |  28 1        3.775 
2020-05-11 18:22:24 | INFO | calculation of the new starting point of the simulation.
2020-05-11 18:22:24 | INFO |       90.000 |   0 0        0.000 
2020-05-11 18:22:24 | DEBUG | call of SolverReInit ie a new symbolic and numerical factorization will be performed
2020-05-11 18:22:24 | INFO |       90.000 |   1 1        0.000 
2020-05-11 18:22:24 | INFO |       90.000 |   2 1        0.000 
2020-05-11 18:22:24 | INFO |       90.000 |   3 2        0.000 
2020-05-11 18:22:24 | DEBUG | call of SolverReInit ie a new symbolic and numerical factorization will be performed
2020-05-11 18:22:24 | INFO |       90.000 |   4 2        0.000 
2020-05-11 18:22:24 | DEBUG | call of SolverReInit ie a new symbolic and numerical factorization will be performed
2020-05-11 18:22:24 | INFO |       90.000 |   5 2        0.000 
2020-05-11 18:22:24 | DEBUG | call of SolverReInit ie a new symbolic and numerical factorization will be performed
2020-05-11 18:22:24 | INFO |       90.000 |   6 2        0.000 
2020-05-11 18:22:24 | DEBUG | call of SolverReInit ie a new symbolic and numerical factorization will be performed
2020-05-11 18:22:24 | INFO |       90.000 |   7 2        0.000 
2020-05-11 18:22:24 | DEBUG | call of SolverReInit ie a new symbolic and numerical factorization will be performed
2020-05-11 18:22:24 | INFO |       90.000 |   8 2        0.000 
2020-05-11 18:22:24 | DEBUG | call of SolverReInit ie a new symbolic and numerical factorization will be performed
2020-05-11 18:22:24 | INFO |       90.000 |   9 2        0.000 
2020-05-11 18:22:24 | DEBUG | call of SolverReInit ie a new symbolic and numerical factorization will be performed
2020-05-11 18:22:24 | INFO |       90.000 |  10 2        0.000 
2020-05-11 18:22:24 | DEBUG | call of SolverReInit ie a new symbolic and numerical factorization will be performed
2020-05-11 18:22:24 | INFO |       90.001 |  11 2        0.001 
2020-05-11 18:22:24 | DEBUG | call of SolverReInit ie a new symbolic and numerical factorization will be performed
2020-05-11 18:22:24 | INFO |       90.002 |  12 2        0.001 
2020-05-11 18:22:24 | DEBUG | call of SolverReInit ie a new symbolic and numerical factorization will be performed
2020-05-11 18:22:24 | INFO |       90.004 |  13 2        0.002 
2020-05-11 18:22:24 | DEBUG | call of SolverReInit ie a new symbolic and numerical factorization will be performed
2020-05-11 18:22:24 | INFO |       90.008 |  14 2        0.004 
2020-05-11 18:22:24 | DEBUG | call of SolverReInit ie a new symbolic and numerical factorization will be performed
2020-05-11 18:22:24 | INFO |       90.016 |  15 2        0.008 
2020-05-11 18:22:24 | DEBUG | call of SolverReInit ie a new symbolic and numerical factorization will be performed
2020-05-11 18:22:24 | INFO |       90.033 |  16 2        0.016 
2020-05-11 18:22:24 | DEBUG | call of SolverReInit ie a new symbolic and numerical factorization will be performed
2020-05-11 18:22:24 | INFO |       90.066 |  17 2        0.033 
2020-05-11 18:22:24 | DEBUG | call of SolverReInit ie a new symbolic and numerical factorization will be performed
2020-05-11 18:22:24 | INFO |       90.131 |  18 2        0.066 
2020-05-11 18:22:24 | DEBUG | call of SolverReInit ie a new symbolic and numerical factorization will be performed
2020-05-11 18:22:24 | INFO |       90.262 |  19 2        0.131 
2020-05-11 18:22:24 | INFO |       90.393 |  20 2        0.131 
2020-05-11 18:22:24 | DEBUG | call of SolverReInit ie a new symbolic and numerical factorization will be performed
2020-05-11 18:22:24 | INFO |       90.655 |  21 2        0.262 
2020-05-11 18:22:24 | DEBUG | call of SolverReInit ie a new symbolic and numerical factorization will be performed
2020-05-11 18:22:24 | INFO |       91.180 |  22 1        0.524 
2020-05-11 18:22:24 | INFO |       91.649 |  23 1        0.469 
2020-05-11 18:22:24 | DEBUG | call of SolverReInit ie a new symbolic and numerical factorization will be performed
2020-05-11 18:22:24 | INFO |       92.587 |  24 1        0.938 
2020-05-11 18:22:24 | INFO |       93.525 |  25 1        0.938 
2020-05-11 18:22:24 | DEBUG | call of SolverReInit ie a new symbolic and numerical factorization will be performed
2020-05-11 18:22:24 | INFO |       95.402 |  26 1        1.876 
2020-05-11 18:22:24 | INFO | Algebraic mode change for model GEN____6_SM
2020-05-11 18:22:24 | INFO |       97.241 |  27 1        1.876 
2020-05-11 18:22:24 | INFO | calculation of the new starting point of the simulation.
2020-05-11 18:22:24 | INFO |       97.241 |   0 0        0.000 
2020-05-11 18:22:24 | DEBUG | call of SolverReInit ie a new symbolic and numerical factorization will be performed
2020-05-11 18:22:24 | INFO |       97.241 |   1 1        0.000 
2020-05-11 18:22:24 | INFO |       97.241 |   2 1        0.000 
2020-05-11 18:22:24 | INFO |       97.241 |   3 2        0.000 
2020-05-11 18:22:24 | DEBUG | call of SolverReInit ie a new symbolic and numerical factorization will be performed
2020-05-11 18:22:24 | INFO |       97.241 |   4 2        0.000 
2020-05-11 18:22:24 | DEBUG | call of SolverReInit ie a new symbolic and numerical factorization will be performed
2020-05-11 18:22:24 | INFO |       97.241 |   5 2        0.000 
2020-05-11 18:22:24 | DEBUG | call of SolverReInit ie a new symbolic and numerical factorization will be performed
2020-05-11 18:22:24 | INFO |       97.241 |   6 2        0.000 
2020-05-11 18:22:24 | DEBUG | call of SolverReInit ie a new symbolic and numerical factorization will be performed
2020-05-11 18:22:24 | INFO |       97.241 |   7 2        0.000 
2020-05-11 18:22:24 | DEBUG | call of SolverReInit ie a new symbolic and numerical factorization will be performed
2020-05-11 18:22:24 | INFO |       97.241 |   8 2        0.000 
2020-05-11 18:22:24 | DEBUG | call of SolverReInit ie a new symbolic and numerical factorization will be performed
2020-05-11 18:22:24 | INFO |       97.241 |   9 2        0.000 
2020-05-11 18:22:24 | DEBUG | call of SolverReInit ie a new symbolic and numerical factorization will be performed
2020-05-11 18:22:24 | INFO |       97.242 |  10 2        0.000 
2020-05-11 18:22:24 | DEBUG | call of SolverReInit ie a new symbolic and numerical factorization will be performed
2020-05-11 18:22:24 | INFO |       97.242 |  11 2        0.001 
2020-05-11 18:22:24 | DEBUG | call of SolverReInit ie a new symbolic and numerical factorization will be performed
2020-05-11 18:22:24 | INFO |       97.243 |  12 2        0.001 
2020-05-11 18:22:24 | DEBUG | call of SolverReInit ie a new symbolic and numerical factorization will be performed
2020-05-11 18:22:24 | INFO |       97.245 |  13 2        0.002 
2020-05-11 18:22:24 | DEBUG | call of SolverReInit ie a new symbolic and numerical factorization will be performed
2020-05-11 18:22:24 | INFO |       97.246 |  14 2        0.004 
2020-05-11 18:22:24 | INFO |       97.246 |  14 2        0.004 
2020-05-11 18:22:24 | INFO |       97.249 |  14 2        0.004 
2020-05-11 18:22:24 | DEBUG | call of SolverReInit ie a new symbolic and numerical factorization will be performed
2020-05-11 18:22:24 | INFO |       97.257 |  15 2        0.008 
2020-05-11 18:22:24 | DEBUG | call of SolverReInit ie a new symbolic and numerical factorization will be performed
2020-05-11 18:22:24 | INFO |       97.274 |  16 2        0.016 
2020-05-11 18:22:24 | DEBUG | call of SolverReInit ie a new symbolic and numerical factorization will be performed
2020-05-11 18:22:24 | INFO |       97.307 |  17 2        0.033 
2020-05-11 18:22:24 | DEBUG | call of SolverReInit ie a new symbolic and numerical factorization will be performed
2020-05-11 18:22:24 | INFO |       97.372 |  18 2        0.066 
2020-05-11 18:22:24 | DEBUG | call of SolverReInit ie a new symbolic and numerical factorization will be performed
2020-05-11 18:22:24 | INFO |       97.503 |  19 2        0.131 
2020-05-11 18:22:24 | DEBUG | call of SolverReInit ie a new symbolic and numerical factorization will be performed
2020-05-11 18:22:24 | INFO |       97.765 |  20 2        0.262 
2020-05-11 18:22:24 | DEBUG | call of SolverReInit ie a new symbolic and numerical factorization will be performed
2020-05-11 18:22:24 | INFO | Algebraic mode change for model GEN____8_SM
2020-05-11 18:22:24 | INFO |       98.204 |  21 2        0.524 
2020-05-11 18:22:24 | INFO | calculation of the new starting point of the simulation.
2020-05-11 18:22:24 | INFO |       98.204 |   0 0        0.000 
2020-05-11 18:22:24 | DEBUG | call of SolverReInit ie a new symbolic and numerical factorization will be performed
2020-05-11 18:22:24 | INFO |       98.204 |   1 1        0.000 
2020-05-11 18:22:24 | INFO |       98.204 |   2 1        0.000 
2020-05-11 18:22:24 | INFO |       98.204 |   3 2        0.000 
2020-05-11 18:22:24 | DEBUG | call of SolverReInit ie a new symbolic and numerical factorization will be performed
2020-05-11 18:22:24 | INFO |       98.204 |   4 2        0.000 
2020-05-11 18:22:24 | DEBUG | call of SolverReInit ie a new symbolic and numerical factorization will be performed
2020-05-11 18:22:24 | INFO |       98.204 |   5 2        0.000 
2020-05-11 18:22:24 | DEBUG | call of SolverReInit ie a new symbolic and numerical factorization will be performed
2020-05-11 18:22:24 | INFO |       98.204 |   6 2        0.000 
2020-05-11 18:22:24 | DEBUG | call of SolverReInit ie a new symbolic and numerical factorization will be performed
2020-05-11 18:22:24 | INFO |       98.204 |   7 2        0.000 
2020-05-11 18:22:24 | DEBUG | call of SolverReInit ie a new symbolic and numerical factorization will be performed
2020-05-11 18:22:24 | INFO |       98.204 |   8 2        0.000 
2020-05-11 18:22:24 | DEBUG | call of SolverReInit ie a new symbolic and numerical factorization will be performed
2020-05-11 18:22:24 | INFO |       98.204 |   9 2        0.000 
2020-05-11 18:22:24 | DEBUG | call of SolverReInit ie a new symbolic and numerical factorization will be performed
2020-05-11 18:22:24 | INFO |       98.204 |  10 2        0.000 
2020-05-11 18:22:24 | DEBUG | call of SolverReInit ie a new symbolic and numerical factorization will be performed
2020-05-11 18:22:24 | INFO |       98.205 |  11 2        0.001 
2020-05-11 18:22:24 | DEBUG | call of SolverReInit ie a new symbolic and numerical factorization will be performed
2020-05-11 18:22:24 | INFO |       98.206 |  12 2        0.001 
2020-05-11 18:22:24 | DEBUG | call of SolverReInit ie a new symbolic and numerical factorization will be performed
2020-05-11 18:22:24 | INFO |       98.208 |  13 2        0.002 
2020-05-11 18:22:24 | DEBUG | call of SolverReInit ie a new symbolic and numerical factorization will be performed
2020-05-11 18:22:24 | INFO |       98.209 |  14 2        0.004 
2020-05-11 18:22:24 | INFO |       98.209 |  14 2        0.004 
2020-05-11 18:22:24 | INFO |       98.212 |  14 2        0.004 
2020-05-11 18:22:24 | DEBUG | call of SolverReInit ie a new symbolic and numerical factorization will be performed
2020-05-11 18:22:24 | INFO |       98.220 |  15 2        0.008 
2020-05-11 18:22:24 | DEBUG | call of SolverReInit ie a new symbolic and numerical factorization will be performed
2020-05-11 18:22:24 | INFO |       98.237 |  16 2        0.016 
2020-05-11 18:22:24 | DEBUG | call of SolverReInit ie a new symbolic and numerical factorization will be performed
2020-05-11 18:22:24 | INFO |       98.269 |  17 2        0.033 
2020-05-11 18:22:24 | DEBUG | call of SolverReInit ie a new symbolic and numerical factorization will be performed
2020-05-11 18:22:24 | INFO |       98.335 |  18 2        0.066 
2020-05-11 18:22:24 | DEBUG | call of SolverReInit ie a new symbolic and numerical factorization will be performed
2020-05-11 18:22:24 | INFO | Algebraic mode change for model GEN____3_SM
2020-05-11 18:22:24 | INFO |       98.427 |  19 2        0.131 
2020-05-11 18:22:24 | INFO | calculation of the new starting point of the simulation.
2020-05-11 18:22:24 | INFO |       98.427 |   0 0        0.000 
2020-05-11 18:22:24 | DEBUG | call of SolverReInit ie a new symbolic and numerical factorization will be performed
2020-05-11 18:22:24 | INFO |       98.427 |   1 1        0.000 
2020-05-11 18:22:24 | INFO |       98.427 |   2 1        0.000 
2020-05-11 18:22:24 | INFO |       98.427 |   3 2        0.000 
2020-05-11 18:22:24 | DEBUG | call of SolverReInit ie a new symbolic and numerical factorization will be performed
2020-05-11 18:22:24 | INFO |       98.427 |   4 2        0.000 
2020-05-11 18:22:24 | DEBUG | call of SolverReInit ie a new symbolic and numerical factorization will be performed
2020-05-11 18:22:24 | INFO |       98.427 |   5 2        0.000 
2020-05-11 18:22:24 | DEBUG | call of SolverReInit ie a new symbolic and numerical factorization will be performed
2020-05-11 18:22:24 | INFO |       98.427 |   6 2        0.000 
2020-05-11 18:22:24 | DEBUG | call of SolverReInit ie a new symbolic and numerical factorization will be performed
2020-05-11 18:22:24 | INFO |       98.427 |   7 2        0.000 
2020-05-11 18:22:24 | DEBUG | call of SolverReInit ie a new symbolic and numerical factorization will be performed
2020-05-11 18:22:24 | INFO |       98.427 |   8 2        0.000 
2020-05-11 18:22:24 | DEBUG | call of SolverReInit ie a new symbolic and numerical factorization will be performed
2020-05-11 18:22:24 | INFO |       98.427 |   9 2        0.000 
2020-05-11 18:22:24 | DEBUG | call of SolverReInit ie a new symbolic and numerical factorization will be performed
2020-05-11 18:22:24 | INFO |       98.428 |  10 2        0.000 
2020-05-11 18:22:24 | DEBUG | call of SolverReInit ie a new symbolic and numerical factorization will be performed
2020-05-11 18:22:24 | INFO |       98.428 |  11 2        0.001 
2020-05-11 18:22:24 | DEBUG | call of SolverReInit ie a new symbolic and numerical factorization will be performed
2020-05-11 18:22:24 | INFO |       98.429 |  12 2        0.001 
2020-05-11 18:22:24 | DEBUG | call of SolverReInit ie a new symbolic and numerical factorization will be performed
2020-05-11 18:22:24 | INFO |       98.431 |  13 2        0.002 
2020-05-11 18:22:24 | DEBUG | call of SolverReInit ie a new symbolic and numerical factorization will be performed
2020-05-11 18:22:24 | INFO |       98.433 |  14 2        0.004 
2020-05-11 18:22:24 | INFO |       98.433 |  14 2        0.004 
2020-05-11 18:22:24 | INFO |       98.435 |  14 2        0.004 
2020-05-11 18:22:24 | DEBUG | call of SolverReInit ie a new symbolic and numerical factorization will be performed
2020-05-11 18:22:24 | INFO |       98.444 |  15 2        0.008 
2020-05-11 18:22:24 | DEBUG | call of SolverReInit ie a new symbolic and numerical factorization will be performed
2020-05-11 18:22:24 | INFO |       98.460 |  16 2        0.016 
2020-05-11 18:22:24 | DEBUG | call of SolverReInit ie a new symbolic and numerical factorization will be performed
2020-05-11 18:22:24 | INFO |       98.493 |  17 2        0.033 
2020-05-11 18:22:24 | DEBUG | call of SolverReInit ie a new symbolic and numerical factorization will be performed
2020-05-11 18:22:24 | INFO |       98.558 |  18 2        0.066 
2020-05-11 18:22:24 | DEBUG | call of SolverReInit ie a new symbolic and numerical factorization will be performed
2020-05-11 18:22:24 | INFO |       98.689 |  19 2        0.131 
2020-05-11 18:22:24 | DEBUG | call of SolverReInit ie a new symbolic and numerical factorization will be performed
2020-05-11 18:22:24 | INFO |       98.952 |  20 2        0.262 
2020-05-11 18:22:24 | DEBUG | call of SolverReInit ie a new symbolic and numerical factorization will be performed
2020-05-11 18:22:24 | INFO |       99.476 |  21 2        0.524 
2020-05-11 18:22:24 | DEBUG | call of SolverReInit ie a new symbolic and numerical factorization will be performed
2020-05-11 18:22:24 | INFO |      100.524 |  22 2        1.049 
2020-05-11 18:22:24 | DEBUG | call of SolverReInit ie a new symbolic and numerical factorization will be performed
2020-05-11 18:22:24 | INFO |      102.622 |  23 1        2.097 
2020-05-11 18:22:24 | DEBUG | call of SolverReInit ie a new symbolic and numerical factorization will be performed
2020-05-11 18:22:24 | INFO |      106.816 |  24 1        4.194 
2020-05-11 18:22:24 | DEBUG | call of SolverReInit ie a new symbolic and numerical factorization will be performed
2020-05-11 18:22:24 | INFO |      115.204 |  25 1        8.389 
2020-05-11 18:22:24 | INFO |      125.204 |  26 1       10.000 
2020-05-11 18:22:24 | INFO |      135.204 |  27 1       10.000 
2020-05-11 18:22:24 | INFO |      145.204 |  28 1       10.000 
2020-05-11 18:22:24 | DEBUG | call of SolverReInit ie a new symbolic and numerical factorization will be performed
2020-05-11 18:22:24 | INFO |      150.000 |  29 1        4.796 
2020-05-11 18:22:24 | INFO | 
2020-05-11 18:22:24 | INFO | execution Stats :
2020-05-11 18:22:24 | INFO | 
2020-05-11 18:22:24 | INFO | number of iterations                     = 280
2020-05-11 18:22:24 | INFO | number of Residual evaluations           = 350
2020-05-11 18:22:24 | INFO | number of Jacobian evaluations           = 230
2020-05-11 18:22:24 | INFO | number of Nonlinear iterations           = 348
2020-05-11 18:22:24 | INFO | number of error test failures            = 0
2020-05-11 18:22:24 | INFO | number of Nonlinear convergence failures = 0
2020-05-11 18:22:24 | INFO | number of root functions evaluations     = 1339
2020-05-11 18:22:24 | INFO | end of job 'IEEE14 - TapChanger'
>>>>>>> 4e4b2c15
<|MERGE_RESOLUTION|>--- conflicted
+++ resolved
@@ -1,808 +1,3 @@
-<<<<<<< HEAD
-2020-05-11 18:10:18 | DEBUG |  ============================================================ 
-2020-05-11 18:10:18 | DEBUG | DYNAWO VERSION  :     1.1.0
-2020-05-11 18:10:18 | DEBUG | DYNAWO REVISION :  863_ControlTapChanger-853dbdec
-2020-05-11 18:10:18 | DEBUG |  ============================================================ 
-2020-05-11 18:10:19 | DEBUG | connecting OMEGA_REF_omega_grp_0 with GEN____1_SM_generator_omegaPu
-2020-05-11 18:10:19 | DEBUG | connecting OMEGA_REF_omegaRef_grp_0 with GEN____1_SM_generator_omegaRefPu
-2020-05-11 18:10:19 | DEBUG | connecting OMEGA_REF_running_grp_0 with GEN____1_SM_generator_running
-2020-05-11 18:10:19 | DEBUG | connecting GEN____1_SM_generator_switchOffSignal1 with NETWORK__BUS____1_TN_switchOff
-2020-05-11 18:10:19 | DEBUG | connecting GEN____1_SM_generator_terminal with NETWORK__BUS____1_TN_ACPIN
-2020-05-11 18:10:19 | DEBUG | connecting OMEGA_REF_omega_grp_1 with GEN____2_SM_generator_omegaPu
-2020-05-11 18:10:19 | DEBUG | connecting OMEGA_REF_omegaRef_grp_1 with GEN____2_SM_generator_omegaRefPu
-2020-05-11 18:10:19 | DEBUG | connecting OMEGA_REF_running_grp_1 with GEN____2_SM_generator_running
-2020-05-11 18:10:19 | DEBUG | connecting GEN____2_SM_generator_switchOffSignal1 with NETWORK__BUS____2_TN_switchOff
-2020-05-11 18:10:19 | DEBUG | connecting GEN____2_SM_generator_terminal with NETWORK__BUS____2_TN_ACPIN
-2020-05-11 18:10:19 | DEBUG | connecting OMEGA_REF_omega_grp_2 with GEN____3_SM_generator_omegaPu
-2020-05-11 18:10:19 | DEBUG | connecting OMEGA_REF_omegaRef_grp_2 with GEN____3_SM_generator_omegaRefPu
-2020-05-11 18:10:19 | DEBUG | connecting OMEGA_REF_running_grp_2 with GEN____3_SM_generator_running
-2020-05-11 18:10:19 | DEBUG | connecting GEN____3_SM_generator_switchOffSignal1 with NETWORK__BUS____3_TN_switchOff
-2020-05-11 18:10:19 | DEBUG | connecting GEN____3_SM_generator_terminal with NETWORK__BUS____3_TN_ACPIN
-2020-05-11 18:10:19 | DEBUG | connecting OMEGA_REF_omega_grp_3 with GEN____6_SM_generator_omegaPu
-2020-05-11 18:10:19 | DEBUG | connecting OMEGA_REF_omegaRef_grp_3 with GEN____6_SM_generator_omegaRefPu
-2020-05-11 18:10:19 | DEBUG | connecting OMEGA_REF_running_grp_3 with GEN____6_SM_generator_running
-2020-05-11 18:10:19 | DEBUG | connecting GEN____6_SM_generator_switchOffSignal1 with NETWORK__BUS____6_TN_switchOff
-2020-05-11 18:10:19 | DEBUG | connecting GEN____6_SM_generator_terminal with NETWORK__BUS____6_TN_ACPIN
-2020-05-11 18:10:19 | DEBUG | connecting OMEGA_REF_omega_grp_4 with GEN____8_SM_generator_omegaPu
-2020-05-11 18:10:19 | DEBUG | connecting OMEGA_REF_omegaRef_grp_4 with GEN____8_SM_generator_omegaRefPu
-2020-05-11 18:10:19 | DEBUG | connecting OMEGA_REF_running_grp_4 with GEN____8_SM_generator_running
-2020-05-11 18:10:19 | DEBUG | connecting GEN____8_SM_generator_switchOffSignal1 with NETWORK__BUS____8_TN_switchOff
-2020-05-11 18:10:19 | DEBUG | connecting GEN____8_SM_generator_terminal with NETWORK__BUS____8_TN_ACPIN
-2020-05-11 18:10:19 | DEBUG | connecting LOADVAR_LOAD3_event_state1 with _LOAD___3_EC_load_PRefPu
-2020-05-11 18:10:19 | DEBUG | connecting LOADVAR_LOAD3_event_state2 with _LOAD___3_EC_load_QRefPu
-2020-05-11 18:10:19 | DEBUG | connecting OMEGA_REF_numcc_node_0 with NETWORK__BUS____1_TN_numcc
-2020-05-11 18:10:19 | DEBUG | connecting OMEGA_REF_numcc_node_1 with NETWORK__BUS____2_TN_numcc
-2020-05-11 18:10:19 | DEBUG | connecting OMEGA_REF_numcc_node_2 with NETWORK__BUS____3_TN_numcc
-2020-05-11 18:10:19 | DEBUG | connecting OMEGA_REF_numcc_node_3 with NETWORK__BUS____6_TN_numcc
-2020-05-11 18:10:19 | DEBUG | connecting OMEGA_REF_numcc_node_4 with NETWORK__BUS____8_TN_numcc
-2020-05-11 18:10:19 | DEBUG | connecting _LOAD__10_EC_load_terminal with NETWORK__BUS___10_TN_ACPIN
-2020-05-11 18:10:19 | DEBUG | connecting _LOAD__11_EC_load_terminal with NETWORK__BUS___11_TN_ACPIN
-2020-05-11 18:10:19 | DEBUG | connecting _LOAD__12_EC_load_terminal with NETWORK__BUS___12_TN_ACPIN
-2020-05-11 18:10:19 | DEBUG | connecting _LOAD__13_EC_load_terminal with NETWORK__BUS___13_TN_ACPIN
-2020-05-11 18:10:19 | DEBUG | connecting _LOAD__14_EC_load_terminal with NETWORK__BUS___14_TN_ACPIN
-2020-05-11 18:10:19 | DEBUG | connecting _LOAD___2_EC_load_terminal with NETWORK__BUS____2_TN_ACPIN
-2020-05-11 18:10:19 | DEBUG | connecting _LOAD___3_EC_transformer_terminal1 with NETWORK__BUS____3_TN_ACPIN
-2020-05-11 18:10:19 | DEBUG | connecting _LOAD___4_EC_load_terminal with NETWORK__BUS____4_TN_ACPIN
-2020-05-11 18:10:19 | DEBUG | connecting _LOAD___5_EC_load_terminal with NETWORK__BUS____5_TN_ACPIN
-2020-05-11 18:10:19 | DEBUG | connecting _LOAD___6_EC_load_terminal with NETWORK__BUS____6_TN_ACPIN
-2020-05-11 18:10:19 | DEBUG | connecting _LOAD___9_EC_load_terminal with NETWORK__BUS____9_TN_ACPIN
-2020-05-11 18:10:19 | DEBUG | connecting _LOAD___3_EC_transformer_U2Pu with TAP_CHANGER_LOAD_3_tapChanger_UMonitored
-2020-05-11 18:10:19 | DEBUG | connecting _LOAD___3_EC_transformer_tap with TAP_CHANGER_LOAD_3_tapChanger_tap
-2020-05-11 18:10:19 | DEBUG | keep SubNetworks num : 0
-2020-05-11 18:10:19 | DEBUG | ------------------------------
-2020-05-11 18:10:19 | DEBUG | starting local initialization of model GEN____1_SM
-2020-05-11 18:10:19 | DEBUG | generator_sStator0Pu_im opposite value of generator_QStator0Pu
-2020-05-11 18:10:19 | DEBUG | generator_Theta0 same value as generator_ThetaInternal0
-2020-05-11 18:10:19 | DEBUG | voltageRegulator_u0_im same value as generator_uStator0Pu_im
-2020-05-11 18:10:19 | DEBUG | voltageRegulator_u0_re same value as generator_uStator0Pu_re
-2020-05-11 18:10:19 | DEBUG | voltageRegulator_limiterWithLag_y0 same value as voltageRegulator_Efd0Pu
-2020-05-11 18:10:19 | DEBUG | generator_Efd0Pu same value as voltageRegulator_Efd0PuLF
-2020-05-11 18:10:19 | DEBUG | voltageRegulator_limiterWithLag_u0 same value as voltageRegulator_Efd0PuLF
-2020-05-11 18:10:19 | DEBUG | voltageRegulator_limiterWithLag_y0LF same value as voltageRegulator_Efd0PuLF
-2020-05-11 18:10:19 | DEBUG | voltageRegulator_tEfdMaxReached0 same value as voltageRegulator_limiterWithLag_tUMaxReached0
-2020-05-11 18:10:19 | DEBUG | voltageRegulator_tEfdMinReached0 same value as voltageRegulator_limiterWithLag_tUMinReached0
-2020-05-11 18:10:19 | DEBUG | generator_Cm0Pu same value as Pm_Value0
-2020-05-11 18:10:19 | DEBUG | generator_Pm0Pu same value as Pm_Value0
-2020-05-11 18:10:19 | DEBUG | governor_Pm0Pu same value as Pm_Value0
-2020-05-11 18:10:19 | DEBUG | voltageRegulator_UsRef0Pu same value as URef_Value0
-2020-05-11 18:10:19 | DEBUG | generator_LambdaQ10Pu same value as generator_LambdaQ20Pu
-2020-05-11 18:10:19 | DEBUG | local initialization of model GEN____1_SM ended successfully
-2020-05-11 18:10:19 | DEBUG | ------------------------------
-2020-05-11 18:10:19 | DEBUG | starting local initialization of model GEN____2_SM
-2020-05-11 18:10:19 | DEBUG | generator_sStator0Pu_im opposite value of generator_QStator0Pu
-2020-05-11 18:10:19 | DEBUG | generator_Theta0 same value as generator_ThetaInternal0
-2020-05-11 18:10:19 | DEBUG | voltageRegulator_u0_im same value as generator_uStator0Pu_im
-2020-05-11 18:10:19 | DEBUG | voltageRegulator_u0_re same value as generator_uStator0Pu_re
-2020-05-11 18:10:19 | DEBUG | voltageRegulator_limiterWithLag_y0 same value as voltageRegulator_Efd0Pu
-2020-05-11 18:10:19 | DEBUG | generator_Efd0Pu same value as voltageRegulator_Efd0PuLF
-2020-05-11 18:10:19 | DEBUG | voltageRegulator_limiterWithLag_u0 same value as voltageRegulator_Efd0PuLF
-2020-05-11 18:10:19 | DEBUG | voltageRegulator_limiterWithLag_y0LF same value as voltageRegulator_Efd0PuLF
-2020-05-11 18:10:19 | DEBUG | voltageRegulator_tEfdMaxReached0 same value as voltageRegulator_limiterWithLag_tUMaxReached0
-2020-05-11 18:10:19 | DEBUG | voltageRegulator_tEfdMinReached0 same value as voltageRegulator_limiterWithLag_tUMinReached0
-2020-05-11 18:10:19 | DEBUG | generator_Cm0Pu same value as Pm_Value0
-2020-05-11 18:10:19 | DEBUG | generator_Pm0Pu same value as Pm_Value0
-2020-05-11 18:10:19 | DEBUG | governor_Pm0Pu same value as Pm_Value0
-2020-05-11 18:10:19 | DEBUG | voltageRegulator_UsRef0Pu same value as URef_Value0
-2020-05-11 18:10:19 | DEBUG | generator_LambdaQ10Pu same value as generator_LambdaQ20Pu
-2020-05-11 18:10:19 | DEBUG | local initialization of model GEN____2_SM ended successfully
-2020-05-11 18:10:19 | DEBUG | ------------------------------
-2020-05-11 18:10:19 | DEBUG | starting local initialization of model GEN____3_SM
-2020-05-11 18:10:19 | DEBUG | generator_sStator0Pu_im opposite value of generator_QStator0Pu
-2020-05-11 18:10:19 | DEBUG | generator_Theta0 same value as generator_ThetaInternal0
-2020-05-11 18:10:19 | DEBUG | voltageRegulator_u0_im same value as generator_uStator0Pu_im
-2020-05-11 18:10:19 | DEBUG | voltageRegulator_u0_re same value as generator_uStator0Pu_re
-2020-05-11 18:10:19 | DEBUG | voltageRegulator_limiterWithLag_y0 same value as voltageRegulator_Efd0Pu
-2020-05-11 18:10:19 | DEBUG | generator_Efd0Pu same value as voltageRegulator_Efd0PuLF
-2020-05-11 18:10:19 | DEBUG | voltageRegulator_limiterWithLag_u0 same value as voltageRegulator_Efd0PuLF
-2020-05-11 18:10:19 | DEBUG | voltageRegulator_limiterWithLag_y0LF same value as voltageRegulator_Efd0PuLF
-2020-05-11 18:10:19 | DEBUG | voltageRegulator_tEfdMaxReached0 same value as voltageRegulator_limiterWithLag_tUMaxReached0
-2020-05-11 18:10:19 | DEBUG | voltageRegulator_tEfdMinReached0 same value as voltageRegulator_limiterWithLag_tUMinReached0
-2020-05-11 18:10:19 | DEBUG | generator_Cm0Pu same value as Pm_Value0
-2020-05-11 18:10:19 | DEBUG | generator_Pm0Pu same value as Pm_Value0
-2020-05-11 18:10:19 | DEBUG | governor_Pm0Pu same value as Pm_Value0
-2020-05-11 18:10:19 | DEBUG | voltageRegulator_UsRef0Pu same value as URef_Value0
-2020-05-11 18:10:19 | DEBUG | generator_LambdaQ10Pu same value as generator_LambdaQ20Pu
-2020-05-11 18:10:19 | DEBUG | local initialization of model GEN____3_SM ended successfully
-2020-05-11 18:10:19 | DEBUG | ------------------------------
-2020-05-11 18:10:19 | DEBUG | starting local initialization of model GEN____6_SM
-2020-05-11 18:10:19 | DEBUG | generator_sStator0Pu_im opposite value of generator_QStator0Pu
-2020-05-11 18:10:19 | DEBUG | generator_Theta0 same value as generator_ThetaInternal0
-2020-05-11 18:10:19 | DEBUG | voltageRegulator_u0_im same value as generator_uStator0Pu_im
-2020-05-11 18:10:19 | DEBUG | voltageRegulator_u0_re same value as generator_uStator0Pu_re
-2020-05-11 18:10:19 | DEBUG | voltageRegulator_limiterWithLag_y0 same value as voltageRegulator_Efd0Pu
-2020-05-11 18:10:19 | DEBUG | generator_Efd0Pu same value as voltageRegulator_Efd0PuLF
-2020-05-11 18:10:19 | DEBUG | voltageRegulator_limiterWithLag_u0 same value as voltageRegulator_Efd0PuLF
-2020-05-11 18:10:19 | DEBUG | voltageRegulator_limiterWithLag_y0LF same value as voltageRegulator_Efd0PuLF
-2020-05-11 18:10:19 | DEBUG | voltageRegulator_tEfdMaxReached0 same value as voltageRegulator_limiterWithLag_tUMaxReached0
-2020-05-11 18:10:19 | DEBUG | voltageRegulator_tEfdMinReached0 same value as voltageRegulator_limiterWithLag_tUMinReached0
-2020-05-11 18:10:19 | DEBUG | generator_Cm0Pu same value as Pm_Value0
-2020-05-11 18:10:19 | DEBUG | generator_Pm0Pu same value as Pm_Value0
-2020-05-11 18:10:19 | DEBUG | governor_Pm0Pu same value as Pm_Value0
-2020-05-11 18:10:19 | DEBUG | voltageRegulator_UsRef0Pu same value as URef_Value0
-2020-05-11 18:10:19 | DEBUG | generator_LambdaQ10Pu same value as generator_LambdaQ20Pu
-2020-05-11 18:10:19 | DEBUG | local initialization of model GEN____6_SM ended successfully
-2020-05-11 18:10:19 | DEBUG | ------------------------------
-2020-05-11 18:10:19 | DEBUG | starting local initialization of model GEN____8_SM
-2020-05-11 18:10:19 | DEBUG | generator_sStator0Pu_im opposite value of generator_QStator0Pu
-2020-05-11 18:10:19 | DEBUG | generator_Theta0 same value as generator_ThetaInternal0
-2020-05-11 18:10:19 | DEBUG | voltageRegulator_u0_im same value as generator_uStator0Pu_im
-2020-05-11 18:10:19 | DEBUG | voltageRegulator_u0_re same value as generator_uStator0Pu_re
-2020-05-11 18:10:19 | DEBUG | voltageRegulator_limiterWithLag_y0 same value as voltageRegulator_Efd0Pu
-2020-05-11 18:10:19 | DEBUG | generator_Efd0Pu same value as voltageRegulator_Efd0PuLF
-2020-05-11 18:10:19 | DEBUG | voltageRegulator_limiterWithLag_u0 same value as voltageRegulator_Efd0PuLF
-2020-05-11 18:10:19 | DEBUG | voltageRegulator_limiterWithLag_y0LF same value as voltageRegulator_Efd0PuLF
-2020-05-11 18:10:19 | DEBUG | voltageRegulator_tEfdMaxReached0 same value as voltageRegulator_limiterWithLag_tUMaxReached0
-2020-05-11 18:10:19 | DEBUG | voltageRegulator_tEfdMinReached0 same value as voltageRegulator_limiterWithLag_tUMinReached0
-2020-05-11 18:10:19 | DEBUG | generator_Cm0Pu same value as Pm_Value0
-2020-05-11 18:10:19 | DEBUG | generator_Pm0Pu same value as Pm_Value0
-2020-05-11 18:10:19 | DEBUG | governor_Pm0Pu same value as Pm_Value0
-2020-05-11 18:10:19 | DEBUG | voltageRegulator_UsRef0Pu same value as URef_Value0
-2020-05-11 18:10:19 | DEBUG | generator_LambdaQ10Pu same value as generator_LambdaQ20Pu
-2020-05-11 18:10:19 | DEBUG | local initialization of model GEN____8_SM ended successfully
-2020-05-11 18:10:19 | DEBUG | ------------------------------
-2020-05-11 18:10:19 | DEBUG | starting local initialization of model TAP_CHANGER_LOAD_3
-2020-05-11 18:10:19 | DEBUG | local initialization of model TAP_CHANGER_LOAD_3 ended successfully
-2020-05-11 18:10:19 | DEBUG | ------------------------------
-2020-05-11 18:10:19 | DEBUG | starting local initialization of model _LOAD__10_EC
-2020-05-11 18:10:19 | DEBUG | local initialization of model _LOAD__10_EC ended successfully
-2020-05-11 18:10:19 | DEBUG | ------------------------------
-2020-05-11 18:10:19 | DEBUG | starting local initialization of model _LOAD__11_EC
-2020-05-11 18:10:19 | DEBUG | local initialization of model _LOAD__11_EC ended successfully
-2020-05-11 18:10:19 | DEBUG | ------------------------------
-2020-05-11 18:10:19 | DEBUG | starting local initialization of model _LOAD__12_EC
-2020-05-11 18:10:19 | DEBUG | local initialization of model _LOAD__12_EC ended successfully
-2020-05-11 18:10:19 | DEBUG | ------------------------------
-2020-05-11 18:10:19 | DEBUG | starting local initialization of model _LOAD__13_EC
-2020-05-11 18:10:19 | DEBUG | local initialization of model _LOAD__13_EC ended successfully
-2020-05-11 18:10:19 | DEBUG | ------------------------------
-2020-05-11 18:10:19 | DEBUG | starting local initialization of model _LOAD__14_EC
-2020-05-11 18:10:19 | DEBUG | local initialization of model _LOAD__14_EC ended successfully
-2020-05-11 18:10:19 | DEBUG | ------------------------------
-2020-05-11 18:10:19 | DEBUG | starting local initialization of model _LOAD___2_EC
-2020-05-11 18:10:19 | DEBUG | local initialization of model _LOAD___2_EC ended successfully
-2020-05-11 18:10:19 | DEBUG | ------------------------------
-2020-05-11 18:10:19 | DEBUG | starting local initialization of model _LOAD___3_EC
-2020-05-11 18:10:19 | DEBUG | transformer_i20Pu_im opposite value of load_i0Pu_im
-2020-05-11 18:10:19 | DEBUG | transformer_i20Pu_re opposite value of load_i0Pu_re
-2020-05-11 18:10:19 | DEBUG | transformer_u20Pu_im same value as load_u0Pu_im
-2020-05-11 18:10:19 | DEBUG | transformer_u20Pu_re same value as load_u0Pu_re
-2020-05-11 18:10:19 | DEBUG | local initialization of model _LOAD___3_EC ended successfully
-2020-05-11 18:10:19 | DEBUG | ------------------------------
-2020-05-11 18:10:19 | DEBUG | starting local initialization of model _LOAD___4_EC
-2020-05-11 18:10:19 | DEBUG | local initialization of model _LOAD___4_EC ended successfully
-2020-05-11 18:10:19 | DEBUG | ------------------------------
-2020-05-11 18:10:19 | DEBUG | starting local initialization of model _LOAD___5_EC
-2020-05-11 18:10:19 | DEBUG | local initialization of model _LOAD___5_EC ended successfully
-2020-05-11 18:10:19 | DEBUG | ------------------------------
-2020-05-11 18:10:19 | DEBUG | starting local initialization of model _LOAD___6_EC
-2020-05-11 18:10:19 | DEBUG | local initialization of model _LOAD___6_EC ended successfully
-2020-05-11 18:10:19 | DEBUG | ------------------------------
-2020-05-11 18:10:19 | DEBUG | starting local initialization of model _LOAD___9_EC
-2020-05-11 18:10:19 | DEBUG | local initialization of model _LOAD___9_EC ended successfully
-2020-05-11 18:10:19 | DEBUG | call of SolverReInit ie a new symbolic and numerical factorization will be performed
-2020-05-11 18:10:19 | DEBUG | call of SolverReInit ie a new symbolic and numerical factorization will be performed
-2020-05-11 18:10:19 | DEBUG | call of SolverReInit ie a new symbolic and numerical factorization will be performed
-2020-05-11 18:10:19 | INFO | adding curve : Id: NETWORK; curve: _BUS____1_TN_Upu_value found. (exact name)
-2020-05-11 18:10:19 | INFO | adding curve : Id: NETWORK; curve: _BUS____2_TN_Upu_value found. (exact name)
-2020-05-11 18:10:19 | INFO | adding curve : Id: NETWORK; curve: _BUS____3_TN_Upu_value found. (exact name)
-2020-05-11 18:10:19 | INFO | adding curve : Id: NETWORK; curve: _BUS____4_TN_Upu_value found. (exact name)
-2020-05-11 18:10:19 | INFO | adding curve : Id: NETWORK; curve: _BUS____5_TN_Upu_value found. (exact name)
-2020-05-11 18:10:19 | INFO | adding curve : Id: NETWORK; curve: _BUS____6_TN_Upu_value found. (exact name)
-2020-05-11 18:10:19 | INFO | adding curve : Id: NETWORK; curve: _BUS____7_TN_Upu_value found. (exact name)
-2020-05-11 18:10:19 | INFO | adding curve : Id: NETWORK; curve: _BUS____8_TN_Upu_value found. (exact name)
-2020-05-11 18:10:19 | INFO | adding curve : Id: NETWORK; curve: _BUS____9_TN_Upu_value found. (exact name)
-2020-05-11 18:10:19 | INFO | adding curve : Id: NETWORK; curve: _BUS___10_TN_Upu_value found. (exact name)
-2020-05-11 18:10:19 | INFO | adding curve : Id: NETWORK; curve: _BUS___11_TN_Upu_value found. (exact name)
-2020-05-11 18:10:19 | INFO | adding curve : Id: NETWORK; curve: _BUS___12_TN_Upu_value found. (exact name)
-2020-05-11 18:10:19 | INFO | adding curve : Id: NETWORK; curve: _BUS___13_TN_Upu_value found. (exact name)
-2020-05-11 18:10:19 | INFO | adding curve : Id: NETWORK; curve: _BUS___14_TN_Upu_value found. (exact name)
-2020-05-11 18:10:19 | INFO | adding curve : Id: GEN____1_SM; output: generator_omegaPu found.( generator_omegaPu_value )
-2020-05-11 18:10:19 | INFO | adding curve : Id: GEN____2_SM; output: generator_omegaPu found.( generator_omegaPu_value )
-2020-05-11 18:10:19 | INFO | adding curve : Id: GEN____3_SM; output: generator_omegaPu found.( generator_omegaPu_value )
-2020-05-11 18:10:19 | INFO | adding curve : Id: GEN____6_SM; output: generator_omegaPu found.( generator_omegaPu_value )
-2020-05-11 18:10:19 | INFO | adding curve : Id: GEN____8_SM; output: generator_omegaPu found.( generator_omegaPu_value )
-2020-05-11 18:10:19 | INFO | adding curve : Id: GEN____1_SM; curve: generator_PGen found. (exact name)
-2020-05-11 18:10:19 | INFO | adding curve : Id: GEN____2_SM; curve: generator_PGen found. (exact name)
-2020-05-11 18:10:19 | INFO | adding curve : Id: GEN____3_SM; curve: generator_PGen found. (exact name)
-2020-05-11 18:10:19 | INFO | adding curve : Id: GEN____6_SM; curve: generator_PGen found. (exact name)
-2020-05-11 18:10:19 | INFO | adding curve : Id: GEN____8_SM; curve: generator_PGen found. (exact name)
-2020-05-11 18:10:19 | INFO | adding curve : Id: GEN____1_SM; curve: generator_QGen found. (exact name)
-2020-05-11 18:10:19 | INFO | adding curve : Id: GEN____2_SM; curve: generator_QGen found. (exact name)
-2020-05-11 18:10:19 | INFO | adding curve : Id: GEN____3_SM; curve: generator_QGen found. (exact name)
-2020-05-11 18:10:19 | INFO | adding curve : Id: GEN____6_SM; curve: generator_QGen found. (exact name)
-2020-05-11 18:10:19 | INFO | adding curve : Id: GEN____8_SM; curve: generator_QGen found. (exact name)
-2020-05-11 18:10:19 | INFO | adding curve : Id: _LOAD___2_EC; curve: load_PPu found. (exact name)
-2020-05-11 18:10:19 | INFO | adding curve : Id: _LOAD___2_EC; curve: load_QPu found. (exact name)
-2020-05-11 18:10:19 | INFO | adding curve : Id: _LOAD___3_EC; curve: load_PPu found. (exact name)
-2020-05-11 18:10:19 | INFO | adding curve : Id: _LOAD___3_EC; curve: load_QPu found. (exact name)
-2020-05-11 18:10:19 | INFO | adding curve : Id: _LOAD___3_EC; output: load_UPu found.( load_UPu_value )
-2020-05-11 18:10:19 | INFO | adding curve : Id: _LOAD___3_EC; output: transformer_U1Pu found.( transformer_U1Pu_value )
-2020-05-11 18:10:19 | INFO | adding curve : Id: _LOAD___3_EC; output: transformer_U2Pu found.( transformer_U2Pu_value )
-2020-05-11 18:10:19 | INFO | adding curve : Id: _LOAD___3_EC; output: transformer_tap found.( transformer_tap_value )
-2020-05-11 18:10:19 | INFO | adding parameter curve: Id: TAP_CHANGER_LOAD_3; parameter curve: tapChanger_valueMin found. (exact name)
-2020-05-11 18:10:19 | INFO | adding parameter curve: Id: TAP_CHANGER_LOAD_3; parameter curve: tapChanger_valueMax found. (exact name)
-2020-05-11 18:10:19 | DEBUG | -----------------------------------------------------------------------
-2020-05-11 18:10:19 | DEBUG | number of continuous variables : 353 (display limited to 4 variables)
-2020-05-11 18:10:19 | DEBUG | number of discrete variables : 282
-2020-05-11 18:10:19 | DEBUG | -----------------------------------------------------------------------
-2020-05-11 18:10:19 | DEBUG |     t              y1            y2            y3            y4      | nst k      h
-2020-05-11 18:10:19 | DEBUG | -----------------------------------------------------------------------
-2020-05-11 18:10:19 | DEBUG |        0.000  1.014782e+00 -2.737273e-01 -6.830785e-02  7.558946e-02 |   0 0 1.000000e-02 
-2020-05-11 18:10:19 | DEBUG | call of SolverReInit ie a new symbolic and numerical factorization will be performed
-2020-05-11 18:10:19 | DEBUG |        0.000  1.014782e+00 -2.737273e-01 -6.830785e-02  7.558947e-02 |   1 1 1.000000e-06 
-2020-05-11 18:10:19 | DEBUG |        0.000  1.014782e+00 -2.737273e-01 -6.830785e-02  7.558947e-02 |   2 1 1.000000e-06 
-2020-05-11 18:10:19 | DEBUG |        0.000  1.014782e+00 -2.737273e-01 -6.830785e-02  7.558947e-02 |   3 2 2.000000e-06 
-2020-05-11 18:10:19 | DEBUG | call of SolverReInit ie a new symbolic and numerical factorization will be performed
-2020-05-11 18:10:19 | DEBUG |        0.000  1.014782e+00 -2.737273e-01 -6.830785e-02  7.558947e-02 |   4 2 4.000000e-06 
-2020-05-11 18:10:19 | DEBUG | call of SolverReInit ie a new symbolic and numerical factorization will be performed
-2020-05-11 18:10:19 | DEBUG |        0.000  1.014782e+00 -2.737273e-01 -6.830785e-02  7.558947e-02 |   5 2 8.000000e-06 
-2020-05-11 18:10:19 | DEBUG | call of SolverReInit ie a new symbolic and numerical factorization will be performed
-2020-05-11 18:10:19 | DEBUG |        0.000  1.014782e+00 -2.737273e-01 -6.830785e-02  7.558947e-02 |   6 2 1.600000e-05 
-2020-05-11 18:10:19 | DEBUG | call of SolverReInit ie a new symbolic and numerical factorization will be performed
-2020-05-11 18:10:19 | DEBUG |        0.000  1.014782e+00 -2.737273e-01 -6.830785e-02  7.558947e-02 |   7 2 3.200000e-05 
-2020-05-11 18:10:19 | DEBUG | call of SolverReInit ie a new symbolic and numerical factorization will be performed
-2020-05-11 18:10:19 | DEBUG |        0.000  1.014782e+00 -2.737273e-01 -6.830785e-02  7.558946e-02 |   8 2 6.400000e-05 
-2020-05-11 18:10:19 | DEBUG | call of SolverReInit ie a new symbolic and numerical factorization will be performed
-2020-05-11 18:10:19 | DEBUG |        0.000  1.014782e+00 -2.737273e-01 -6.830785e-02  7.558946e-02 |   9 2 1.280000e-04 
-2020-05-11 18:10:19 | DEBUG | call of SolverReInit ie a new symbolic and numerical factorization will be performed
-2020-05-11 18:10:19 | DEBUG |        0.001  1.014782e+00 -2.737273e-01 -6.830785e-02  7.558945e-02 |  10 2 2.560000e-04 
-2020-05-11 18:10:19 | DEBUG | call of SolverReInit ie a new symbolic and numerical factorization will be performed
-2020-05-11 18:10:19 | DEBUG |        0.001  1.014782e+00 -2.737273e-01 -6.830784e-02  7.558944e-02 |  11 2 5.120000e-04 
-2020-05-11 18:10:19 | DEBUG | call of SolverReInit ie a new symbolic and numerical factorization will be performed
-2020-05-11 18:10:19 | DEBUG |        0.002  1.014782e+00 -2.737273e-01 -6.830783e-02  7.558942e-02 |  12 2 1.024000e-03 
-2020-05-11 18:10:19 | DEBUG | call of SolverReInit ie a new symbolic and numerical factorization will be performed
-2020-05-11 18:10:19 | DEBUG |        0.004  1.014781e+00 -2.737272e-01 -6.830781e-02  7.558938e-02 |  13 2 2.048000e-03 
-2020-05-11 18:10:19 | DEBUG | call of SolverReInit ie a new symbolic and numerical factorization will be performed
-2020-05-11 18:10:19 | DEBUG |        0.008  1.014780e+00 -2.737272e-01 -6.830777e-02  7.558931e-02 |  14 2 4.096000e-03 
-2020-05-11 18:10:19 | DEBUG | call of SolverReInit ie a new symbolic and numerical factorization will be performed
-2020-05-11 18:10:19 | DEBUG |        0.016  1.014778e+00 -2.737272e-01 -6.830772e-02  7.558921e-02 |  15 2 8.192000e-03 
-2020-05-11 18:10:19 | DEBUG | call of SolverReInit ie a new symbolic and numerical factorization will be performed
-2020-05-11 18:10:19 | DEBUG |        0.029  1.014777e+00 -2.737274e-01 -6.830767e-02  7.558915e-02 |  16 2 1.638400e-02 
-2020-05-11 18:10:19 | DEBUG |        0.029  1.014777e+00 -2.737274e-01 -6.830767e-02  7.558915e-02 |  16 2 1.638400e-02 
-2020-05-11 18:10:19 | DEBUG |        0.033  1.014777e+00 -2.737274e-01 -6.830767e-02  7.558915e-02 |  16 2 1.638400e-02 
-2020-05-11 18:10:19 | DEBUG | call of SolverReInit ie a new symbolic and numerical factorization will be performed
-2020-05-11 18:10:19 | DEBUG | Algebraic mode change for model GEN____3_SM
-2020-05-11 18:10:19 | DEBUG |        0.050  1.014778e+00 -2.737278e-01 -6.830765e-02  7.558920e-02 |  17 2 3.276800e-02 
-2020-05-11 18:10:19 | DEBUG | calculation of the new starting point of the simulation.
-2020-05-11 18:10:19 | DEBUG |        0.050  1.014778e+00 -2.737278e-01 -6.830765e-02  7.558920e-02 |   0 0 0.000000e+00 
-2020-05-11 18:10:19 | DEBUG | call of SolverReInit ie a new symbolic and numerical factorization will be performed
-2020-05-11 18:10:19 | DEBUG |        0.050  1.014778e+00 -2.737278e-01 -6.830765e-02  7.558920e-02 |   1 1 1.000000e-06 
-2020-05-11 18:10:19 | DEBUG |        0.050  1.014778e+00 -2.737278e-01 -6.830765e-02  7.558920e-02 |   2 1 1.000000e-06 
-2020-05-11 18:10:19 | DEBUG |        0.050  1.014778e+00 -2.737278e-01 -6.830765e-02  7.558920e-02 |   3 2 2.000000e-06 
-2020-05-11 18:10:19 | DEBUG | call of SolverReInit ie a new symbolic and numerical factorization will be performed
-2020-05-11 18:10:19 | DEBUG |        0.050  1.014778e+00 -2.737278e-01 -6.830765e-02  7.558920e-02 |   4 2 4.000000e-06 
-2020-05-11 18:10:19 | DEBUG | call of SolverReInit ie a new symbolic and numerical factorization will be performed
-2020-05-11 18:10:19 | DEBUG |        0.050  1.014778e+00 -2.737278e-01 -6.830765e-02  7.558920e-02 |   5 2 8.000000e-06 
-2020-05-11 18:10:19 | DEBUG | call of SolverReInit ie a new symbolic and numerical factorization will be performed
-2020-05-11 18:10:19 | DEBUG |        0.050  1.014778e+00 -2.737278e-01 -6.830765e-02  7.558920e-02 |   6 2 1.600000e-05 
-2020-05-11 18:10:19 | DEBUG | call of SolverReInit ie a new symbolic and numerical factorization will be performed
-2020-05-11 18:10:19 | DEBUG |        0.050  1.014778e+00 -2.737278e-01 -6.830765e-02  7.558920e-02 |   7 2 3.200000e-05 
-2020-05-11 18:10:19 | DEBUG | call of SolverReInit ie a new symbolic and numerical factorization will be performed
-2020-05-11 18:10:19 | DEBUG |        0.051  1.014778e+00 -2.737278e-01 -6.830765e-02  7.558920e-02 |   8 2 6.400000e-05 
-2020-05-11 18:10:19 | DEBUG | call of SolverReInit ie a new symbolic and numerical factorization will be performed
-2020-05-11 18:10:19 | DEBUG |        0.051  1.014778e+00 -2.737278e-01 -6.830765e-02  7.558920e-02 |   9 2 1.280000e-04 
-2020-05-11 18:10:19 | DEBUG | call of SolverReInit ie a new symbolic and numerical factorization will be performed
-2020-05-11 18:10:19 | DEBUG |        0.051  1.014778e+00 -2.737278e-01 -6.830765e-02  7.558920e-02 |  10 2 2.560000e-04 
-2020-05-11 18:10:19 | DEBUG | call of SolverReInit ie a new symbolic and numerical factorization will be performed
-2020-05-11 18:10:19 | DEBUG |        0.051  1.014778e+00 -2.737278e-01 -6.830765e-02  7.558921e-02 |  11 2 5.120000e-04 
-2020-05-11 18:10:19 | DEBUG | call of SolverReInit ie a new symbolic and numerical factorization will be performed
-2020-05-11 18:10:19 | DEBUG |        0.052  1.014778e+00 -2.737279e-01 -6.830765e-02  7.558922e-02 |  12 2 1.024000e-03 
-2020-05-11 18:10:19 | DEBUG | call of SolverReInit ie a new symbolic and numerical factorization will be performed
-2020-05-11 18:10:19 | DEBUG |        0.055  1.014778e+00 -2.737279e-01 -6.830766e-02  7.558924e-02 |  13 2 2.048000e-03 
-2020-05-11 18:10:19 | DEBUG | call of SolverReInit ie a new symbolic and numerical factorization will be performed
-2020-05-11 18:10:19 | DEBUG |        0.059  1.014778e+00 -2.737280e-01 -6.830767e-02  7.558928e-02 |  14 2 4.096000e-03 
-2020-05-11 18:10:19 | DEBUG | call of SolverReInit ie a new symbolic and numerical factorization will be performed
-2020-05-11 18:10:19 | DEBUG |        0.067  1.014779e+00 -2.737283e-01 -6.830768e-02  7.558937e-02 |  15 2 8.192000e-03 
-2020-05-11 18:10:19 | DEBUG | call of SolverReInit ie a new symbolic and numerical factorization will be performed
-2020-05-11 18:10:19 | DEBUG |        0.083  1.014782e+00 -2.737290e-01 -6.830773e-02  7.558958e-02 |  16 2 1.638400e-02 
-2020-05-11 18:10:19 | DEBUG | call of SolverReInit ie a new symbolic and numerical factorization will be performed
-2020-05-11 18:10:19 | DEBUG |        0.116  1.014787e+00 -2.737303e-01 -6.830782e-02  7.559002e-02 |  17 2 3.276800e-02 
-2020-05-11 18:10:19 | DEBUG | call of SolverReInit ie a new symbolic and numerical factorization will be performed
-2020-05-11 18:10:19 | DEBUG |        0.181  1.014796e+00 -2.737331e-01 -6.830799e-02  7.559088e-02 |  18 2 6.553600e-02 
-2020-05-11 18:10:19 | DEBUG | call of SolverReInit ie a new symbolic and numerical factorization will be performed
-2020-05-11 18:10:19 | DEBUG |        0.313  1.014810e+00 -2.737393e-01 -6.830811e-02  7.559236e-02 |  19 2 1.310720e-01 
-2020-05-11 18:10:19 | DEBUG | call of SolverReInit ie a new symbolic and numerical factorization will be performed
-2020-05-11 18:10:19 | DEBUG | Algebraic mode change for model GEN____3_SM
-2020-05-11 18:10:19 | DEBUG |        0.519  1.014822e+00 -2.737508e-01 -6.830781e-02  7.559414e-02 |  20 2 2.621440e-01 
-2020-05-11 18:10:19 | DEBUG | calculation of the new starting point of the simulation.
-2020-05-11 18:10:19 | DEBUG | call of SolverReInit ie a new symbolic and numerical factorization will be performed
-2020-05-11 18:10:19 | DEBUG |        0.519  1.014822e+00 -2.737508e-01 -6.830781e-02  7.559414e-02 |   0 0 0.000000e+00 
-2020-05-11 18:10:19 | DEBUG | call of SolverReInit ie a new symbolic and numerical factorization will be performed
-2020-05-11 18:10:19 | DEBUG |        0.519  1.014822e+00 -2.737508e-01 -6.830781e-02  7.559414e-02 |   1 1 1.000000e-06 
-2020-05-11 18:10:19 | DEBUG |        0.519  1.014822e+00 -2.737508e-01 -6.830781e-02  7.559414e-02 |   2 1 1.000000e-06 
-2020-05-11 18:10:19 | DEBUG |        0.519  1.014822e+00 -2.737508e-01 -6.830781e-02  7.559414e-02 |   3 2 2.000000e-06 
-2020-05-11 18:10:19 | DEBUG | call of SolverReInit ie a new symbolic and numerical factorization will be performed
-2020-05-11 18:10:19 | DEBUG |        0.519  1.014822e+00 -2.737508e-01 -6.830781e-02  7.559414e-02 |   4 2 4.000000e-06 
-2020-05-11 18:10:19 | DEBUG | call of SolverReInit ie a new symbolic and numerical factorization will be performed
-2020-05-11 18:10:19 | DEBUG |        0.519  1.014822e+00 -2.737508e-01 -6.830781e-02  7.559414e-02 |   5 2 8.000000e-06 
-2020-05-11 18:10:19 | DEBUG | call of SolverReInit ie a new symbolic and numerical factorization will be performed
-2020-05-11 18:10:19 | DEBUG |        0.519  1.014822e+00 -2.737508e-01 -6.830781e-02  7.559414e-02 |   6 2 1.600000e-05 
-2020-05-11 18:10:19 | DEBUG | call of SolverReInit ie a new symbolic and numerical factorization will be performed
-2020-05-11 18:10:19 | DEBUG |        0.519  1.014822e+00 -2.737508e-01 -6.830781e-02  7.559414e-02 |   7 2 3.200000e-05 
-2020-05-11 18:10:19 | DEBUG | call of SolverReInit ie a new symbolic and numerical factorization will be performed
-2020-05-11 18:10:19 | DEBUG |        0.519  1.014822e+00 -2.737508e-01 -6.830781e-02  7.559414e-02 |   8 2 6.400000e-05 
-2020-05-11 18:10:19 | DEBUG | call of SolverReInit ie a new symbolic and numerical factorization will be performed
-2020-05-11 18:10:19 | DEBUG |        0.519  1.014822e+00 -2.737508e-01 -6.830781e-02  7.559414e-02 |   9 2 1.280000e-04 
-2020-05-11 18:10:19 | DEBUG | call of SolverReInit ie a new symbolic and numerical factorization will be performed
-2020-05-11 18:10:19 | DEBUG |        0.519  1.014822e+00 -2.737508e-01 -6.830781e-02  7.559414e-02 |  10 2 2.560000e-04 
-2020-05-11 18:10:19 | DEBUG | call of SolverReInit ie a new symbolic and numerical factorization will be performed
-2020-05-11 18:10:19 | DEBUG |        0.520  1.014822e+00 -2.737509e-01 -6.830780e-02  7.559415e-02 |  11 2 5.120000e-04 
-2020-05-11 18:10:19 | DEBUG | call of SolverReInit ie a new symbolic and numerical factorization will be performed
-2020-05-11 18:10:19 | DEBUG |        0.521  1.014822e+00 -2.737509e-01 -6.830780e-02  7.559415e-02 |  12 2 1.024000e-03 
-2020-05-11 18:10:19 | DEBUG | call of SolverReInit ie a new symbolic and numerical factorization will be performed
-2020-05-11 18:10:19 | DEBUG |        0.523  1.014822e+00 -2.737511e-01 -6.830779e-02  7.559417e-02 |  13 2 2.048000e-03 
-2020-05-11 18:10:19 | DEBUG | call of SolverReInit ie a new symbolic and numerical factorization will be performed
-2020-05-11 18:10:19 | DEBUG |        0.527  1.014822e+00 -2.737513e-01 -6.830778e-02  7.559419e-02 |  14 2 4.096000e-03 
-2020-05-11 18:10:19 | DEBUG | call of SolverReInit ie a new symbolic and numerical factorization will be performed
-2020-05-11 18:10:19 | DEBUG |        0.535  1.014822e+00 -2.737518e-01 -6.830775e-02  7.559425e-02 |  15 2 8.192000e-03 
-2020-05-11 18:10:19 | DEBUG | call of SolverReInit ie a new symbolic and numerical factorization will be performed
-2020-05-11 18:10:19 | DEBUG |        0.538  1.014822e+00 -2.737520e-01 -6.830774e-02  7.559426e-02 |  16 2 1.638400e-02 
-2020-05-11 18:10:19 | DEBUG |        0.538  1.014822e+00 -2.737520e-01 -6.830774e-02  7.559426e-02 |  16 2 1.638400e-02 
-2020-05-11 18:10:19 | DEBUG |        0.552  1.014823e+00 -2.737529e-01 -6.830769e-02  7.559435e-02 |  16 2 1.638400e-02 
-2020-05-11 18:10:19 | DEBUG | call of SolverReInit ie a new symbolic and numerical factorization will be performed
-2020-05-11 18:10:19 | DEBUG |        0.584  1.014823e+00 -2.737550e-01 -6.830756e-02  7.559455e-02 |  17 2 3.276800e-02 
-2020-05-11 18:10:19 | DEBUG | call of SolverReInit ie a new symbolic and numerical factorization will be performed
-2020-05-11 18:10:19 | DEBUG |        0.650  1.014823e+00 -2.737595e-01 -6.830727e-02  7.559491e-02 |  18 2 6.553600e-02 
-2020-05-11 18:10:19 | DEBUG | call of SolverReInit ie a new symbolic and numerical factorization will be performed
-2020-05-11 18:10:19 | DEBUG |        0.781  1.014821e+00 -2.737676e-01 -6.830667e-02  7.559548e-02 |  19 2 1.310720e-01 
-2020-05-11 18:10:19 | DEBUG | call of SolverReInit ie a new symbolic and numerical factorization will be performed
-2020-05-11 18:10:19 | DEBUG |        1.043  1.014818e+00 -2.737735e-01 -6.830617e-02  7.559577e-02 |  20 2 2.621440e-01 
-2020-05-11 18:10:19 | DEBUG | call of SolverReInit ie a new symbolic and numerical factorization will be performed
-2020-05-11 18:10:19 | DEBUG |        1.567  1.014819e+00 -2.737618e-01 -6.830697e-02  7.559484e-02 |  21 2 5.242880e-01 
-2020-05-11 18:10:19 | DEBUG | call of SolverReInit ie a new symbolic and numerical factorization will be performed
-2020-05-11 18:10:19 | DEBUG |        2.616  1.014822e+00 -2.737560e-01 -6.830745e-02  7.559454e-02 |  22 1 1.048576e+00 
-2020-05-11 18:10:19 | DEBUG | call of SolverReInit ie a new symbolic and numerical factorization will be performed
-2020-05-11 18:10:19 | DEBUG |        4.713  1.014821e+00 -2.737588e-01 -6.830727e-02  7.559477e-02 |  23 1 2.097152e+00 
-2020-05-11 18:10:19 | DEBUG | call of SolverReInit ie a new symbolic and numerical factorization will be performed
-2020-05-11 18:10:19 | DEBUG |        8.907  1.014821e+00 -2.737590e-01 -6.830726e-02  7.559479e-02 |  24 1 4.194304e+00 
-2020-05-11 18:10:19 | DEBUG | call of SolverReInit ie a new symbolic and numerical factorization will be performed
-2020-05-11 18:10:19 | DEBUG |       17.296  1.014822e+00 -2.737588e-01 -6.830727e-02  7.559479e-02 |  25 1 8.388608e+00 
-2020-05-11 18:10:19 | DEBUG | Algebraic mode change for model _LOAD___3_EC
-2020-05-11 18:10:19 | DEBUG |       20.000  1.014822e+00 -2.737588e-01 -6.830727e-02  7.559479e-02 |  26 1 1.000000e+01 
-2020-05-11 18:10:19 | DEBUG | calculation of the new starting point of the simulation.
-2020-05-11 18:10:19 | DEBUG | call of SolverReInit ie a new symbolic and numerical factorization will be performed
-2020-05-11 18:10:19 | DEBUG |       20.000  1.013977e+00 -2.733520e-01 -6.830235e-02  7.550373e-02 |   0 0 0.000000e+00 
-2020-05-11 18:10:19 | DEBUG | call of SolverReInit ie a new symbolic and numerical factorization will be performed
-2020-05-11 18:10:19 | DEBUG |       20.000  1.013977e+00 -2.733519e-01 -6.830235e-02  7.550371e-02 |   1 1 1.000000e-06 
-2020-05-11 18:10:19 | DEBUG |       20.000  1.013977e+00 -2.733519e-01 -6.830235e-02  7.550371e-02 |   2 1 1.000000e-06 
-2020-05-11 18:10:19 | DEBUG |       20.000  1.013977e+00 -2.733519e-01 -6.830235e-02  7.550371e-02 |   3 2 2.000000e-06 
-2020-05-11 18:10:19 | DEBUG | call of SolverReInit ie a new symbolic and numerical factorization will be performed
-2020-05-11 18:10:19 | DEBUG |       20.000  1.013977e+00 -2.733519e-01 -6.830235e-02  7.550371e-02 |   4 2 4.000000e-06 
-2020-05-11 18:10:19 | DEBUG | call of SolverReInit ie a new symbolic and numerical factorization will be performed
-2020-05-11 18:10:19 | DEBUG |       20.000  1.013977e+00 -2.733519e-01 -6.830235e-02  7.550370e-02 |   5 2 8.000000e-06 
-2020-05-11 18:10:19 | DEBUG | call of SolverReInit ie a new symbolic and numerical factorization will be performed
-2020-05-11 18:10:19 | DEBUG |       20.000  1.013977e+00 -2.733518e-01 -6.830235e-02  7.550369e-02 |   6 2 1.600000e-05 
-2020-05-11 18:10:19 | DEBUG | call of SolverReInit ie a new symbolic and numerical factorization will be performed
-2020-05-11 18:10:19 | DEBUG |       20.000  1.013977e+00 -2.733517e-01 -6.830235e-02  7.550367e-02 |   7 2 3.200000e-05 
-2020-05-11 18:10:19 | DEBUG | call of SolverReInit ie a new symbolic and numerical factorization will be performed
-2020-05-11 18:10:19 | DEBUG |       20.000  1.013976e+00 -2.733515e-01 -6.830235e-02  7.550363e-02 |   8 2 6.400000e-05 
-2020-05-11 18:10:19 | DEBUG | call of SolverReInit ie a new symbolic and numerical factorization will be performed
-2020-05-11 18:10:19 | DEBUG |       20.000  1.013976e+00 -2.733511e-01 -6.830235e-02  7.550356e-02 |   9 2 1.280000e-04 
-2020-05-11 18:10:19 | DEBUG | call of SolverReInit ie a new symbolic and numerical factorization will be performed
-2020-05-11 18:10:19 | DEBUG |       20.001  1.013974e+00 -2.733504e-01 -6.830236e-02  7.550340e-02 |  10 2 2.560000e-04 
-2020-05-11 18:10:19 | DEBUG | call of SolverReInit ie a new symbolic and numerical factorization will be performed
-2020-05-11 18:10:19 | DEBUG |       20.001  1.013972e+00 -2.733488e-01 -6.830236e-02  7.550310e-02 |  11 2 5.120000e-04 
-2020-05-11 18:10:19 | DEBUG | call of SolverReInit ie a new symbolic and numerical factorization will be performed
-2020-05-11 18:10:19 | DEBUG |       20.002  1.013967e+00 -2.733458e-01 -6.830237e-02  7.550250e-02 |  12 2 1.024000e-03 
-2020-05-11 18:10:19 | DEBUG | call of SolverReInit ie a new symbolic and numerical factorization will be performed
-2020-05-11 18:10:19 | DEBUG |       20.004  1.013957e+00 -2.733399e-01 -6.830240e-02  7.550136e-02 |  13 2 2.048000e-03 
-2020-05-11 18:10:19 | DEBUG | call of SolverReInit ie a new symbolic and numerical factorization will be performed
-2020-05-11 18:10:19 | DEBUG |       20.008  1.013939e+00 -2.733289e-01 -6.830246e-02  7.549924e-02 |  14 2 4.096000e-03 
-2020-05-11 18:10:19 | DEBUG | call of SolverReInit ie a new symbolic and numerical factorization will be performed
-2020-05-11 18:10:19 | DEBUG |       20.016  1.013910e+00 -2.733096e-01 -6.830262e-02  7.549563e-02 |  15 2 8.192000e-03 
-2020-05-11 18:10:19 | DEBUG | call of SolverReInit ie a new symbolic and numerical factorization will be performed
-2020-05-11 18:10:19 | DEBUG |       20.026  1.013883e+00 -2.732901e-01 -6.830286e-02  7.549216e-02 |  16 2 1.638400e-02 
-2020-05-11 18:10:19 | DEBUG |       20.026  1.013883e+00 -2.732901e-01 -6.830286e-02  7.549216e-02 |  16 2 1.638400e-02 
-2020-05-11 18:10:19 | DEBUG | Algebraic mode change for model GEN____3_SM
-2020-05-11 18:10:19 | DEBUG |       20.027  1.013882e+00 -2.732896e-01 -6.830287e-02  7.549206e-02 |  16 2 1.638400e-02 
-2020-05-11 18:10:19 | DEBUG | calculation of the new starting point of the simulation.
-2020-05-11 18:10:19 | DEBUG |       20.027  1.013882e+00 -2.732896e-01 -6.830287e-02  7.549206e-02 |   0 0 0.000000e+00 
-2020-05-11 18:10:19 | DEBUG | call of SolverReInit ie a new symbolic and numerical factorization will be performed
-2020-05-11 18:10:19 | DEBUG |       20.027  1.013882e+00 -2.732896e-01 -6.830287e-02  7.549206e-02 |   1 1 1.000000e-06 
-2020-05-11 18:10:19 | DEBUG |       20.027  1.013882e+00 -2.732896e-01 -6.830287e-02  7.549206e-02 |   2 1 1.000000e-06 
-2020-05-11 18:10:19 | DEBUG |       20.027  1.013882e+00 -2.732896e-01 -6.830287e-02  7.549206e-02 |   3 2 2.000000e-06 
-2020-05-11 18:10:19 | DEBUG | call of SolverReInit ie a new symbolic and numerical factorization will be performed
-2020-05-11 18:10:19 | DEBUG |       20.027  1.013882e+00 -2.732896e-01 -6.830287e-02  7.549205e-02 |   4 2 4.000000e-06 
-2020-05-11 18:10:19 | DEBUG | call of SolverReInit ie a new symbolic and numerical factorization will be performed
-2020-05-11 18:10:19 | DEBUG |       20.027  1.013882e+00 -2.732895e-01 -6.830287e-02  7.549205e-02 |   5 2 8.000000e-06 
-2020-05-11 18:10:19 | DEBUG | call of SolverReInit ie a new symbolic and numerical factorization will be performed
-2020-05-11 18:10:19 | DEBUG |       20.027  1.013882e+00 -2.732895e-01 -6.830287e-02  7.549205e-02 |   6 2 1.600000e-05 
-2020-05-11 18:10:19 | DEBUG | call of SolverReInit ie a new symbolic and numerical factorization will be performed
-2020-05-11 18:10:19 | DEBUG |       20.027  1.013882e+00 -2.732895e-01 -6.830287e-02  7.549204e-02 |   7 2 3.200000e-05 
-2020-05-11 18:10:19 | DEBUG | call of SolverReInit ie a new symbolic and numerical factorization will be performed
-2020-05-11 18:10:19 | DEBUG |       20.027  1.013882e+00 -2.732894e-01 -6.830288e-02  7.549202e-02 |   8 2 6.400000e-05 
-2020-05-11 18:10:19 | DEBUG | call of SolverReInit ie a new symbolic and numerical factorization will be performed
-2020-05-11 18:10:19 | DEBUG |       20.027  1.013882e+00 -2.732891e-01 -6.830288e-02  7.549199e-02 |   9 2 1.280000e-04 
-2020-05-11 18:10:19 | DEBUG | call of SolverReInit ie a new symbolic and numerical factorization will be performed
-2020-05-11 18:10:19 | DEBUG |       20.027  1.013881e+00 -2.732887e-01 -6.830289e-02  7.549191e-02 |  10 2 2.560000e-04 
-2020-05-11 18:10:19 | DEBUG | call of SolverReInit ie a new symbolic and numerical factorization will be performed
-2020-05-11 18:10:19 | DEBUG |       20.028  1.013880e+00 -2.732879e-01 -6.830290e-02  7.549177e-02 |  11 2 5.120000e-04 
-2020-05-11 18:10:19 | DEBUG | call of SolverReInit ie a new symbolic and numerical factorization will be performed
-2020-05-11 18:10:19 | DEBUG |       20.029  1.013878e+00 -2.732863e-01 -6.830293e-02  7.549150e-02 |  12 2 1.024000e-03 
-2020-05-11 18:10:19 | DEBUG | call of SolverReInit ie a new symbolic and numerical factorization will be performed
-2020-05-11 18:10:19 | DEBUG |       20.031  1.013874e+00 -2.732831e-01 -6.830299e-02  7.549098e-02 |  13 2 2.048000e-03 
-2020-05-11 18:10:19 | DEBUG | call of SolverReInit ie a new symbolic and numerical factorization will be performed
-2020-05-11 18:10:19 | DEBUG |       20.035  1.013868e+00 -2.732774e-01 -6.830312e-02  7.549005e-02 |  14 2 4.096000e-03 
-2020-05-11 18:10:19 | DEBUG | call of SolverReInit ie a new symbolic and numerical factorization will be performed
-2020-05-11 18:10:19 | DEBUG |       20.043  1.013858e+00 -2.732675e-01 -6.830339e-02  7.548855e-02 |  15 2 8.192000e-03 
-2020-05-11 18:10:19 | DEBUG | call of SolverReInit ie a new symbolic and numerical factorization will be performed
-2020-05-11 18:10:19 | DEBUG |       20.059  1.013849e+00 -2.732538e-01 -6.830395e-02  7.548680e-02 |  16 2 1.638400e-02 
-2020-05-11 18:10:19 | DEBUG | call of SolverReInit ie a new symbolic and numerical factorization will be performed
-2020-05-11 18:10:19 | DEBUG |       20.092  1.013861e+00 -2.732445e-01 -6.830498e-02  7.548677e-02 |  17 2 3.276800e-02 
-2020-05-11 18:10:19 | DEBUG | call of SolverReInit ie a new symbolic and numerical factorization will be performed
-2020-05-11 18:10:19 | DEBUG |       20.158  1.013938e+00 -2.732704e-01 -6.830616e-02  7.549412e-02 |  18 2 6.553600e-02 
-2020-05-11 18:10:19 | DEBUG |       20.168  1.013953e+00 -2.732778e-01 -6.830623e-02  7.549576e-02 |  19 2 6.553600e-02 
-2020-05-11 18:10:19 | DEBUG |       20.168  1.013953e+00 -2.732778e-01 -6.830623e-02  7.549576e-02 |  19 2 6.553600e-02 
-2020-05-11 18:10:19 | DEBUG | Algebraic mode change for model GEN____8_SM
-2020-05-11 18:10:19 | DEBUG |       20.169  1.013954e+00 -2.732785e-01 -6.830624e-02  7.549591e-02 |  19 2 6.553600e-02 
-2020-05-11 18:10:19 | DEBUG | calculation of the new starting point of the simulation.
-2020-05-11 18:10:19 | DEBUG |       20.169  1.013954e+00 -2.732785e-01 -6.830624e-02  7.549591e-02 |   0 0 0.000000e+00 
-2020-05-11 18:10:19 | DEBUG | call of SolverReInit ie a new symbolic and numerical factorization will be performed
-2020-05-11 18:10:19 | DEBUG |       20.169  1.013954e+00 -2.732785e-01 -6.830624e-02  7.549591e-02 |   1 1 1.000000e-06 
-2020-05-11 18:10:19 | DEBUG |       20.169  1.013954e+00 -2.732785e-01 -6.830624e-02  7.549591e-02 |   2 1 1.000000e-06 
-2020-05-11 18:10:19 | DEBUG |       20.169  1.013954e+00 -2.732785e-01 -6.830624e-02  7.549591e-02 |   3 2 2.000000e-06 
-2020-05-11 18:10:19 | DEBUG | call of SolverReInit ie a new symbolic and numerical factorization will be performed
-2020-05-11 18:10:19 | DEBUG |       20.169  1.013954e+00 -2.732786e-01 -6.830624e-02  7.549591e-02 |   4 2 4.000000e-06 
-2020-05-11 18:10:19 | DEBUG | call of SolverReInit ie a new symbolic and numerical factorization will be performed
-2020-05-11 18:10:19 | DEBUG |       20.169  1.013954e+00 -2.732786e-01 -6.830624e-02  7.549592e-02 |   5 2 8.000000e-06 
-2020-05-11 18:10:19 | DEBUG | call of SolverReInit ie a new symbolic and numerical factorization will be performed
-2020-05-11 18:10:19 | DEBUG |       20.169  1.013954e+00 -2.732786e-01 -6.830624e-02  7.549592e-02 |   6 2 1.600000e-05 
-2020-05-11 18:10:19 | DEBUG | call of SolverReInit ie a new symbolic and numerical factorization will be performed
-2020-05-11 18:10:19 | DEBUG |       20.169  1.013954e+00 -2.732786e-01 -6.830624e-02  7.549593e-02 |   7 2 3.200000e-05 
-2020-05-11 18:10:19 | DEBUG | call of SolverReInit ie a new symbolic and numerical factorization will be performed
-2020-05-11 18:10:19 | DEBUG |       20.169  1.013954e+00 -2.732787e-01 -6.830624e-02  7.549594e-02 |   8 2 6.400000e-05 
-2020-05-11 18:10:19 | DEBUG | call of SolverReInit ie a new symbolic and numerical factorization will be performed
-2020-05-11 18:10:19 | DEBUG |       20.169  1.013954e+00 -2.732788e-01 -6.830624e-02  7.549597e-02 |   9 2 1.280000e-04 
-2020-05-11 18:10:19 | DEBUG | call of SolverReInit ie a new symbolic and numerical factorization will be performed
-2020-05-11 18:10:19 | DEBUG |       20.170  1.013955e+00 -2.732791e-01 -6.830624e-02  7.549602e-02 |  10 2 2.560000e-04 
-2020-05-11 18:10:19 | DEBUG | call of SolverReInit ie a new symbolic and numerical factorization will be performed
-2020-05-11 18:10:19 | DEBUG |       20.170  1.013956e+00 -2.732796e-01 -6.830624e-02  7.549613e-02 |  11 2 5.120000e-04 
-2020-05-11 18:10:19 | DEBUG | call of SolverReInit ie a new symbolic and numerical factorization will be performed
-2020-05-11 18:10:19 | DEBUG |       20.171  1.013958e+00 -2.732806e-01 -6.830625e-02  7.549635e-02 |  12 2 1.024000e-03 
-2020-05-11 18:10:19 | DEBUG | call of SolverReInit ie a new symbolic and numerical factorization will be performed
-2020-05-11 18:10:19 | DEBUG |       20.173  1.013962e+00 -2.732827e-01 -6.830626e-02  7.549679e-02 |  13 2 2.048000e-03 
-2020-05-11 18:10:19 | DEBUG | call of SolverReInit ie a new symbolic and numerical factorization will be performed
-2020-05-11 18:10:19 | DEBUG |       20.177  1.013970e+00 -2.732869e-01 -6.830628e-02  7.549768e-02 |  14 2 4.096000e-03 
-2020-05-11 18:10:19 | DEBUG | call of SolverReInit ie a new symbolic and numerical factorization will be performed
-2020-05-11 18:10:19 | DEBUG |       20.186  1.013985e+00 -2.732955e-01 -6.830629e-02  7.549944e-02 |  15 2 8.192000e-03 
-2020-05-11 18:10:19 | DEBUG | call of SolverReInit ie a new symbolic and numerical factorization will be performed
-2020-05-11 18:10:19 | DEBUG |       20.202  1.014015e+00 -2.733133e-01 -6.830625e-02  7.550295e-02 |  16 2 1.638400e-02 
-2020-05-11 18:10:19 | DEBUG | call of SolverReInit ie a new symbolic and numerical factorization will be performed
-2020-05-11 18:10:19 | DEBUG |       20.235  1.014071e+00 -2.733502e-01 -6.830594e-02  7.550984e-02 |  17 2 3.276800e-02 
-2020-05-11 18:10:19 | DEBUG | call of SolverReInit ie a new symbolic and numerical factorization will be performed
-2020-05-11 18:10:19 | DEBUG |       20.298  1.014167e+00 -2.734189e-01 -6.830506e-02  7.552212e-02 |  18 2 6.553600e-02 
-2020-05-11 18:10:19 | DEBUG |       20.298  1.014167e+00 -2.734189e-01 -6.830506e-02  7.552212e-02 |  18 2 6.553600e-02 
-2020-05-11 18:10:19 | DEBUG | Algebraic mode change for model GEN____6_SM
-2020-05-11 18:10:19 | DEBUG |       20.298  1.014168e+00 -2.734195e-01 -6.830505e-02  7.552222e-02 |  18 2 6.553600e-02 
-2020-05-11 18:10:19 | DEBUG | calculation of the new starting point of the simulation.
-2020-05-11 18:10:19 | DEBUG |       20.298  1.014168e+00 -2.734195e-01 -6.830505e-02  7.552222e-02 |   0 0 0.000000e+00 
-2020-05-11 18:10:19 | DEBUG | call of SolverReInit ie a new symbolic and numerical factorization will be performed
-2020-05-11 18:10:19 | DEBUG |       20.298  1.014168e+00 -2.734195e-01 -6.830505e-02  7.552222e-02 |   1 1 1.000000e-06 
-2020-05-11 18:10:19 | DEBUG |       20.298  1.014168e+00 -2.734195e-01 -6.830505e-02  7.552222e-02 |   2 1 1.000000e-06 
-2020-05-11 18:10:19 | DEBUG |       20.298  1.014168e+00 -2.734195e-01 -6.830505e-02  7.552222e-02 |   3 2 2.000000e-06 
-2020-05-11 18:10:19 | DEBUG | call of SolverReInit ie a new symbolic and numerical factorization will be performed
-2020-05-11 18:10:19 | DEBUG |       20.298  1.014168e+00 -2.734195e-01 -6.830505e-02  7.552222e-02 |   4 2 4.000000e-06 
-2020-05-11 18:10:19 | DEBUG | call of SolverReInit ie a new symbolic and numerical factorization will be performed
-2020-05-11 18:10:19 | DEBUG |       20.298  1.014168e+00 -2.734195e-01 -6.830505e-02  7.552222e-02 |   5 2 8.000000e-06 
-2020-05-11 18:10:19 | DEBUG | call of SolverReInit ie a new symbolic and numerical factorization will be performed
-2020-05-11 18:10:19 | DEBUG |       20.298  1.014168e+00 -2.734195e-01 -6.830505e-02  7.552223e-02 |   6 2 1.600000e-05 
-2020-05-11 18:10:19 | DEBUG | call of SolverReInit ie a new symbolic and numerical factorization will be performed
-2020-05-11 18:10:19 | DEBUG |       20.298  1.014168e+00 -2.734196e-01 -6.830505e-02  7.552223e-02 |   7 2 3.200000e-05 
-2020-05-11 18:10:19 | DEBUG | call of SolverReInit ie a new symbolic and numerical factorization will be performed
-2020-05-11 18:10:19 | DEBUG |       20.298  1.014168e+00 -2.734196e-01 -6.830504e-02  7.552224e-02 |   8 2 6.400000e-05 
-2020-05-11 18:10:19 | DEBUG | call of SolverReInit ie a new symbolic and numerical factorization will be performed
-2020-05-11 18:10:19 | DEBUG |       20.299  1.014168e+00 -2.734198e-01 -6.830504e-02  7.552227e-02 |   9 2 1.280000e-04 
-2020-05-11 18:10:19 | DEBUG | call of SolverReInit ie a new symbolic and numerical factorization will be performed
-2020-05-11 18:10:19 | DEBUG |       20.299  1.014169e+00 -2.734200e-01 -6.830504e-02  7.552232e-02 |  10 2 2.560000e-04 
-2020-05-11 18:10:19 | DEBUG | call of SolverReInit ie a new symbolic and numerical factorization will be performed
-2020-05-11 18:10:19 | DEBUG |       20.299  1.014169e+00 -2.734206e-01 -6.830503e-02  7.552241e-02 |  11 2 5.120000e-04 
-2020-05-11 18:10:19 | DEBUG | call of SolverReInit ie a new symbolic and numerical factorization will be performed
-2020-05-11 18:10:19 | DEBUG |       20.300  1.014171e+00 -2.734217e-01 -6.830501e-02  7.552260e-02 |  12 2 1.024000e-03 
-2020-05-11 18:10:19 | DEBUG | call of SolverReInit ie a new symbolic and numerical factorization will be performed
-2020-05-11 18:10:19 | DEBUG |       20.302  1.014174e+00 -2.734239e-01 -6.830497e-02  7.552298e-02 |  13 2 2.048000e-03 
-2020-05-11 18:10:19 | DEBUG | call of SolverReInit ie a new symbolic and numerical factorization will be performed
-2020-05-11 18:10:19 | DEBUG |       20.306  1.014179e+00 -2.734283e-01 -6.830489e-02  7.552373e-02 |  14 2 4.096000e-03 
-2020-05-11 18:10:19 | DEBUG | call of SolverReInit ie a new symbolic and numerical factorization will be performed
-2020-05-11 18:10:19 | DEBUG |       20.315  1.014190e+00 -2.734370e-01 -6.830475e-02  7.552521e-02 |  15 2 8.192000e-03 
-2020-05-11 18:10:19 | DEBUG | call of SolverReInit ie a new symbolic and numerical factorization will be performed
-2020-05-11 18:10:19 | DEBUG |       20.331  1.014212e+00 -2.734535e-01 -6.830448e-02  7.552806e-02 |  16 2 1.638400e-02 
-2020-05-11 18:10:19 | DEBUG | call of SolverReInit ie a new symbolic and numerical factorization will be performed
-2020-05-11 18:10:19 | DEBUG |       20.364  1.014253e+00 -2.734827e-01 -6.830412e-02  7.553330e-02 |  17 2 3.276800e-02 
-2020-05-11 18:10:19 | DEBUG | call of SolverReInit ie a new symbolic and numerical factorization will be performed
-2020-05-11 18:10:19 | DEBUG |       20.429  1.014329e+00 -2.735221e-01 -6.830438e-02  7.554173e-02 |  18 2 6.553600e-02 
-2020-05-11 18:10:19 | DEBUG | call of SolverReInit ie a new symbolic and numerical factorization will be performed
-2020-05-11 18:10:19 | DEBUG |       20.560  1.014464e+00 -2.735171e-01 -6.830966e-02  7.555027e-02 |  19 2 1.310720e-01 
-2020-05-11 18:10:19 | DEBUG |       20.692  1.014577e+00 -2.734124e-01 -6.832059e-02  7.554889e-02 |  20 2 1.310720e-01 
-2020-05-11 18:10:19 | DEBUG | call of SolverReInit ie a new symbolic and numerical factorization will be performed
-2020-05-11 18:10:19 | DEBUG |       20.954  1.014738e+00 -2.730751e-01 -6.834829e-02  7.553085e-02 |  21 2 2.621440e-01 
-2020-05-11 18:10:19 | DEBUG |       21.216  1.014824e+00 -2.727080e-01 -6.837514e-02  7.550529e-02 |  22 2 2.621440e-01 
-2020-05-11 18:10:19 | DEBUG |       21.478  1.014870e+00 -2.724274e-01 -6.839495e-02  7.548445e-02 |  23 2 2.621440e-01 
-2020-05-11 18:10:19 | DEBUG |       21.740  1.014910e+00 -2.722672e-01 -6.840673e-02  7.547340e-02 |  24 2 2.621440e-01 
-2020-05-11 18:10:19 | DEBUG |       22.002  1.014948e+00 -2.722151e-01 -6.841150e-02  7.547151e-02 |  25 2 2.621440e-01 
-2020-05-11 18:10:19 | DEBUG |       22.264  1.014974e+00 -2.722315e-01 -6.841143e-02  7.547469e-02 |  26 2 2.621440e-01 
-2020-05-11 18:10:19 | DEBUG |       22.527  1.014984e+00 -2.722585e-01 -6.841004e-02  7.547763e-02 |  27 2 2.621440e-01 
-2020-05-11 18:10:19 | DEBUG | call of SolverReInit ie a new symbolic and numerical factorization will be performed
-2020-05-11 18:10:19 | DEBUG |       23.051  1.015000e+00 -2.721572e-01 -6.841714e-02  7.547003e-02 |  28 1 5.242880e-01 
-2020-05-11 18:10:19 | DEBUG |       23.523  1.015021e+00 -2.720591e-01 -6.842425e-02  7.546309e-02 |  29 1 4.718592e-01 
-2020-05-11 18:10:19 | DEBUG | call of SolverReInit ie a new symbolic and numerical factorization will be performed
-2020-05-11 18:10:19 | DEBUG |       24.466  1.015048e+00 -2.719738e-01 -6.843076e-02  7.545764e-02 |  30 1 9.437184e-01 
-2020-05-11 18:10:19 | DEBUG |       25.410  1.015064e+00 -2.719331e-01 -6.843397e-02  7.545523e-02 |  31 1 9.437184e-01 
-2020-05-11 18:10:19 | DEBUG | call of SolverReInit ie a new symbolic and numerical factorization will be performed
-2020-05-11 18:10:19 | DEBUG |       27.298  1.015080e+00 -2.718957e-01 -6.843698e-02  7.545312e-02 |  32 1 1.887437e+00 
-2020-05-11 18:10:19 | DEBUG | call of SolverReInit ie a new symbolic and numerical factorization will be performed
-2020-05-11 18:10:19 | DEBUG |       31.072  1.015093e+00 -2.718733e-01 -6.843889e-02  7.545205e-02 |  33 1 3.774874e+00 
-2020-05-11 18:10:19 | DEBUG |       34.847  1.015098e+00 -2.718668e-01 -6.843950e-02  7.545185e-02 |  34 1 3.774874e+00 
-2020-05-11 18:10:19 | DEBUG | call of SolverReInit ie a new symbolic and numerical factorization will be performed
-2020-05-11 18:10:19 | DEBUG |       42.397  1.015102e+00 -2.718647e-01 -6.843976e-02  7.545189e-02 |  35 1 7.549747e+00 
-2020-05-11 18:10:19 | DEBUG |       49.947  1.015103e+00 -2.718643e-01 -6.843983e-02  7.545194e-02 |  36 1 7.549747e+00 
-2020-05-11 18:10:19 | DEBUG |       59.947  1.015103e+00 -2.718643e-01 -6.843985e-02  7.545197e-02 |  37 1 1.000000e+01 
-2020-05-11 18:10:19 | DEBUG |       69.947  1.015103e+00 -2.718643e-01 -6.843985e-02  7.545198e-02 |  38 1 1.000000e+01 
-2020-05-11 18:10:19 | DEBUG |       79.947  1.015103e+00 -2.718643e-01 -6.843985e-02  7.545198e-02 |  39 1 1.000000e+01 
-2020-05-11 18:10:19 | DEBUG | Algebraic mode change for model _LOAD___3_EC
-2020-05-11 18:10:19 | DEBUG |       80.000  1.015103e+00 -2.718643e-01 -6.843985e-02  7.545198e-02 |  40 1 1.000000e+01 
-2020-05-11 18:10:19 | DEBUG | calculation of the new starting point of the simulation.
-2020-05-11 18:10:19 | DEBUG |       80.000  1.014995e+00 -2.719776e-01 -6.842854e-02  7.545439e-02 |   0 0 0.000000e+00 
-2020-05-11 18:10:19 | DEBUG | call of SolverReInit ie a new symbolic and numerical factorization will be performed
-2020-05-11 18:10:19 | DEBUG |       80.000  1.014995e+00 -2.719777e-01 -6.842854e-02  7.545439e-02 |   1 1 1.000000e-06 
-2020-05-11 18:10:19 | DEBUG |       80.000  1.014995e+00 -2.719777e-01 -6.842854e-02  7.545439e-02 |   2 1 1.000000e-06 
-2020-05-11 18:10:19 | DEBUG |       80.000  1.014995e+00 -2.719777e-01 -6.842854e-02  7.545439e-02 |   3 2 2.000000e-06 
-2020-05-11 18:10:19 | DEBUG | call of SolverReInit ie a new symbolic and numerical factorization will be performed
-2020-05-11 18:10:19 | DEBUG |       80.000  1.014995e+00 -2.719777e-01 -6.842854e-02  7.545439e-02 |   4 2 4.000000e-06 
-2020-05-11 18:10:19 | DEBUG | call of SolverReInit ie a new symbolic and numerical factorization will be performed
-2020-05-11 18:10:19 | DEBUG |       80.000  1.014995e+00 -2.719777e-01 -6.842853e-02  7.545439e-02 |   5 2 8.000000e-06 
-2020-05-11 18:10:19 | DEBUG | call of SolverReInit ie a new symbolic and numerical factorization will be performed
-2020-05-11 18:10:19 | DEBUG |       80.000  1.014995e+00 -2.719777e-01 -6.842853e-02  7.545439e-02 |   6 2 1.600000e-05 
-2020-05-11 18:10:19 | DEBUG | call of SolverReInit ie a new symbolic and numerical factorization will be performed
-2020-05-11 18:10:19 | DEBUG |       80.000  1.014995e+00 -2.719778e-01 -6.842853e-02  7.545439e-02 |   7 2 3.200000e-05 
-2020-05-11 18:10:19 | DEBUG | call of SolverReInit ie a new symbolic and numerical factorization will be performed
-2020-05-11 18:10:19 | DEBUG |       80.000  1.014995e+00 -2.719778e-01 -6.842852e-02  7.545440e-02 |   8 2 6.400000e-05 
-2020-05-11 18:10:19 | DEBUG | call of SolverReInit ie a new symbolic and numerical factorization will be performed
-2020-05-11 18:10:19 | DEBUG |       80.000  1.014995e+00 -2.719780e-01 -6.842850e-02  7.545441e-02 |   9 2 1.280000e-04 
-2020-05-11 18:10:19 | DEBUG | call of SolverReInit ie a new symbolic and numerical factorization will be performed
-2020-05-11 18:10:19 | DEBUG |       80.000  1.014994e+00 -2.719784e-01 -6.842847e-02  7.545442e-02 |  10 2 2.560000e-04 
-2020-05-11 18:10:19 | DEBUG | call of SolverReInit ie a new symbolic and numerical factorization will be performed
-2020-05-11 18:10:19 | DEBUG |       80.001  1.014994e+00 -2.719791e-01 -6.842841e-02  7.545445e-02 |  11 2 5.120000e-04 
-2020-05-11 18:10:19 | DEBUG | call of SolverReInit ie a new symbolic and numerical factorization will be performed
-2020-05-11 18:10:19 | DEBUG |       80.002  1.014993e+00 -2.719805e-01 -6.842828e-02  7.545451e-02 |  12 2 1.024000e-03 
-2020-05-11 18:10:19 | DEBUG | call of SolverReInit ie a new symbolic and numerical factorization will be performed
-2020-05-11 18:10:19 | DEBUG |       80.004  1.014991e+00 -2.719833e-01 -6.842804e-02  7.545463e-02 |  13 2 2.048000e-03 
-2020-05-11 18:10:19 | DEBUG | call of SolverReInit ie a new symbolic and numerical factorization will be performed
-2020-05-11 18:10:19 | DEBUG |       80.008  1.014988e+00 -2.719884e-01 -6.842759e-02  7.545484e-02 |  14 2 4.096000e-03 
-2020-05-11 18:10:19 | DEBUG | call of SolverReInit ie a new symbolic and numerical factorization will be performed
-2020-05-11 18:10:19 | DEBUG |       80.016  1.014982e+00 -2.719974e-01 -6.842680e-02  7.545522e-02 |  15 2 8.192000e-03 
-2020-05-11 18:10:19 | DEBUG | call of SolverReInit ie a new symbolic and numerical factorization will be performed
-2020-05-11 18:10:19 | DEBUG |       80.033  1.014973e+00 -2.720116e-01 -6.842555e-02  7.545583e-02 |  16 2 1.638400e-02 
-2020-05-11 18:10:19 | DEBUG | call of SolverReInit ie a new symbolic and numerical factorization will be performed
-2020-05-11 18:10:19 | DEBUG |       80.066  1.014962e+00 -2.720306e-01 -6.842392e-02  7.545673e-02 |  17 2 3.276800e-02 
-2020-05-11 18:10:19 | DEBUG | call of SolverReInit ie a new symbolic and numerical factorization will be performed
-2020-05-11 18:10:19 | DEBUG |       80.131  1.014955e+00 -2.720493e-01 -6.842243e-02  7.545782e-02 |  18 2 6.553600e-02 
-2020-05-11 18:10:19 | DEBUG | call of SolverReInit ie a new symbolic and numerical factorization will be performed
-2020-05-11 18:10:19 | DEBUG |       80.262  1.014956e+00 -2.720550e-01 -6.842211e-02  7.545838e-02 |  19 2 1.310720e-01 
-2020-05-11 18:10:19 | DEBUG |       80.393  1.014961e+00 -2.720454e-01 -6.842291e-02  7.545790e-02 |  20 2 1.310720e-01 
-2020-05-11 18:10:19 | DEBUG | call of SolverReInit ie a new symbolic and numerical factorization will be performed
-2020-05-11 18:10:19 | DEBUG |       80.655  1.014954e+00 -2.720711e-01 -6.842101e-02  7.545963e-02 |  21 2 2.621440e-01 
-2020-05-11 18:10:19 | DEBUG | call of SolverReInit ie a new symbolic and numerical factorization will be performed
-2020-05-11 18:10:19 | DEBUG |       81.180  1.014907e+00 -2.723026e-01 -6.840436e-02  7.547627e-02 |  22 1 5.242880e-01 
-2020-05-11 18:10:19 | DEBUG |       81.651  1.014870e+00 -2.724717e-01 -6.839207e-02  7.548818e-02 |  23 1 4.718592e-01 
-2020-05-11 18:10:19 | DEBUG | call of SolverReInit ie a new symbolic and numerical factorization will be performed
-2020-05-11 18:10:19 | DEBUG |       82.595  1.014824e+00 -2.726298e-01 -6.838019e-02  7.549862e-02 |  24 1 9.437184e-01 
-2020-05-11 18:10:19 | DEBUG |       83.539  1.014796e+00 -2.727148e-01 -6.837369e-02  7.550404e-02 |  25 1 9.437184e-01 
-2020-05-11 18:10:19 | DEBUG | call of SolverReInit ie a new symbolic and numerical factorization will be performed
-2020-05-11 18:10:19 | DEBUG |       85.426  1.014770e+00 -2.727919e-01 -6.836776e-02  7.550886e-02 |  26 1 1.887437e+00 
-2020-05-11 18:10:19 | DEBUG | call of SolverReInit ie a new symbolic and numerical factorization will be performed
-2020-05-11 18:10:19 | DEBUG |       89.201  1.014752e+00 -2.728366e-01 -6.836422e-02  7.551149e-02 |  27 1 3.774874e+00 
-2020-05-11 18:10:19 | DEBUG | Algebraic mode change for model _LOAD___3_EC
-2020-05-11 18:10:19 | DEBUG |       90.000  1.014751e+00 -2.728393e-01 -6.836399e-02  7.551163e-02 |  28 1 3.774874e+00 
-2020-05-11 18:10:19 | DEBUG | calculation of the new starting point of the simulation.
-2020-05-11 18:10:19 | DEBUG |       90.000  1.014640e+00 -2.729530e-01 -6.835256e-02  7.551392e-02 |   0 0 0.000000e+00 
-2020-05-11 18:10:19 | DEBUG | call of SolverReInit ie a new symbolic and numerical factorization will be performed
-2020-05-11 18:10:19 | DEBUG |       90.000  1.014640e+00 -2.729530e-01 -6.835256e-02  7.551392e-02 |   1 1 1.000000e-06 
-2020-05-11 18:10:19 | DEBUG |       90.000  1.014640e+00 -2.729530e-01 -6.835256e-02  7.551392e-02 |   2 1 1.000000e-06 
-2020-05-11 18:10:19 | DEBUG |       90.000  1.014640e+00 -2.729530e-01 -6.835256e-02  7.551392e-02 |   3 2 2.000000e-06 
-2020-05-11 18:10:19 | DEBUG | call of SolverReInit ie a new symbolic and numerical factorization will be performed
-2020-05-11 18:10:19 | DEBUG |       90.000  1.014640e+00 -2.729530e-01 -6.835256e-02  7.551392e-02 |   4 2 4.000000e-06 
-2020-05-11 18:10:19 | DEBUG | call of SolverReInit ie a new symbolic and numerical factorization will be performed
-2020-05-11 18:10:19 | DEBUG |       90.000  1.014640e+00 -2.729530e-01 -6.835256e-02  7.551392e-02 |   5 2 8.000000e-06 
-2020-05-11 18:10:19 | DEBUG | call of SolverReInit ie a new symbolic and numerical factorization will be performed
-2020-05-11 18:10:19 | DEBUG |       90.000  1.014640e+00 -2.729530e-01 -6.835256e-02  7.551392e-02 |   6 2 1.600000e-05 
-2020-05-11 18:10:19 | DEBUG | call of SolverReInit ie a new symbolic and numerical factorization will be performed
-2020-05-11 18:10:19 | DEBUG |       90.000  1.014640e+00 -2.729531e-01 -6.835255e-02  7.551392e-02 |   7 2 3.200000e-05 
-2020-05-11 18:10:19 | DEBUG | call of SolverReInit ie a new symbolic and numerical factorization will be performed
-2020-05-11 18:10:19 | DEBUG |       90.000  1.014640e+00 -2.729532e-01 -6.835255e-02  7.551393e-02 |   8 2 6.400000e-05 
-2020-05-11 18:10:19 | DEBUG | call of SolverReInit ie a new symbolic and numerical factorization will be performed
-2020-05-11 18:10:19 | DEBUG |       90.000  1.014640e+00 -2.729534e-01 -6.835253e-02  7.551394e-02 |   9 2 1.280000e-04 
-2020-05-11 18:10:19 | DEBUG | call of SolverReInit ie a new symbolic and numerical factorization will be performed
-2020-05-11 18:10:19 | DEBUG |       90.000  1.014640e+00 -2.729537e-01 -6.835250e-02  7.551395e-02 |  10 2 2.560000e-04 
-2020-05-11 18:10:19 | DEBUG | call of SolverReInit ie a new symbolic and numerical factorization will be performed
-2020-05-11 18:10:19 | DEBUG |       90.001  1.014639e+00 -2.729545e-01 -6.835243e-02  7.551398e-02 |  11 2 5.120000e-04 
-2020-05-11 18:10:19 | DEBUG | call of SolverReInit ie a new symbolic and numerical factorization will be performed
-2020-05-11 18:10:19 | DEBUG |       90.002  1.014638e+00 -2.729559e-01 -6.835230e-02  7.551404e-02 |  12 2 1.024000e-03 
-2020-05-11 18:10:19 | DEBUG | call of SolverReInit ie a new symbolic and numerical factorization will be performed
-2020-05-11 18:10:19 | DEBUG |       90.004  1.014636e+00 -2.729587e-01 -6.835206e-02  7.551416e-02 |  13 2 2.048000e-03 
-2020-05-11 18:10:19 | DEBUG | call of SolverReInit ie a new symbolic and numerical factorization will be performed
-2020-05-11 18:10:19 | DEBUG |       90.008  1.014633e+00 -2.729639e-01 -6.835160e-02  7.551437e-02 |  14 2 4.096000e-03 
-2020-05-11 18:10:19 | DEBUG | call of SolverReInit ie a new symbolic and numerical factorization will be performed
-2020-05-11 18:10:19 | DEBUG |       90.016  1.014627e+00 -2.729730e-01 -6.835079e-02  7.551475e-02 |  15 2 8.192000e-03 
-2020-05-11 18:10:19 | DEBUG | call of SolverReInit ie a new symbolic and numerical factorization will be performed
-2020-05-11 18:10:19 | DEBUG |       90.033  1.014618e+00 -2.729874e-01 -6.834952e-02  7.551537e-02 |  16 2 1.638400e-02 
-2020-05-11 18:10:19 | DEBUG | call of SolverReInit ie a new symbolic and numerical factorization will be performed
-2020-05-11 18:10:19 | DEBUG |       90.066  1.014607e+00 -2.730069e-01 -6.834785e-02  7.551628e-02 |  17 2 3.276800e-02 
-2020-05-11 18:10:19 | DEBUG | call of SolverReInit ie a new symbolic and numerical factorization will be performed
-2020-05-11 18:10:19 | DEBUG |       90.131  1.014599e+00 -2.730262e-01 -6.834631e-02  7.551740e-02 |  18 2 6.553600e-02 
-2020-05-11 18:10:19 | DEBUG | call of SolverReInit ie a new symbolic and numerical factorization will be performed
-2020-05-11 18:10:19 | DEBUG |       90.262  1.014599e+00 -2.730329e-01 -6.834590e-02  7.551802e-02 |  19 2 1.310720e-01 
-2020-05-11 18:10:19 | DEBUG |       90.393  1.014604e+00 -2.730242e-01 -6.834664e-02  7.551759e-02 |  20 2 1.310720e-01 
-2020-05-11 18:10:19 | DEBUG | call of SolverReInit ie a new symbolic and numerical factorization will be performed
-2020-05-11 18:10:19 | DEBUG |       90.655  1.014596e+00 -2.730515e-01 -6.834460e-02  7.551941e-02 |  21 2 2.621440e-01 
-2020-05-11 18:10:19 | DEBUG | call of SolverReInit ie a new symbolic and numerical factorization will be performed
-2020-05-11 18:10:19 | DEBUG |       91.180  1.014548e+00 -2.732871e-01 -6.832763e-02  7.553630e-02 |  22 1 5.242880e-01 
-2020-05-11 18:10:19 | DEBUG |       91.649  1.014510e+00 -2.734585e-01 -6.831514e-02  7.554835e-02 |  23 1 4.691111e-01 
-2020-05-11 18:10:19 | DEBUG | call of SolverReInit ie a new symbolic and numerical factorization will be performed
-2020-05-11 18:10:19 | DEBUG |       92.587  1.014462e+00 -2.736195e-01 -6.830300e-02  7.555893e-02 |  24 1 9.382221e-01 
-2020-05-11 18:10:19 | DEBUG |       93.525  1.014433e+00 -2.737063e-01 -6.829634e-02  7.556441e-02 |  25 1 9.382221e-01 
-2020-05-11 18:10:19 | DEBUG | call of SolverReInit ie a new symbolic and numerical factorization will be performed
-2020-05-11 18:10:19 | DEBUG |       95.402  1.014406e+00 -2.737853e-01 -6.829021e-02  7.556929e-02 |  26 1 1.876444e+00 
-2020-05-11 18:10:19 | DEBUG | Algebraic mode change for model GEN____6_SM
-2020-05-11 18:10:19 | DEBUG |       97.241  1.014392e+00 -2.738205e-01 -6.828743e-02  7.557137e-02 |  27 1 1.876444e+00 
-2020-05-11 18:10:19 | DEBUG | calculation of the new starting point of the simulation.
-2020-05-11 18:10:19 | DEBUG |       97.241  1.014392e+00 -2.738205e-01 -6.828743e-02  7.557137e-02 |   0 0 0.000000e+00 
-2020-05-11 18:10:19 | DEBUG | call of SolverReInit ie a new symbolic and numerical factorization will be performed
-2020-05-11 18:10:19 | DEBUG |       97.241  1.014392e+00 -2.738205e-01 -6.828743e-02  7.557137e-02 |   1 1 1.000000e-06 
-2020-05-11 18:10:19 | DEBUG |       97.241  1.014392e+00 -2.738205e-01 -6.828743e-02  7.557137e-02 |   2 1 1.000000e-06 
-2020-05-11 18:10:19 | DEBUG |       97.241  1.014392e+00 -2.738205e-01 -6.828743e-02  7.557137e-02 |   3 2 2.000000e-06 
-2020-05-11 18:10:19 | DEBUG | call of SolverReInit ie a new symbolic and numerical factorization will be performed
-2020-05-11 18:10:19 | DEBUG |       97.241  1.014392e+00 -2.738205e-01 -6.828743e-02  7.557137e-02 |   4 2 4.000000e-06 
-2020-05-11 18:10:19 | DEBUG | call of SolverReInit ie a new symbolic and numerical factorization will be performed
-2020-05-11 18:10:19 | DEBUG |       97.241  1.014392e+00 -2.738205e-01 -6.828743e-02  7.557137e-02 |   5 2 8.000000e-06 
-2020-05-11 18:10:19 | DEBUG | call of SolverReInit ie a new symbolic and numerical factorization will be performed
-2020-05-11 18:10:19 | DEBUG |       97.241  1.014392e+00 -2.738205e-01 -6.828743e-02  7.557137e-02 |   6 2 1.600000e-05 
-2020-05-11 18:10:19 | DEBUG | call of SolverReInit ie a new symbolic and numerical factorization will be performed
-2020-05-11 18:10:19 | DEBUG |       97.241  1.014392e+00 -2.738205e-01 -6.828743e-02  7.557137e-02 |   7 2 3.200000e-05 
-2020-05-11 18:10:19 | DEBUG | call of SolverReInit ie a new symbolic and numerical factorization will be performed
-2020-05-11 18:10:19 | DEBUG |       97.241  1.014392e+00 -2.738205e-01 -6.828743e-02  7.557137e-02 |   8 2 6.400000e-05 
-2020-05-11 18:10:19 | DEBUG | call of SolverReInit ie a new symbolic and numerical factorization will be performed
-2020-05-11 18:10:19 | DEBUG |       97.241  1.014392e+00 -2.738205e-01 -6.828743e-02  7.557137e-02 |   9 2 1.280000e-04 
-2020-05-11 18:10:19 | DEBUG | call of SolverReInit ie a new symbolic and numerical factorization will be performed
-2020-05-11 18:10:19 | DEBUG |       97.242  1.014392e+00 -2.738205e-01 -6.828743e-02  7.557137e-02 |  10 2 2.560000e-04 
-2020-05-11 18:10:19 | DEBUG | call of SolverReInit ie a new symbolic and numerical factorization will be performed
-2020-05-11 18:10:19 | DEBUG |       97.242  1.014392e+00 -2.738205e-01 -6.828743e-02  7.557137e-02 |  11 2 5.120000e-04 
-2020-05-11 18:10:19 | DEBUG | call of SolverReInit ie a new symbolic and numerical factorization will be performed
-2020-05-11 18:10:19 | DEBUG |       97.243  1.014392e+00 -2.738205e-01 -6.828743e-02  7.557137e-02 |  12 2 1.024000e-03 
-2020-05-11 18:10:19 | DEBUG | call of SolverReInit ie a new symbolic and numerical factorization will be performed
-2020-05-11 18:10:19 | DEBUG |       97.245  1.014392e+00 -2.738206e-01 -6.828742e-02  7.557137e-02 |  13 2 2.048000e-03 
-2020-05-11 18:10:19 | DEBUG | call of SolverReInit ie a new symbolic and numerical factorization will be performed
-2020-05-11 18:10:19 | DEBUG |       97.246  1.014392e+00 -2.738206e-01 -6.828742e-02  7.557137e-02 |  14 2 4.096000e-03 
-2020-05-11 18:10:19 | DEBUG |       97.246  1.014392e+00 -2.738206e-01 -6.828742e-02  7.557137e-02 |  14 2 4.096000e-03 
-2020-05-11 18:10:19 | DEBUG |       97.249  1.014392e+00 -2.738206e-01 -6.828742e-02  7.557138e-02 |  14 2 4.096000e-03 
-2020-05-11 18:10:19 | DEBUG | call of SolverReInit ie a new symbolic and numerical factorization will be performed
-2020-05-11 18:10:19 | DEBUG |       97.257  1.014392e+00 -2.738208e-01 -6.828741e-02  7.557139e-02 |  15 2 8.192000e-03 
-2020-05-11 18:10:19 | DEBUG | call of SolverReInit ie a new symbolic and numerical factorization will be performed
-2020-05-11 18:10:19 | DEBUG |       97.274  1.014392e+00 -2.738211e-01 -6.828738e-02  7.557140e-02 |  16 2 1.638400e-02 
-2020-05-11 18:10:19 | DEBUG | call of SolverReInit ie a new symbolic and numerical factorization will be performed
-2020-05-11 18:10:19 | DEBUG |       97.307  1.014391e+00 -2.738217e-01 -6.828733e-02  7.557144e-02 |  17 2 3.276800e-02 
-2020-05-11 18:10:19 | DEBUG | call of SolverReInit ie a new symbolic and numerical factorization will be performed
-2020-05-11 18:10:19 | DEBUG |       97.372  1.014391e+00 -2.738228e-01 -6.828725e-02  7.557150e-02 |  18 2 6.553600e-02 
-2020-05-11 18:10:19 | DEBUG | call of SolverReInit ie a new symbolic and numerical factorization will be performed
-2020-05-11 18:10:19 | DEBUG |       97.503  1.014390e+00 -2.738243e-01 -6.828713e-02  7.557159e-02 |  19 2 1.310720e-01 
-2020-05-11 18:10:19 | DEBUG | call of SolverReInit ie a new symbolic and numerical factorization will be performed
-2020-05-11 18:10:19 | DEBUG |       97.765  1.014389e+00 -2.738258e-01 -6.828699e-02  7.557166e-02 |  20 2 2.621440e-01 
-2020-05-11 18:10:19 | DEBUG | call of SolverReInit ie a new symbolic and numerical factorization will be performed
-2020-05-11 18:10:19 | DEBUG | Algebraic mode change for model GEN____8_SM
-2020-05-11 18:10:19 | DEBUG |       98.204  1.014388e+00 -2.738275e-01 -6.828684e-02  7.557171e-02 |  21 2 5.242880e-01 
-2020-05-11 18:10:19 | DEBUG | calculation of the new starting point of the simulation.
-2020-05-11 18:10:19 | DEBUG |       98.204  1.014388e+00 -2.738275e-01 -6.828684e-02  7.557171e-02 |   0 0 0.000000e+00 
-2020-05-11 18:10:19 | DEBUG | call of SolverReInit ie a new symbolic and numerical factorization will be performed
-2020-05-11 18:10:19 | DEBUG |       98.204  1.014388e+00 -2.738275e-01 -6.828684e-02  7.557171e-02 |   1 1 1.000000e-06 
-2020-05-11 18:10:19 | DEBUG |       98.204  1.014388e+00 -2.738275e-01 -6.828684e-02  7.557171e-02 |   2 1 1.000000e-06 
-2020-05-11 18:10:19 | DEBUG |       98.204  1.014388e+00 -2.738275e-01 -6.828684e-02  7.557171e-02 |   3 2 2.000000e-06 
-2020-05-11 18:10:19 | DEBUG | call of SolverReInit ie a new symbolic and numerical factorization will be performed
-2020-05-11 18:10:19 | DEBUG |       98.204  1.014388e+00 -2.738275e-01 -6.828684e-02  7.557171e-02 |   4 2 4.000000e-06 
-2020-05-11 18:10:19 | DEBUG | call of SolverReInit ie a new symbolic and numerical factorization will be performed
-2020-05-11 18:10:19 | DEBUG |       98.204  1.014388e+00 -2.738275e-01 -6.828684e-02  7.557171e-02 |   5 2 8.000000e-06 
-2020-05-11 18:10:19 | DEBUG | call of SolverReInit ie a new symbolic and numerical factorization will be performed
-2020-05-11 18:10:19 | DEBUG |       98.204  1.014388e+00 -2.738275e-01 -6.828684e-02  7.557171e-02 |   6 2 1.600000e-05 
-2020-05-11 18:10:19 | DEBUG | call of SolverReInit ie a new symbolic and numerical factorization will be performed
-2020-05-11 18:10:19 | DEBUG |       98.204  1.014388e+00 -2.738275e-01 -6.828684e-02  7.557171e-02 |   7 2 3.200000e-05 
-2020-05-11 18:10:19 | DEBUG | call of SolverReInit ie a new symbolic and numerical factorization will be performed
-2020-05-11 18:10:19 | DEBUG |       98.204  1.014388e+00 -2.738275e-01 -6.828684e-02  7.557171e-02 |   8 2 6.400000e-05 
-2020-05-11 18:10:19 | DEBUG | call of SolverReInit ie a new symbolic and numerical factorization will be performed
-2020-05-11 18:10:19 | DEBUG |       98.204  1.014388e+00 -2.738275e-01 -6.828684e-02  7.557171e-02 |   9 2 1.280000e-04 
-2020-05-11 18:10:19 | DEBUG | call of SolverReInit ie a new symbolic and numerical factorization will be performed
-2020-05-11 18:10:19 | DEBUG |       98.204  1.014388e+00 -2.738275e-01 -6.828684e-02  7.557171e-02 |  10 2 2.560000e-04 
-2020-05-11 18:10:19 | DEBUG | call of SolverReInit ie a new symbolic and numerical factorization will be performed
-2020-05-11 18:10:19 | DEBUG |       98.205  1.014388e+00 -2.738275e-01 -6.828684e-02  7.557171e-02 |  11 2 5.120000e-04 
-2020-05-11 18:10:19 | DEBUG | call of SolverReInit ie a new symbolic and numerical factorization will be performed
-2020-05-11 18:10:19 | DEBUG |       98.206  1.014388e+00 -2.738275e-01 -6.828684e-02  7.557171e-02 |  12 2 1.024000e-03 
-2020-05-11 18:10:19 | DEBUG | call of SolverReInit ie a new symbolic and numerical factorization will be performed
-2020-05-11 18:10:19 | DEBUG |       98.208  1.014388e+00 -2.738275e-01 -6.828684e-02  7.557171e-02 |  13 2 2.048000e-03 
-2020-05-11 18:10:19 | DEBUG | call of SolverReInit ie a new symbolic and numerical factorization will be performed
-2020-05-11 18:10:19 | DEBUG |       98.209  1.014388e+00 -2.738275e-01 -6.828684e-02  7.557171e-02 |  14 2 4.096000e-03 
-2020-05-11 18:10:19 | DEBUG |       98.209  1.014388e+00 -2.738275e-01 -6.828684e-02  7.557171e-02 |  14 2 4.096000e-03 
-2020-05-11 18:10:19 | DEBUG |       98.212  1.014388e+00 -2.738275e-01 -6.828684e-02  7.557171e-02 |  14 2 4.096000e-03 
-2020-05-11 18:10:19 | DEBUG | call of SolverReInit ie a new symbolic and numerical factorization will be performed
-2020-05-11 18:10:19 | DEBUG |       98.220  1.014388e+00 -2.738275e-01 -6.828684e-02  7.557171e-02 |  15 2 8.192000e-03 
-2020-05-11 18:10:19 | DEBUG | call of SolverReInit ie a new symbolic and numerical factorization will be performed
-2020-05-11 18:10:19 | DEBUG |       98.237  1.014388e+00 -2.738275e-01 -6.828683e-02  7.557170e-02 |  16 2 1.638400e-02 
-2020-05-11 18:10:19 | DEBUG | call of SolverReInit ie a new symbolic and numerical factorization will be performed
-2020-05-11 18:10:19 | DEBUG |       98.269  1.014388e+00 -2.738275e-01 -6.828683e-02  7.557170e-02 |  17 2 3.276800e-02 
-2020-05-11 18:10:19 | DEBUG | call of SolverReInit ie a new symbolic and numerical factorization will be performed
-2020-05-11 18:10:19 | DEBUG |       98.335  1.014388e+00 -2.738274e-01 -6.828684e-02  7.557169e-02 |  18 2 6.553600e-02 
-2020-05-11 18:10:19 | DEBUG | call of SolverReInit ie a new symbolic and numerical factorization will be performed
-2020-05-11 18:10:19 | DEBUG | Algebraic mode change for model GEN____3_SM
-2020-05-11 18:10:19 | DEBUG |       98.427  1.014388e+00 -2.738270e-01 -6.828687e-02  7.557166e-02 |  19 2 1.310720e-01 
-2020-05-11 18:10:19 | DEBUG | calculation of the new starting point of the simulation.
-2020-05-11 18:10:19 | DEBUG |       98.427  1.014388e+00 -2.738270e-01 -6.828687e-02  7.557166e-02 |   0 0 0.000000e+00 
-2020-05-11 18:10:19 | DEBUG | call of SolverReInit ie a new symbolic and numerical factorization will be performed
-2020-05-11 18:10:19 | DEBUG |       98.427  1.014388e+00 -2.738270e-01 -6.828687e-02  7.557166e-02 |   1 1 1.000000e-06 
-2020-05-11 18:10:19 | DEBUG |       98.427  1.014388e+00 -2.738270e-01 -6.828687e-02  7.557166e-02 |   2 1 1.000000e-06 
-2020-05-11 18:10:19 | DEBUG |       98.427  1.014388e+00 -2.738270e-01 -6.828687e-02  7.557166e-02 |   3 2 2.000000e-06 
-2020-05-11 18:10:19 | DEBUG | call of SolverReInit ie a new symbolic and numerical factorization will be performed
-2020-05-11 18:10:19 | DEBUG |       98.427  1.014388e+00 -2.738270e-01 -6.828687e-02  7.557166e-02 |   4 2 4.000000e-06 
-2020-05-11 18:10:19 | DEBUG | call of SolverReInit ie a new symbolic and numerical factorization will be performed
-2020-05-11 18:10:19 | DEBUG |       98.427  1.014388e+00 -2.738270e-01 -6.828687e-02  7.557166e-02 |   5 2 8.000000e-06 
-2020-05-11 18:10:19 | DEBUG | call of SolverReInit ie a new symbolic and numerical factorization will be performed
-2020-05-11 18:10:19 | DEBUG |       98.427  1.014388e+00 -2.738270e-01 -6.828687e-02  7.557166e-02 |   6 2 1.600000e-05 
-2020-05-11 18:10:19 | DEBUG | call of SolverReInit ie a new symbolic and numerical factorization will be performed
-2020-05-11 18:10:19 | DEBUG |       98.427  1.014388e+00 -2.738270e-01 -6.828687e-02  7.557166e-02 |   7 2 3.200000e-05 
-2020-05-11 18:10:19 | DEBUG | call of SolverReInit ie a new symbolic and numerical factorization will be performed
-2020-05-11 18:10:19 | DEBUG |       98.427  1.014388e+00 -2.738270e-01 -6.828687e-02  7.557166e-02 |   8 2 6.400000e-05 
-2020-05-11 18:10:19 | DEBUG | call of SolverReInit ie a new symbolic and numerical factorization will be performed
-2020-05-11 18:10:19 | DEBUG |       98.427  1.014388e+00 -2.738270e-01 -6.828687e-02  7.557166e-02 |   9 2 1.280000e-04 
-2020-05-11 18:10:19 | DEBUG | call of SolverReInit ie a new symbolic and numerical factorization will be performed
-2020-05-11 18:10:19 | DEBUG |       98.428  1.014388e+00 -2.738270e-01 -6.828687e-02  7.557166e-02 |  10 2 2.560000e-04 
-2020-05-11 18:10:19 | DEBUG | call of SolverReInit ie a new symbolic and numerical factorization will be performed
-2020-05-11 18:10:19 | DEBUG |       98.428  1.014388e+00 -2.738270e-01 -6.828687e-02  7.557166e-02 |  11 2 5.120000e-04 
-2020-05-11 18:10:19 | DEBUG | call of SolverReInit ie a new symbolic and numerical factorization will be performed
-2020-05-11 18:10:19 | DEBUG |       98.429  1.014388e+00 -2.738270e-01 -6.828687e-02  7.557166e-02 |  12 2 1.024000e-03 
-2020-05-11 18:10:19 | DEBUG | call of SolverReInit ie a new symbolic and numerical factorization will be performed
-2020-05-11 18:10:19 | DEBUG |       98.431  1.014388e+00 -2.738269e-01 -6.828687e-02  7.557166e-02 |  13 2 2.048000e-03 
-2020-05-11 18:10:19 | DEBUG | call of SolverReInit ie a new symbolic and numerical factorization will be performed
-2020-05-11 18:10:19 | DEBUG |       98.433  1.014388e+00 -2.738269e-01 -6.828687e-02  7.557166e-02 |  14 2 4.096000e-03 
-2020-05-11 18:10:19 | DEBUG |       98.433  1.014388e+00 -2.738269e-01 -6.828687e-02  7.557166e-02 |  14 2 4.096000e-03 
-2020-05-11 18:10:19 | DEBUG |       98.435  1.014388e+00 -2.738269e-01 -6.828687e-02  7.557166e-02 |  14 2 4.096000e-03 
-2020-05-11 18:10:19 | DEBUG | call of SolverReInit ie a new symbolic and numerical factorization will be performed
-2020-05-11 18:10:19 | DEBUG |       98.444  1.014388e+00 -2.738269e-01 -6.828688e-02  7.557165e-02 |  15 2 8.192000e-03 
-2020-05-11 18:10:19 | DEBUG | call of SolverReInit ie a new symbolic and numerical factorization will be performed
-2020-05-11 18:10:19 | DEBUG |       98.460  1.014388e+00 -2.738267e-01 -6.828689e-02  7.557165e-02 |  16 2 1.638400e-02 
-2020-05-11 18:10:19 | DEBUG | call of SolverReInit ie a new symbolic and numerical factorization will be performed
-2020-05-11 18:10:19 | DEBUG |       98.493  1.014388e+00 -2.738265e-01 -6.828691e-02  7.557163e-02 |  17 2 3.276800e-02 
-2020-05-11 18:10:19 | DEBUG | call of SolverReInit ie a new symbolic and numerical factorization will be performed
-2020-05-11 18:10:19 | DEBUG |       98.558  1.014388e+00 -2.738257e-01 -6.828697e-02  7.557159e-02 |  18 2 6.553600e-02 
-2020-05-11 18:10:19 | DEBUG | call of SolverReInit ie a new symbolic and numerical factorization will be performed
-2020-05-11 18:10:19 | DEBUG |       98.689  1.014389e+00 -2.738240e-01 -6.828712e-02  7.557150e-02 |  19 2 1.310720e-01 
-2020-05-11 18:10:19 | DEBUG | call of SolverReInit ie a new symbolic and numerical factorization will be performed
-2020-05-11 18:10:19 | DEBUG |       98.952  1.014391e+00 -2.738218e-01 -6.828731e-02  7.557141e-02 |  20 2 2.621440e-01 
-2020-05-11 18:10:19 | DEBUG | call of SolverReInit ie a new symbolic and numerical factorization will be performed
-2020-05-11 18:10:19 | DEBUG |       99.476  1.014391e+00 -2.738231e-01 -6.828725e-02  7.557156e-02 |  21 2 5.242880e-01 
-2020-05-11 18:10:19 | DEBUG | call of SolverReInit ie a new symbolic and numerical factorization will be performed
-2020-05-11 18:10:19 | DEBUG |      100.524  1.014392e+00 -2.738254e-01 -6.828712e-02  7.557179e-02 |  22 2 1.048576e+00 
-2020-05-11 18:10:19 | DEBUG | call of SolverReInit ie a new symbolic and numerical factorization will be performed
-2020-05-11 18:10:19 | DEBUG |      102.622  1.014393e+00 -2.738230e-01 -6.828733e-02  7.557169e-02 |  23 1 2.097152e+00 
-2020-05-11 18:10:19 | DEBUG | call of SolverReInit ie a new symbolic and numerical factorization will be performed
-2020-05-11 18:10:19 | DEBUG |      106.816  1.014395e+00 -2.738214e-01 -6.828748e-02  7.557163e-02 |  24 1 4.194304e+00 
-2020-05-11 18:10:19 | DEBUG | call of SolverReInit ie a new symbolic and numerical factorization will be performed
-2020-05-11 18:10:19 | DEBUG |      115.204  1.014395e+00 -2.738206e-01 -6.828755e-02  7.557161e-02 |  25 1 8.388608e+00 
-2020-05-11 18:10:19 | DEBUG |      125.204  1.014395e+00 -2.738204e-01 -6.828757e-02  7.557160e-02 |  26 1 1.000000e+01 
-2020-05-11 18:10:19 | DEBUG |      135.204  1.014395e+00 -2.738204e-01 -6.828757e-02  7.557160e-02 |  27 1 1.000000e+01 
-2020-05-11 18:10:19 | DEBUG |      145.204  1.014395e+00 -2.738204e-01 -6.828757e-02  7.557160e-02 |  28 1 1.000000e+01 
-2020-05-11 18:10:19 | DEBUG | call of SolverReInit ie a new symbolic and numerical factorization will be performed
-2020-05-11 18:10:19 | DEBUG |      150.000  1.014395e+00 -2.738204e-01 -6.828757e-02  7.557160e-02 |  29 1 4.795562e+00 
-2020-05-11 18:10:19 | DEBUG | get parameter value in model multi : tapChanger_valueMin value: 0.99 in submodel: TAP_CHANGER_LOAD_3
-2020-05-11 18:10:19 | INFO | parameter curve:TAP_CHANGER_LOAD_3 curve variable:tapChanger_valueMin updated.
-2020-05-11 18:10:19 | DEBUG | get parameter value in model multi : tapChanger_valueMax value: 1.01 in submodel: TAP_CHANGER_LOAD_3
-2020-05-11 18:10:19 | INFO | parameter curve:TAP_CHANGER_LOAD_3 curve variable:tapChanger_valueMax updated.
-2020-05-11 18:10:19 | DEBUG | 
-2020-05-11 18:10:19 | DEBUG | execution Stats :
-2020-05-11 18:10:19 | DEBUG | 
-2020-05-11 18:10:19 | DEBUG | number of iterations                     = 280
-2020-05-11 18:10:19 | DEBUG | number of Residual evaluations           = 350
-2020-05-11 18:10:19 | DEBUG | number of Jacobian evaluations           = 230
-2020-05-11 18:10:19 | DEBUG | number of Nonlinear iterations           = 348
-2020-05-11 18:10:19 | DEBUG | number of error test failures            = 0
-2020-05-11 18:10:19 | DEBUG | number of Nonlinear convergence failures = 0
-2020-05-11 18:10:19 | DEBUG | number of root functions evaluations     = 1283
-2020-05-11 18:10:19 | DEBUG | end of job 'IEEE14 - TapChanger'
-=======
 2020-05-11 18:22:24 | INFO |  ============================================================ 
 2020-05-11 18:22:24 | INFO | DYNAWO VERSION  :     1.1.0
 2020-05-11 18:22:24 | INFO | DYNAWO REVISION :  810_logs_general-b7f5aa52
@@ -932,7 +127,7 @@
 2020-05-11 18:22:24 | INFO | -----------------------------------------------------------------------
 2020-05-11 18:22:24 | INFO | -----------------------------------------------------------------------
 2020-05-11 18:22:24 | INFO | number of continuous variables : 353
-2020-05-11 18:22:24 | INFO | number of discrete variables : 284
+2020-05-11 18:22:24 | INFO | number of discrete variables : 282
 2020-05-11 18:22:24 | INFO | -----------------------------------------------------------------------
 2020-05-11 18:22:24 | INFO |     t        | nst k      h
 2020-05-11 18:22:24 | INFO | -----------------------------------------------------------------------
@@ -1507,5 +702,4 @@
 2020-05-11 18:22:24 | INFO | number of error test failures            = 0
 2020-05-11 18:22:24 | INFO | number of Nonlinear convergence failures = 0
 2020-05-11 18:22:24 | INFO | number of root functions evaluations     = 1339
-2020-05-11 18:22:24 | INFO | end of job 'IEEE14 - TapChanger'
->>>>>>> 4e4b2c15
+2020-05-11 18:22:24 | INFO | end of job 'IEEE14 - TapChanger'