<<<<<<< HEAD
2020-05-11 18:10:16 | DEBUG |  ============================================================ 
2020-05-11 18:10:16 | DEBUG | DYNAWO VERSION  :     1.1.0
2020-05-11 18:10:16 | DEBUG | DYNAWO REVISION :  863_ControlTapChanger-853dbdec
2020-05-11 18:10:16 | DEBUG |  ============================================================ 
2020-05-11 18:10:16 | DEBUG | connecting DISCONNECT_LINE_event_state1_value with NETWORK__BUS____9-BUS___10-1_AC_state_value
2020-05-11 18:10:16 | DEBUG | connecting OMEGA_REF_omega_grp_0 with GEN____1_SM_generator_omegaPu
2020-05-11 18:10:16 | DEBUG | connecting OMEGA_REF_omegaRef_grp_0 with GEN____1_SM_generator_omegaRefPu
2020-05-11 18:10:16 | DEBUG | connecting OMEGA_REF_running_grp_0 with GEN____1_SM_generator_running
2020-05-11 18:10:16 | DEBUG | connecting GEN____1_SM_generator_switchOffSignal1 with NETWORK__BUS____1_TN_switchOff
2020-05-11 18:10:16 | DEBUG | connecting GEN____1_SM_generator_terminal with NETWORK__BUS____1_TN_ACPIN
2020-05-11 18:10:16 | DEBUG | connecting OMEGA_REF_omega_grp_1 with GEN____2_SM_generator_omegaPu
2020-05-11 18:10:16 | DEBUG | connecting OMEGA_REF_omegaRef_grp_1 with GEN____2_SM_generator_omegaRefPu
2020-05-11 18:10:16 | DEBUG | connecting OMEGA_REF_running_grp_1 with GEN____2_SM_generator_running
2020-05-11 18:10:16 | DEBUG | connecting GEN____2_SM_generator_switchOffSignal1 with NETWORK__BUS____2_TN_switchOff
2020-05-11 18:10:16 | DEBUG | connecting GEN____2_SM_generator_terminal with NETWORK__BUS____2_TN_ACPIN
2020-05-11 18:10:16 | DEBUG | connecting OMEGA_REF_omega_grp_2 with GEN____3_SM_generator_omegaPu
2020-05-11 18:10:16 | DEBUG | connecting OMEGA_REF_omegaRef_grp_2 with GEN____3_SM_generator_omegaRefPu
2020-05-11 18:10:16 | DEBUG | connecting OMEGA_REF_running_grp_2 with GEN____3_SM_generator_running
2020-05-11 18:10:16 | DEBUG | connecting GEN____3_SM_generator_switchOffSignal1 with NETWORK__BUS____3_TN_switchOff
2020-05-11 18:10:16 | DEBUG | connecting GEN____3_SM_generator_terminal with NETWORK__BUS____3_TN_ACPIN
2020-05-11 18:10:16 | DEBUG | connecting OMEGA_REF_omega_grp_3 with GEN____6_SM_generator_omegaPu
2020-05-11 18:10:16 | DEBUG | connecting OMEGA_REF_omegaRef_grp_3 with GEN____6_SM_generator_omegaRefPu
2020-05-11 18:10:16 | DEBUG | connecting OMEGA_REF_running_grp_3 with GEN____6_SM_generator_running
2020-05-11 18:10:16 | DEBUG | connecting GEN____6_SM_generator_switchOffSignal1 with NETWORK__BUS____6_TN_switchOff
2020-05-11 18:10:16 | DEBUG | connecting GEN____6_SM_generator_terminal with NETWORK__BUS____6_TN_ACPIN
2020-05-11 18:10:16 | DEBUG | connecting OMEGA_REF_omega_grp_4 with GEN____8_SM_generator_omegaPu
2020-05-11 18:10:16 | DEBUG | connecting OMEGA_REF_omegaRef_grp_4 with GEN____8_SM_generator_omegaRefPu
2020-05-11 18:10:16 | DEBUG | connecting OMEGA_REF_running_grp_4 with GEN____8_SM_generator_running
2020-05-11 18:10:16 | DEBUG | connecting GEN____8_SM_generator_switchOffSignal1 with NETWORK__BUS____8_TN_switchOff
2020-05-11 18:10:16 | DEBUG | connecting GEN____8_SM_generator_terminal with NETWORK__BUS____8_TN_ACPIN
2020-05-11 18:10:16 | DEBUG | connecting OMEGA_REF_numcc_node_0 with NETWORK__BUS____1_TN_numcc
2020-05-11 18:10:16 | DEBUG | connecting OMEGA_REF_numcc_node_1 with NETWORK__BUS____2_TN_numcc
2020-05-11 18:10:16 | DEBUG | connecting OMEGA_REF_numcc_node_2 with NETWORK__BUS____3_TN_numcc
2020-05-11 18:10:16 | DEBUG | connecting OMEGA_REF_numcc_node_3 with NETWORK__BUS____6_TN_numcc
2020-05-11 18:10:16 | DEBUG | connecting OMEGA_REF_numcc_node_4 with NETWORK__BUS____8_TN_numcc
2020-05-11 18:10:16 | DEBUG | connecting _LOAD__10_EC_load_terminal with NETWORK__BUS___10_TN_ACPIN
2020-05-11 18:10:16 | DEBUG | connecting _LOAD__11_EC_load_terminal with NETWORK__BUS___11_TN_ACPIN
2020-05-11 18:10:16 | DEBUG | connecting _LOAD__12_EC_load_terminal with NETWORK__BUS___12_TN_ACPIN
2020-05-11 18:10:16 | DEBUG | connecting _LOAD__13_EC_load_terminal with NETWORK__BUS___13_TN_ACPIN
2020-05-11 18:10:16 | DEBUG | connecting _LOAD__14_EC_load_terminal with NETWORK__BUS___14_TN_ACPIN
2020-05-11 18:10:16 | DEBUG | connecting _LOAD___2_EC_load_terminal with NETWORK__BUS____2_TN_ACPIN
2020-05-11 18:10:16 | DEBUG | connecting _LOAD___3_EC_load_terminal with NETWORK__BUS____3_TN_ACPIN
2020-05-11 18:10:16 | DEBUG | connecting _LOAD___4_EC_load_terminal with NETWORK__BUS____4_TN_ACPIN
2020-05-11 18:10:16 | DEBUG | connecting PhaseShifter_phaseShifter_PMonitored with NETWORK__BUS____5-BUS____6-1_PS_P1
2020-05-11 18:10:16 | DEBUG | connecting PhaseShifter_phaseShifter_AutomatonExists with NETWORK__BUS____5-BUS____6-1_PS_disable_internal_tapChanger
2020-05-11 18:10:16 | DEBUG | connecting PhaseShifter_phaseShifter_tap with NETWORK__BUS____5-BUS____6-1_PS_step
2020-05-11 18:10:16 | DEBUG | connecting _LOAD___5_EC_load_terminal with NETWORK__BUS____5_TN_ACPIN
2020-05-11 18:10:16 | DEBUG | connecting _LOAD___6_EC_load_terminal with NETWORK__BUS____6_TN_ACPIN
2020-05-11 18:10:16 | DEBUG | connecting _LOAD___9_EC_load_terminal with NETWORK__BUS____9_TN_ACPIN
2020-05-11 18:10:16 | DEBUG | keep SubNetworks num : 0
2020-05-11 18:10:16 | DEBUG | ------------------------------
2020-05-11 18:10:16 | DEBUG | starting local initialization of model GEN____1_SM
2020-05-11 18:10:16 | DEBUG | generator_sStator0Pu_im opposite value of generator_QStator0Pu
2020-05-11 18:10:16 | DEBUG | generator_Theta0 same value as generator_ThetaInternal0
2020-05-11 18:10:16 | DEBUG | voltageRegulator_u0_im same value as generator_uStator0Pu_im
2020-05-11 18:10:16 | DEBUG | voltageRegulator_u0_re same value as generator_uStator0Pu_re
2020-05-11 18:10:16 | DEBUG | voltageRegulator_limiterWithLag_y0 same value as voltageRegulator_Efd0Pu
2020-05-11 18:10:16 | DEBUG | generator_Efd0Pu same value as voltageRegulator_Efd0PuLF
2020-05-11 18:10:16 | DEBUG | voltageRegulator_limiterWithLag_u0 same value as voltageRegulator_Efd0PuLF
2020-05-11 18:10:16 | DEBUG | voltageRegulator_limiterWithLag_y0LF same value as voltageRegulator_Efd0PuLF
2020-05-11 18:10:16 | DEBUG | voltageRegulator_tEfdMaxReached0 same value as voltageRegulator_limiterWithLag_tUMaxReached0
2020-05-11 18:10:16 | DEBUG | voltageRegulator_tEfdMinReached0 same value as voltageRegulator_limiterWithLag_tUMinReached0
2020-05-11 18:10:16 | DEBUG | generator_Cm0Pu same value as Pm_Value0
2020-05-11 18:10:16 | DEBUG | generator_Pm0Pu same value as Pm_Value0
2020-05-11 18:10:16 | DEBUG | governor_Pm0Pu same value as Pm_Value0
2020-05-11 18:10:16 | DEBUG | voltageRegulator_UsRef0Pu same value as URef_Value0
2020-05-11 18:10:16 | DEBUG | generator_LambdaQ10Pu same value as generator_LambdaQ20Pu
2020-05-11 18:10:16 | DEBUG | local initialization of model GEN____1_SM ended successfully
2020-05-11 18:10:16 | DEBUG | ------------------------------
2020-05-11 18:10:16 | DEBUG | starting local initialization of model GEN____2_SM
2020-05-11 18:10:16 | DEBUG | generator_sStator0Pu_im opposite value of generator_QStator0Pu
2020-05-11 18:10:16 | DEBUG | generator_Theta0 same value as generator_ThetaInternal0
2020-05-11 18:10:16 | DEBUG | voltageRegulator_u0_im same value as generator_uStator0Pu_im
2020-05-11 18:10:16 | DEBUG | voltageRegulator_u0_re same value as generator_uStator0Pu_re
2020-05-11 18:10:16 | DEBUG | voltageRegulator_limiterWithLag_y0 same value as voltageRegulator_Efd0Pu
2020-05-11 18:10:16 | DEBUG | generator_Efd0Pu same value as voltageRegulator_Efd0PuLF
2020-05-11 18:10:16 | DEBUG | voltageRegulator_limiterWithLag_u0 same value as voltageRegulator_Efd0PuLF
2020-05-11 18:10:16 | DEBUG | voltageRegulator_limiterWithLag_y0LF same value as voltageRegulator_Efd0PuLF
2020-05-11 18:10:16 | DEBUG | voltageRegulator_tEfdMaxReached0 same value as voltageRegulator_limiterWithLag_tUMaxReached0
2020-05-11 18:10:16 | DEBUG | voltageRegulator_tEfdMinReached0 same value as voltageRegulator_limiterWithLag_tUMinReached0
2020-05-11 18:10:16 | DEBUG | generator_Cm0Pu same value as Pm_Value0
2020-05-11 18:10:16 | DEBUG | generator_Pm0Pu same value as Pm_Value0
2020-05-11 18:10:16 | DEBUG | governor_Pm0Pu same value as Pm_Value0
2020-05-11 18:10:16 | DEBUG | voltageRegulator_UsRef0Pu same value as URef_Value0
2020-05-11 18:10:16 | DEBUG | generator_LambdaQ10Pu same value as generator_LambdaQ20Pu
2020-05-11 18:10:16 | DEBUG | local initialization of model GEN____2_SM ended successfully
2020-05-11 18:10:16 | DEBUG | ------------------------------
2020-05-11 18:10:16 | DEBUG | starting local initialization of model GEN____3_SM
2020-05-11 18:10:16 | DEBUG | generator_sStator0Pu_im opposite value of generator_QStator0Pu
2020-05-11 18:10:16 | DEBUG | generator_Theta0 same value as generator_ThetaInternal0
2020-05-11 18:10:16 | DEBUG | voltageRegulator_u0_im same value as generator_uStator0Pu_im
2020-05-11 18:10:16 | DEBUG | voltageRegulator_u0_re same value as generator_uStator0Pu_re
2020-05-11 18:10:16 | DEBUG | voltageRegulator_limiterWithLag_y0 same value as voltageRegulator_Efd0Pu
2020-05-11 18:10:16 | DEBUG | generator_Efd0Pu same value as voltageRegulator_Efd0PuLF
2020-05-11 18:10:16 | DEBUG | voltageRegulator_limiterWithLag_u0 same value as voltageRegulator_Efd0PuLF
2020-05-11 18:10:16 | DEBUG | voltageRegulator_limiterWithLag_y0LF same value as voltageRegulator_Efd0PuLF
2020-05-11 18:10:16 | DEBUG | voltageRegulator_tEfdMaxReached0 same value as voltageRegulator_limiterWithLag_tUMaxReached0
2020-05-11 18:10:16 | DEBUG | voltageRegulator_tEfdMinReached0 same value as voltageRegulator_limiterWithLag_tUMinReached0
2020-05-11 18:10:16 | DEBUG | generator_Cm0Pu same value as Pm_Value0
2020-05-11 18:10:16 | DEBUG | generator_Pm0Pu same value as Pm_Value0
2020-05-11 18:10:16 | DEBUG | governor_Pm0Pu same value as Pm_Value0
2020-05-11 18:10:16 | DEBUG | voltageRegulator_UsRef0Pu same value as URef_Value0
2020-05-11 18:10:16 | DEBUG | generator_LambdaQ10Pu same value as generator_LambdaQ20Pu
2020-05-11 18:10:16 | DEBUG | local initialization of model GEN____3_SM ended successfully
2020-05-11 18:10:16 | DEBUG | ------------------------------
2020-05-11 18:10:16 | DEBUG | starting local initialization of model GEN____6_SM
2020-05-11 18:10:16 | DEBUG | generator_sStator0Pu_im opposite value of generator_QStator0Pu
2020-05-11 18:10:16 | DEBUG | generator_Theta0 same value as generator_ThetaInternal0
2020-05-11 18:10:16 | DEBUG | voltageRegulator_u0_im same value as generator_uStator0Pu_im
2020-05-11 18:10:16 | DEBUG | voltageRegulator_u0_re same value as generator_uStator0Pu_re
2020-05-11 18:10:16 | DEBUG | voltageRegulator_limiterWithLag_y0 same value as voltageRegulator_Efd0Pu
2020-05-11 18:10:16 | DEBUG | generator_Efd0Pu same value as voltageRegulator_Efd0PuLF
2020-05-11 18:10:16 | DEBUG | voltageRegulator_limiterWithLag_u0 same value as voltageRegulator_Efd0PuLF
2020-05-11 18:10:16 | DEBUG | voltageRegulator_limiterWithLag_y0LF same value as voltageRegulator_Efd0PuLF
2020-05-11 18:10:16 | DEBUG | voltageRegulator_tEfdMaxReached0 same value as voltageRegulator_limiterWithLag_tUMaxReached0
2020-05-11 18:10:16 | DEBUG | voltageRegulator_tEfdMinReached0 same value as voltageRegulator_limiterWithLag_tUMinReached0
2020-05-11 18:10:16 | DEBUG | generator_Cm0Pu same value as Pm_Value0
2020-05-11 18:10:16 | DEBUG | generator_Pm0Pu same value as Pm_Value0
2020-05-11 18:10:16 | DEBUG | governor_Pm0Pu same value as Pm_Value0
2020-05-11 18:10:16 | DEBUG | voltageRegulator_UsRef0Pu same value as URef_Value0
2020-05-11 18:10:16 | DEBUG | generator_LambdaQ10Pu same value as generator_LambdaQ20Pu
2020-05-11 18:10:16 | DEBUG | local initialization of model GEN____6_SM ended successfully
2020-05-11 18:10:16 | DEBUG | ------------------------------
2020-05-11 18:10:16 | DEBUG | starting local initialization of model GEN____8_SM
2020-05-11 18:10:16 | DEBUG | generator_sStator0Pu_im opposite value of generator_QStator0Pu
2020-05-11 18:10:16 | DEBUG | generator_Theta0 same value as generator_ThetaInternal0
2020-05-11 18:10:16 | DEBUG | voltageRegulator_u0_im same value as generator_uStator0Pu_im
2020-05-11 18:10:16 | DEBUG | voltageRegulator_u0_re same value as generator_uStator0Pu_re
2020-05-11 18:10:16 | DEBUG | voltageRegulator_limiterWithLag_y0 same value as voltageRegulator_Efd0Pu
2020-05-11 18:10:16 | DEBUG | generator_Efd0Pu same value as voltageRegulator_Efd0PuLF
2020-05-11 18:10:16 | DEBUG | voltageRegulator_limiterWithLag_u0 same value as voltageRegulator_Efd0PuLF
2020-05-11 18:10:16 | DEBUG | voltageRegulator_limiterWithLag_y0LF same value as voltageRegulator_Efd0PuLF
2020-05-11 18:10:16 | DEBUG | voltageRegulator_tEfdMaxReached0 same value as voltageRegulator_limiterWithLag_tUMaxReached0
2020-05-11 18:10:16 | DEBUG | voltageRegulator_tEfdMinReached0 same value as voltageRegulator_limiterWithLag_tUMinReached0
2020-05-11 18:10:16 | DEBUG | generator_Cm0Pu same value as Pm_Value0
2020-05-11 18:10:16 | DEBUG | generator_Pm0Pu same value as Pm_Value0
2020-05-11 18:10:16 | DEBUG | governor_Pm0Pu same value as Pm_Value0
2020-05-11 18:10:16 | DEBUG | voltageRegulator_UsRef0Pu same value as URef_Value0
2020-05-11 18:10:16 | DEBUG | generator_LambdaQ10Pu same value as generator_LambdaQ20Pu
2020-05-11 18:10:16 | DEBUG | local initialization of model GEN____8_SM ended successfully
2020-05-11 18:10:16 | DEBUG | ------------------------------
2020-05-11 18:10:16 | DEBUG | starting local initialization of model PhaseShifter
2020-05-11 18:10:16 | DEBUG | local initialization of model PhaseShifter ended successfully
2020-05-11 18:10:16 | DEBUG | ------------------------------
2020-05-11 18:10:16 | DEBUG | starting local initialization of model _LOAD__10_EC
2020-05-11 18:10:16 | DEBUG | local initialization of model _LOAD__10_EC ended successfully
2020-05-11 18:10:16 | DEBUG | ------------------------------
2020-05-11 18:10:16 | DEBUG | starting local initialization of model _LOAD__11_EC
2020-05-11 18:10:16 | DEBUG | local initialization of model _LOAD__11_EC ended successfully
2020-05-11 18:10:16 | DEBUG | ------------------------------
2020-05-11 18:10:16 | DEBUG | starting local initialization of model _LOAD__12_EC
2020-05-11 18:10:16 | DEBUG | local initialization of model _LOAD__12_EC ended successfully
2020-05-11 18:10:16 | DEBUG | ------------------------------
2020-05-11 18:10:16 | DEBUG | starting local initialization of model _LOAD__13_EC
2020-05-11 18:10:16 | DEBUG | local initialization of model _LOAD__13_EC ended successfully
2020-05-11 18:10:16 | DEBUG | ------------------------------
2020-05-11 18:10:16 | DEBUG | starting local initialization of model _LOAD__14_EC
2020-05-11 18:10:16 | DEBUG | local initialization of model _LOAD__14_EC ended successfully
2020-05-11 18:10:16 | DEBUG | ------------------------------
2020-05-11 18:10:16 | DEBUG | starting local initialization of model _LOAD___2_EC
2020-05-11 18:10:16 | DEBUG | local initialization of model _LOAD___2_EC ended successfully
2020-05-11 18:10:16 | DEBUG | ------------------------------
2020-05-11 18:10:16 | DEBUG | starting local initialization of model _LOAD___3_EC
2020-05-11 18:10:16 | DEBUG | local initialization of model _LOAD___3_EC ended successfully
2020-05-11 18:10:16 | DEBUG | ------------------------------
2020-05-11 18:10:16 | DEBUG | starting local initialization of model _LOAD___4_EC
2020-05-11 18:10:16 | DEBUG | local initialization of model _LOAD___4_EC ended successfully
2020-05-11 18:10:16 | DEBUG | ------------------------------
2020-05-11 18:10:16 | DEBUG | starting local initialization of model _LOAD___5_EC
2020-05-11 18:10:16 | DEBUG | local initialization of model _LOAD___5_EC ended successfully
2020-05-11 18:10:16 | DEBUG | ------------------------------
2020-05-11 18:10:16 | DEBUG | starting local initialization of model _LOAD___6_EC
2020-05-11 18:10:16 | DEBUG | local initialization of model _LOAD___6_EC ended successfully
2020-05-11 18:10:16 | DEBUG | ------------------------------
2020-05-11 18:10:16 | DEBUG | starting local initialization of model _LOAD___9_EC
2020-05-11 18:10:16 | DEBUG | local initialization of model _LOAD___9_EC ended successfully
2020-05-11 18:10:16 | DEBUG | _BUS____5-BUS____6-1_PS disable internal tap changer, use external automaton
2020-05-11 18:10:16 | DEBUG | call of SolverReInit ie a new symbolic and numerical factorization will be performed
2020-05-11 18:10:16 | DEBUG | call of SolverReInit ie a new symbolic and numerical factorization will be performed
2020-05-11 18:10:16 | DEBUG | call of SolverReInit ie a new symbolic and numerical factorization will be performed
2020-05-11 18:10:16 | INFO | adding curve : Id: NETWORK; output: _BUS____9-BUS___10-1_AC_P1 found.( _BUS____9-BUS___10-1_AC_P1_value )
2020-05-11 18:10:16 | INFO | adding curve : Id: NETWORK; output: _BUS____5-BUS____6-1_PS_P1 found.( _BUS____5-BUS____6-1_PS_P1_value )
2020-05-11 18:10:16 | INFO | adding curve : Id: NETWORK; output: _BUS____5-BUS____6-1_PS_step found.( _BUS____5-BUS____6-1_PS_step_value )
2020-05-11 18:10:16 | INFO | adding curve : Id: PhaseShifter; curve: phaseShifter_state found. (exact name)
2020-05-11 18:10:16 | INFO | adding parameter curve: Id: PhaseShifter; parameter curve: phaseShifter_valueMax found. (exact name)
2020-05-11 18:10:16 | INFO | adding parameter curve: Id: PhaseShifter; parameter curve: phaseShifter_valueMin found. (exact name)
2020-05-11 18:10:16 | INFO | adding curve : Id: PhaseShifter; output: phaseShifter_PMonitored found.( phaseShifter_PMonitored_value )
2020-05-11 18:10:16 | INFO | adding curve : Id: PhaseShifter; curve: phaseShifter_valueUnderMin found. (exact name)
2020-05-11 18:10:16 | INFO | adding curve : Id: PhaseShifter; curve: phaseShifter_valueAboveMax found. (exact name)
2020-05-11 18:10:16 | DEBUG | -----------------------------------------------------------------------
2020-05-11 18:10:16 | DEBUG | number of continuous variables : 351 (display limited to 4 variables)
2020-05-11 18:10:16 | DEBUG | number of discrete variables : 276
2020-05-11 18:10:16 | DEBUG | -----------------------------------------------------------------------
2020-05-11 18:10:16 | DEBUG |     t              y1            y2            y3            y4      | nst k      h
2020-05-11 18:10:16 | DEBUG | -----------------------------------------------------------------------
2020-05-11 18:10:16 | DEBUG |        0.000  1.014782e+00 -2.737273e-01 -6.830785e-02  7.558946e-02 |   0 0 1.000000e-02 
2020-05-11 18:10:16 | DEBUG | call of SolverReInit ie a new symbolic and numerical factorization will be performed
2020-05-11 18:10:16 | DEBUG |        0.000  1.014782e+00 -2.737273e-01 -6.830785e-02  7.558947e-02 |   1 1 1.000000e-06 
2020-05-11 18:10:16 | DEBUG |        0.000  1.014782e+00 -2.737273e-01 -6.830785e-02  7.558947e-02 |   2 1 1.000000e-06 
2020-05-11 18:10:16 | DEBUG |        0.000  1.014782e+00 -2.737273e-01 -6.830785e-02  7.558947e-02 |   3 2 2.000000e-06 
2020-05-11 18:10:16 | DEBUG | call of SolverReInit ie a new symbolic and numerical factorization will be performed
2020-05-11 18:10:16 | DEBUG |        0.000  1.014782e+00 -2.737273e-01 -6.830785e-02  7.558947e-02 |   4 2 4.000000e-06 
2020-05-11 18:10:16 | DEBUG | call of SolverReInit ie a new symbolic and numerical factorization will be performed
2020-05-11 18:10:16 | DEBUG |        0.000  1.014782e+00 -2.737273e-01 -6.830785e-02  7.558947e-02 |   5 2 8.000000e-06 
2020-05-11 18:10:16 | DEBUG | call of SolverReInit ie a new symbolic and numerical factorization will be performed
2020-05-11 18:10:16 | DEBUG |        0.000  1.014782e+00 -2.737273e-01 -6.830785e-02  7.558947e-02 |   6 2 1.600000e-05 
2020-05-11 18:10:16 | DEBUG | call of SolverReInit ie a new symbolic and numerical factorization will be performed
2020-05-11 18:10:16 | DEBUG |        0.000  1.014782e+00 -2.737273e-01 -6.830785e-02  7.558947e-02 |   7 2 3.200000e-05 
2020-05-11 18:10:16 | DEBUG | call of SolverReInit ie a new symbolic and numerical factorization will be performed
2020-05-11 18:10:16 | DEBUG |        0.000  1.014782e+00 -2.737273e-01 -6.830785e-02  7.558946e-02 |   8 2 6.400000e-05 
2020-05-11 18:10:16 | DEBUG | call of SolverReInit ie a new symbolic and numerical factorization will be performed
2020-05-11 18:10:16 | DEBUG |        0.000  1.014782e+00 -2.737273e-01 -6.830785e-02  7.558946e-02 |   9 2 1.280000e-04 
2020-05-11 18:10:16 | DEBUG | call of SolverReInit ie a new symbolic and numerical factorization will be performed
2020-05-11 18:10:16 | DEBUG |        0.001  1.014782e+00 -2.737273e-01 -6.830785e-02  7.558945e-02 |  10 2 2.560000e-04 
2020-05-11 18:10:16 | DEBUG | call of SolverReInit ie a new symbolic and numerical factorization will be performed
2020-05-11 18:10:16 | DEBUG |        0.001  1.014782e+00 -2.737273e-01 -6.830784e-02  7.558944e-02 |  11 2 5.120000e-04 
2020-05-11 18:10:16 | DEBUG | call of SolverReInit ie a new symbolic and numerical factorization will be performed
2020-05-11 18:10:16 | DEBUG |        0.002  1.014782e+00 -2.737273e-01 -6.830783e-02  7.558942e-02 |  12 2 1.024000e-03 
2020-05-11 18:10:16 | DEBUG | call of SolverReInit ie a new symbolic and numerical factorization will be performed
2020-05-11 18:10:16 | DEBUG |        0.004  1.014781e+00 -2.737272e-01 -6.830781e-02  7.558938e-02 |  13 2 2.048000e-03 
2020-05-11 18:10:16 | DEBUG | call of SolverReInit ie a new symbolic and numerical factorization will be performed
2020-05-11 18:10:16 | DEBUG |        0.008  1.014780e+00 -2.737272e-01 -6.830777e-02  7.558931e-02 |  14 2 4.096000e-03 
2020-05-11 18:10:16 | DEBUG | call of SolverReInit ie a new symbolic and numerical factorization will be performed
2020-05-11 18:10:16 | DEBUG |        0.016  1.014778e+00 -2.737272e-01 -6.830772e-02  7.558921e-02 |  15 2 8.192000e-03 
2020-05-11 18:10:16 | DEBUG | call of SolverReInit ie a new symbolic and numerical factorization will be performed
2020-05-11 18:10:16 | DEBUG |        0.029  1.014777e+00 -2.737274e-01 -6.830767e-02  7.558915e-02 |  16 2 1.638400e-02 
2020-05-11 18:10:16 | DEBUG |        0.029  1.014777e+00 -2.737274e-01 -6.830767e-02  7.558915e-02 |  16 2 1.638400e-02 
2020-05-11 18:10:16 | DEBUG |        0.033  1.014777e+00 -2.737274e-01 -6.830767e-02  7.558915e-02 |  16 2 1.638400e-02 
2020-05-11 18:10:16 | DEBUG | call of SolverReInit ie a new symbolic and numerical factorization will be performed
2020-05-11 18:10:16 | DEBUG | Algebraic mode change for model GEN____3_SM
2020-05-11 18:10:16 | DEBUG |        0.050  1.014778e+00 -2.737278e-01 -6.830765e-02  7.558920e-02 |  17 2 3.276800e-02 
2020-05-11 18:10:16 | DEBUG | calculation of the new starting point of the simulation.
2020-05-11 18:10:16 | DEBUG |        0.050  1.014778e+00 -2.737278e-01 -6.830765e-02  7.558920e-02 |   0 0 0.000000e+00 
2020-05-11 18:10:16 | DEBUG | call of SolverReInit ie a new symbolic and numerical factorization will be performed
2020-05-11 18:10:16 | DEBUG |        0.050  1.014778e+00 -2.737278e-01 -6.830765e-02  7.558920e-02 |   1 1 1.000000e-06 
2020-05-11 18:10:16 | DEBUG |        0.050  1.014778e+00 -2.737278e-01 -6.830765e-02  7.558920e-02 |   2 1 1.000000e-06 
2020-05-11 18:10:16 | DEBUG |        0.050  1.014778e+00 -2.737278e-01 -6.830765e-02  7.558920e-02 |   3 2 2.000000e-06 
2020-05-11 18:10:16 | DEBUG | call of SolverReInit ie a new symbolic and numerical factorization will be performed
2020-05-11 18:10:16 | DEBUG |        0.050  1.014778e+00 -2.737278e-01 -6.830765e-02  7.558920e-02 |   4 2 4.000000e-06 
2020-05-11 18:10:16 | DEBUG | call of SolverReInit ie a new symbolic and numerical factorization will be performed
2020-05-11 18:10:16 | DEBUG |        0.050  1.014778e+00 -2.737278e-01 -6.830765e-02  7.558920e-02 |   5 2 8.000000e-06 
2020-05-11 18:10:16 | DEBUG | call of SolverReInit ie a new symbolic and numerical factorization will be performed
2020-05-11 18:10:16 | DEBUG |        0.050  1.014778e+00 -2.737278e-01 -6.830765e-02  7.558920e-02 |   6 2 1.600000e-05 
2020-05-11 18:10:16 | DEBUG | call of SolverReInit ie a new symbolic and numerical factorization will be performed
2020-05-11 18:10:16 | DEBUG |        0.050  1.014778e+00 -2.737278e-01 -6.830765e-02  7.558920e-02 |   7 2 3.200000e-05 
2020-05-11 18:10:16 | DEBUG | call of SolverReInit ie a new symbolic and numerical factorization will be performed
2020-05-11 18:10:16 | DEBUG |        0.051  1.014778e+00 -2.737278e-01 -6.830765e-02  7.558920e-02 |   8 2 6.400000e-05 
2020-05-11 18:10:16 | DEBUG | call of SolverReInit ie a new symbolic and numerical factorization will be performed
2020-05-11 18:10:16 | DEBUG |        0.051  1.014778e+00 -2.737278e-01 -6.830765e-02  7.558920e-02 |   9 2 1.280000e-04 
2020-05-11 18:10:16 | DEBUG | call of SolverReInit ie a new symbolic and numerical factorization will be performed
2020-05-11 18:10:16 | DEBUG |        0.051  1.014778e+00 -2.737278e-01 -6.830765e-02  7.558920e-02 |  10 2 2.560000e-04 
2020-05-11 18:10:16 | DEBUG | call of SolverReInit ie a new symbolic and numerical factorization will be performed
2020-05-11 18:10:16 | DEBUG |        0.051  1.014778e+00 -2.737278e-01 -6.830765e-02  7.558921e-02 |  11 2 5.120000e-04 
2020-05-11 18:10:16 | DEBUG | call of SolverReInit ie a new symbolic and numerical factorization will be performed
2020-05-11 18:10:16 | DEBUG |        0.052  1.014778e+00 -2.737279e-01 -6.830765e-02  7.558922e-02 |  12 2 1.024000e-03 
2020-05-11 18:10:16 | DEBUG | call of SolverReInit ie a new symbolic and numerical factorization will be performed
2020-05-11 18:10:16 | DEBUG |        0.055  1.014778e+00 -2.737279e-01 -6.830766e-02  7.558924e-02 |  13 2 2.048000e-03 
2020-05-11 18:10:16 | DEBUG | call of SolverReInit ie a new symbolic and numerical factorization will be performed
2020-05-11 18:10:16 | DEBUG |        0.059  1.014778e+00 -2.737280e-01 -6.830767e-02  7.558928e-02 |  14 2 4.096000e-03 
2020-05-11 18:10:16 | DEBUG | call of SolverReInit ie a new symbolic and numerical factorization will be performed
2020-05-11 18:10:16 | DEBUG |        0.067  1.014779e+00 -2.737283e-01 -6.830768e-02  7.558937e-02 |  15 2 8.192000e-03 
2020-05-11 18:10:16 | DEBUG | call of SolverReInit ie a new symbolic and numerical factorization will be performed
2020-05-11 18:10:16 | DEBUG |        0.083  1.014782e+00 -2.737290e-01 -6.830773e-02  7.558958e-02 |  16 2 1.638400e-02 
2020-05-11 18:10:16 | DEBUG | call of SolverReInit ie a new symbolic and numerical factorization will be performed
2020-05-11 18:10:16 | DEBUG |        0.116  1.014787e+00 -2.737303e-01 -6.830782e-02  7.559002e-02 |  17 2 3.276800e-02 
2020-05-11 18:10:16 | DEBUG | call of SolverReInit ie a new symbolic and numerical factorization will be performed
2020-05-11 18:10:16 | DEBUG |        0.181  1.014796e+00 -2.737331e-01 -6.830799e-02  7.559088e-02 |  18 2 6.553600e-02 
2020-05-11 18:10:16 | DEBUG | call of SolverReInit ie a new symbolic and numerical factorization will be performed
2020-05-11 18:10:16 | DEBUG |        0.313  1.014810e+00 -2.737393e-01 -6.830811e-02  7.559236e-02 |  19 2 1.310720e-01 
2020-05-11 18:10:16 | DEBUG | call of SolverReInit ie a new symbolic and numerical factorization will be performed
2020-05-11 18:10:16 | DEBUG | Algebraic mode change for model GEN____3_SM
2020-05-11 18:10:16 | DEBUG |        0.519  1.014822e+00 -2.737508e-01 -6.830781e-02  7.559414e-02 |  20 2 2.621440e-01 
2020-05-11 18:10:16 | DEBUG | calculation of the new starting point of the simulation.
2020-05-11 18:10:16 | DEBUG | call of SolverReInit ie a new symbolic and numerical factorization will be performed
2020-05-11 18:10:16 | DEBUG |        0.519  1.014822e+00 -2.737508e-01 -6.830781e-02  7.559414e-02 |   0 0 0.000000e+00 
2020-05-11 18:10:16 | DEBUG | call of SolverReInit ie a new symbolic and numerical factorization will be performed
2020-05-11 18:10:16 | DEBUG |        0.519  1.014822e+00 -2.737508e-01 -6.830781e-02  7.559414e-02 |   1 1 1.000000e-06 
2020-05-11 18:10:16 | DEBUG |        0.519  1.014822e+00 -2.737508e-01 -6.830781e-02  7.559414e-02 |   2 1 1.000000e-06 
2020-05-11 18:10:16 | DEBUG |        0.519  1.014822e+00 -2.737508e-01 -6.830781e-02  7.559414e-02 |   3 2 2.000000e-06 
2020-05-11 18:10:16 | DEBUG | call of SolverReInit ie a new symbolic and numerical factorization will be performed
2020-05-11 18:10:16 | DEBUG |        0.519  1.014822e+00 -2.737508e-01 -6.830781e-02  7.559414e-02 |   4 2 4.000000e-06 
2020-05-11 18:10:16 | DEBUG | call of SolverReInit ie a new symbolic and numerical factorization will be performed
2020-05-11 18:10:16 | DEBUG |        0.519  1.014822e+00 -2.737508e-01 -6.830781e-02  7.559414e-02 |   5 2 8.000000e-06 
2020-05-11 18:10:16 | DEBUG | call of SolverReInit ie a new symbolic and numerical factorization will be performed
2020-05-11 18:10:16 | DEBUG |        0.519  1.014822e+00 -2.737508e-01 -6.830781e-02  7.559414e-02 |   6 2 1.600000e-05 
2020-05-11 18:10:16 | DEBUG | call of SolverReInit ie a new symbolic and numerical factorization will be performed
2020-05-11 18:10:16 | DEBUG |        0.519  1.014822e+00 -2.737508e-01 -6.830781e-02  7.559414e-02 |   7 2 3.200000e-05 
2020-05-11 18:10:16 | DEBUG | call of SolverReInit ie a new symbolic and numerical factorization will be performed
2020-05-11 18:10:16 | DEBUG |        0.519  1.014822e+00 -2.737508e-01 -6.830781e-02  7.559414e-02 |   8 2 6.400000e-05 
2020-05-11 18:10:16 | DEBUG | call of SolverReInit ie a new symbolic and numerical factorization will be performed
2020-05-11 18:10:16 | DEBUG |        0.519  1.014822e+00 -2.737508e-01 -6.830781e-02  7.559414e-02 |   9 2 1.280000e-04 
2020-05-11 18:10:16 | DEBUG | call of SolverReInit ie a new symbolic and numerical factorization will be performed
2020-05-11 18:10:16 | DEBUG |        0.519  1.014822e+00 -2.737508e-01 -6.830781e-02  7.559414e-02 |  10 2 2.560000e-04 
2020-05-11 18:10:16 | DEBUG | call of SolverReInit ie a new symbolic and numerical factorization will be performed
2020-05-11 18:10:16 | DEBUG |        0.520  1.014822e+00 -2.737509e-01 -6.830780e-02  7.559414e-02 |  11 2 5.120000e-04 
2020-05-11 18:10:16 | DEBUG | call of SolverReInit ie a new symbolic and numerical factorization will be performed
2020-05-11 18:10:16 | DEBUG |        0.521  1.014822e+00 -2.737509e-01 -6.830780e-02  7.559415e-02 |  12 2 1.024000e-03 
2020-05-11 18:10:16 | DEBUG | call of SolverReInit ie a new symbolic and numerical factorization will be performed
2020-05-11 18:10:16 | DEBUG |        0.523  1.014822e+00 -2.737511e-01 -6.830779e-02  7.559417e-02 |  13 2 2.048000e-03 
2020-05-11 18:10:16 | DEBUG | call of SolverReInit ie a new symbolic and numerical factorization will be performed
2020-05-11 18:10:16 | DEBUG |        0.527  1.014822e+00 -2.737513e-01 -6.830778e-02  7.559419e-02 |  14 2 4.096000e-03 
2020-05-11 18:10:16 | DEBUG | call of SolverReInit ie a new symbolic and numerical factorization will be performed
2020-05-11 18:10:16 | DEBUG |        0.535  1.014822e+00 -2.737518e-01 -6.830775e-02  7.559425e-02 |  15 2 8.192000e-03 
2020-05-11 18:10:16 | DEBUG | call of SolverReInit ie a new symbolic and numerical factorization will be performed
2020-05-11 18:10:16 | DEBUG |        0.538  1.014822e+00 -2.737520e-01 -6.830774e-02  7.559426e-02 |  16 2 1.638400e-02 
2020-05-11 18:10:16 | DEBUG |        0.538  1.014822e+00 -2.737520e-01 -6.830774e-02  7.559426e-02 |  16 2 1.638400e-02 
2020-05-11 18:10:16 | DEBUG |        0.552  1.014823e+00 -2.737529e-01 -6.830769e-02  7.559435e-02 |  16 2 1.638400e-02 
2020-05-11 18:10:16 | DEBUG | call of SolverReInit ie a new symbolic and numerical factorization will be performed
2020-05-11 18:10:16 | DEBUG |        0.584  1.014823e+00 -2.737550e-01 -6.830756e-02  7.559455e-02 |  17 2 3.276800e-02 
2020-05-11 18:10:16 | DEBUG | call of SolverReInit ie a new symbolic and numerical factorization will be performed
2020-05-11 18:10:16 | DEBUG |        0.650  1.014823e+00 -2.737595e-01 -6.830727e-02  7.559491e-02 |  18 2 6.553600e-02 
2020-05-11 18:10:16 | DEBUG | call of SolverReInit ie a new symbolic and numerical factorization will be performed
2020-05-11 18:10:16 | DEBUG |        0.781  1.014821e+00 -2.737676e-01 -6.830667e-02  7.559548e-02 |  19 2 1.310720e-01 
2020-05-11 18:10:16 | DEBUG | call of SolverReInit ie a new symbolic and numerical factorization will be performed
2020-05-11 18:10:16 | DEBUG |        1.043  1.014818e+00 -2.737735e-01 -6.830617e-02  7.559577e-02 |  20 2 2.621440e-01 
2020-05-11 18:10:16 | DEBUG | call of SolverReInit ie a new symbolic and numerical factorization will be performed
2020-05-11 18:10:16 | DEBUG |        1.567  1.014819e+00 -2.737618e-01 -6.830697e-02  7.559484e-02 |  21 2 5.242880e-01 
2020-05-11 18:10:16 | DEBUG | call of SolverReInit ie a new symbolic and numerical factorization will be performed
2020-05-11 18:10:16 | DEBUG |        2.616  1.014822e+00 -2.737560e-01 -6.830746e-02  7.559454e-02 |  22 1 1.048576e+00 
2020-05-11 18:10:16 | DEBUG | call of SolverReInit ie a new symbolic and numerical factorization will be performed
2020-05-11 18:10:16 | DEBUG |        4.713  1.014821e+00 -2.737588e-01 -6.830727e-02  7.559477e-02 |  23 1 2.097152e+00 
2020-05-11 18:10:16 | DEBUG | call of SolverReInit ie a new symbolic and numerical factorization will be performed
2020-05-11 18:10:16 | DEBUG |        8.907  1.014821e+00 -2.737590e-01 -6.830726e-02  7.559479e-02 |  24 1 4.194304e+00 
2020-05-11 18:10:16 | DEBUG | call of SolverReInit ie a new symbolic and numerical factorization will be performed
2020-05-11 18:10:16 | DEBUG |       17.296  1.014822e+00 -2.737588e-01 -6.830727e-02  7.559479e-02 |  25 1 8.388608e+00 
2020-05-11 18:10:16 | DEBUG | state of Line _BUS____9-BUS___10-1_AC change from 2 to 3
2020-05-11 18:10:16 | DEBUG | keep SubNetworks num : 0
2020-05-11 18:10:16 | DEBUG | Algebraic mode (with J recalculation) change for model NETWORK
2020-05-11 18:10:16 | DEBUG |       20.000  1.014822e+00 -2.737588e-01 -6.830727e-02  7.559478e-02 |  26 1 1.000000e+01 
2020-05-11 18:10:16 | DEBUG | calculation of the new starting point of the simulation.
2020-05-11 18:10:16 | DEBUG | call of SolverReInit ie a new symbolic and numerical factorization will be performed
2020-05-11 18:10:16 | DEBUG | call of SolverReInit ie a new symbolic and numerical factorization will be performed
2020-05-11 18:10:16 | DEBUG | call of SolverReInit ie a new symbolic and numerical factorization will be performed
2020-05-11 18:10:16 | DEBUG |       20.000  9.846887e-01 -2.815841e-01 -6.668027e-02  7.428286e-02 |   0 0 0.000000e+00 
2020-05-11 18:10:16 | DEBUG | call of SolverReInit ie a new symbolic and numerical factorization will be performed
2020-05-11 18:10:16 | DEBUG |       20.000  9.846886e-01 -2.815841e-01 -6.668027e-02  7.428287e-02 |   1 1 1.000000e-06 
2020-05-11 18:10:16 | DEBUG |       20.000  9.846886e-01 -2.815842e-01 -6.668026e-02  7.428287e-02 |   2 1 1.000000e-06 
2020-05-11 18:10:16 | DEBUG |       20.000  9.846885e-01 -2.815842e-01 -6.668025e-02  7.428287e-02 |   3 2 2.000000e-06 
2020-05-11 18:10:16 | DEBUG | call of SolverReInit ie a new symbolic and numerical factorization will be performed
2020-05-11 18:10:16 | DEBUG |       20.000  9.846884e-01 -2.815844e-01 -6.668024e-02  7.428288e-02 |   4 2 4.000000e-06 
2020-05-11 18:10:16 | DEBUG | call of SolverReInit ie a new symbolic and numerical factorization will be performed
2020-05-11 18:10:16 | DEBUG |       20.000  9.846881e-01 -2.815848e-01 -6.668020e-02  7.428289e-02 |   5 2 8.000000e-06 
2020-05-11 18:10:16 | DEBUG | call of SolverReInit ie a new symbolic and numerical factorization will be performed
2020-05-11 18:10:16 | DEBUG |       20.000  9.846875e-01 -2.815855e-01 -6.668013e-02  7.428292e-02 |   6 2 1.600000e-05 
2020-05-11 18:10:16 | DEBUG | call of SolverReInit ie a new symbolic and numerical factorization will be performed
2020-05-11 18:10:16 | DEBUG |       20.000  9.846863e-01 -2.815870e-01 -6.667999e-02  7.428297e-02 |   7 2 3.200000e-05 
2020-05-11 18:10:16 | DEBUG | call of SolverReInit ie a new symbolic and numerical factorization will be performed
2020-05-11 18:10:16 | DEBUG |       20.000  9.846840e-01 -2.815900e-01 -6.667971e-02  7.428307e-02 |   8 2 6.400000e-05 
2020-05-11 18:10:16 | DEBUG | call of SolverReInit ie a new symbolic and numerical factorization will be performed
2020-05-11 18:10:16 | DEBUG |       20.000  9.846794e-01 -2.815958e-01 -6.667916e-02  7.428328e-02 |   9 2 1.280000e-04 
2020-05-11 18:10:16 | DEBUG | call of SolverReInit ie a new symbolic and numerical factorization will be performed
2020-05-11 18:10:16 | DEBUG |       20.001  9.846702e-01 -2.816075e-01 -6.667806e-02  7.428369e-02 |  10 2 2.560000e-04 
2020-05-11 18:10:16 | DEBUG | call of SolverReInit ie a new symbolic and numerical factorization will be performed
2020-05-11 18:10:16 | DEBUG |       20.001  9.846521e-01 -2.816305e-01 -6.667589e-02  7.428450e-02 |  11 2 5.120000e-04 
2020-05-11 18:10:16 | DEBUG | call of SolverReInit ie a new symbolic and numerical factorization will be performed
2020-05-11 18:10:16 | DEBUG |       20.002  9.846171e-01 -2.816754e-01 -6.667167e-02  7.428610e-02 |  12 2 1.024000e-03 
2020-05-11 18:10:16 | DEBUG | call of SolverReInit ie a new symbolic and numerical factorization will be performed
2020-05-11 18:10:16 | DEBUG |       20.004  9.845510e-01 -2.817609e-01 -6.666366e-02  7.428919e-02 |  13 2 2.048000e-03 
2020-05-11 18:10:16 | DEBUG | call of SolverReInit ie a new symbolic and numerical factorization will be performed
2020-05-11 18:10:16 | DEBUG |       20.008  9.844339e-01 -2.819163e-01 -6.664921e-02  7.429500e-02 |  14 2 4.096000e-03 
2020-05-11 18:10:16 | DEBUG | call of SolverReInit ie a new symbolic and numerical factorization will be performed
2020-05-11 18:10:16 | DEBUG |       20.016  9.842590e-01 -2.821638e-01 -6.662662e-02  7.430501e-02 |  15 2 8.192000e-03 
2020-05-11 18:10:16 | DEBUG |       20.016  9.842590e-01 -2.821638e-01 -6.662662e-02  7.430501e-02 |  15 2 8.192000e-03 
2020-05-11 18:10:16 | DEBUG | Algebraic mode change for model GEN____8_SM
2020-05-11 18:10:16 | DEBUG |       20.016  9.842564e-01 -2.821677e-01 -6.662627e-02  7.430518e-02 |  15 2 8.192000e-03 
2020-05-11 18:10:16 | DEBUG | calculation of the new starting point of the simulation.
2020-05-11 18:10:16 | DEBUG |       20.016  9.842564e-01 -2.821677e-01 -6.662627e-02  7.430518e-02 |   0 0 0.000000e+00 
2020-05-11 18:10:16 | DEBUG | call of SolverReInit ie a new symbolic and numerical factorization will be performed
2020-05-11 18:10:16 | DEBUG |       20.016  9.842564e-01 -2.821677e-01 -6.662627e-02  7.430518e-02 |   1 1 1.000000e-06 
2020-05-11 18:10:16 | DEBUG |       20.016  9.842564e-01 -2.821677e-01 -6.662627e-02  7.430518e-02 |   2 1 1.000000e-06 
2020-05-11 18:10:16 | DEBUG |       20.016  9.842564e-01 -2.821678e-01 -6.662626e-02  7.430518e-02 |   3 2 2.000000e-06 
2020-05-11 18:10:16 | DEBUG | call of SolverReInit ie a new symbolic and numerical factorization will be performed
2020-05-11 18:10:16 | DEBUG |       20.016  9.842563e-01 -2.821679e-01 -6.662625e-02  7.430519e-02 |   4 2 4.000000e-06 
2020-05-11 18:10:16 | DEBUG | call of SolverReInit ie a new symbolic and numerical factorization will be performed
2020-05-11 18:10:16 | DEBUG |       20.016  9.842561e-01 -2.821681e-01 -6.662623e-02  7.430520e-02 |   5 2 8.000000e-06 
2020-05-11 18:10:16 | DEBUG | call of SolverReInit ie a new symbolic and numerical factorization will be performed
2020-05-11 18:10:16 | DEBUG |       20.016  9.842558e-01 -2.821686e-01 -6.662619e-02  7.430522e-02 |   6 2 1.600000e-05 
2020-05-11 18:10:16 | DEBUG | call of SolverReInit ie a new symbolic and numerical factorization will be performed
2020-05-11 18:10:16 | DEBUG |       20.016  9.842552e-01 -2.821694e-01 -6.662611e-02  7.430526e-02 |   7 2 3.200000e-05 
2020-05-11 18:10:16 | DEBUG | call of SolverReInit ie a new symbolic and numerical factorization will be performed
2020-05-11 18:10:16 | DEBUG |       20.016  9.842541e-01 -2.821712e-01 -6.662595e-02  7.430533e-02 |   8 2 6.400000e-05 
2020-05-11 18:10:16 | DEBUG | call of SolverReInit ie a new symbolic and numerical factorization will be performed
2020-05-11 18:10:16 | DEBUG |       20.016  9.842517e-01 -2.821748e-01 -6.662563e-02  7.430549e-02 |   9 2 1.280000e-04 
2020-05-11 18:10:16 | DEBUG | call of SolverReInit ie a new symbolic and numerical factorization will be performed
2020-05-11 18:10:16 | DEBUG |       20.017  9.842470e-01 -2.821819e-01 -6.662500e-02  7.430580e-02 |  10 2 2.560000e-04 
2020-05-11 18:10:16 | DEBUG | call of SolverReInit ie a new symbolic and numerical factorization will be performed
2020-05-11 18:10:16 | DEBUG |       20.017  9.842378e-01 -2.821960e-01 -6.662374e-02  7.430642e-02 |  11 2 5.120000e-04 
2020-05-11 18:10:16 | DEBUG | call of SolverReInit ie a new symbolic and numerical factorization will be performed
2020-05-11 18:10:16 | DEBUG |       20.018  9.842200e-01 -2.822236e-01 -6.662128e-02  7.430764e-02 |  12 2 1.024000e-03 
2020-05-11 18:10:16 | DEBUG | call of SolverReInit ie a new symbolic and numerical factorization will be performed
2020-05-11 18:10:16 | DEBUG |       20.020  9.841866e-01 -2.822769e-01 -6.661659e-02  7.431008e-02 |  13 2 2.048000e-03 
2020-05-11 18:10:16 | DEBUG | call of SolverReInit ie a new symbolic and numerical factorization will be performed
2020-05-11 18:10:16 | DEBUG |       20.024  9.841283e-01 -2.823762e-01 -6.660796e-02  7.431486e-02 |  14 2 4.096000e-03 
2020-05-11 18:10:16 | DEBUG | call of SolverReInit ie a new symbolic and numerical factorization will be performed
2020-05-11 18:10:16 | DEBUG |       20.032  9.840390e-01 -2.825531e-01 -6.659316e-02  7.432434e-02 |  15 2 8.192000e-03 
2020-05-11 18:10:16 | DEBUG | call of SolverReInit ie a new symbolic and numerical factorization will be performed
2020-05-11 18:10:16 | DEBUG |       20.049  9.839363e-01 -2.828545e-01 -6.656979e-02  7.434369e-02 |  16 2 1.638400e-02 
2020-05-11 18:10:16 | DEBUG | call of SolverReInit ie a new symbolic and numerical factorization will be performed
2020-05-11 18:10:16 | DEBUG |       20.082  9.838831e-01 -2.833827e-01 -6.653357e-02  7.438582e-02 |  17 2 3.276800e-02 
2020-05-11 18:10:16 | DEBUG |       20.114  9.839258e-01 -2.838886e-01 -6.650239e-02  7.443223e-02 |  18 2 3.276800e-02 
2020-05-11 18:10:16 | DEBUG |       20.147  9.839817e-01 -2.844139e-01 -6.647043e-02  7.448117e-02 |  19 2 3.276800e-02 
2020-05-11 18:10:16 | DEBUG |       20.180  9.840232e-01 -2.849515e-01 -6.643712e-02  7.453023e-02 |  20 2 3.276800e-02 
2020-05-11 18:10:16 | DEBUG | call of SolverReInit ie a new symbolic and numerical factorization will be performed
2020-05-11 18:10:16 | DEBUG |       20.245  9.840840e-01 -2.859277e-01 -6.637605e-02  7.461837e-02 |  21 2 6.553600e-02 
2020-05-11 18:10:16 | DEBUG | call of SolverReInit ie a new symbolic and numerical factorization will be performed
2020-05-11 18:10:16 | DEBUG | call of SolverReInit ie a new symbolic and numerical factorization will be performed
2020-05-11 18:10:16 | DEBUG |       20.315  9.842132e-01 -2.865034e-01 -6.634351e-02  7.467639e-02 |  22 1 6.953217e-02 
2020-05-11 18:10:16 | DEBUG |       20.384  9.844301e-01 -2.866812e-01 -6.634011e-02  7.470574e-02 |  23 1 6.953217e-02 
2020-05-11 18:10:16 | DEBUG | Algebraic mode change for model GEN____8_SM
2020-05-11 18:10:16 | DEBUG |       20.442  9.846548e-01 -2.865765e-01 -6.635534e-02  7.471125e-02 |  24 1 6.953217e-02 
2020-05-11 18:10:16 | DEBUG | calculation of the new starting point of the simulation.
2020-05-11 18:10:16 | DEBUG |       20.442  9.846548e-01 -2.865765e-01 -6.635534e-02  7.471125e-02 |   0 0 0.000000e+00 
2020-05-11 18:10:16 | DEBUG | call of SolverReInit ie a new symbolic and numerical factorization will be performed
2020-05-11 18:10:16 | DEBUG |       20.442  9.846547e-01 -2.865761e-01 -6.635535e-02  7.471122e-02 |   1 1 1.000000e-06 
2020-05-11 18:10:16 | DEBUG |       20.442  9.846547e-01 -2.865761e-01 -6.635535e-02  7.471122e-02 |   2 1 1.000000e-06 
2020-05-11 18:10:16 | DEBUG |       20.442  9.846547e-01 -2.865761e-01 -6.635535e-02  7.471122e-02 |   3 2 2.000000e-06 
2020-05-11 18:10:16 | DEBUG | call of SolverReInit ie a new symbolic and numerical factorization will be performed
2020-05-11 18:10:16 | DEBUG |       20.442  9.846548e-01 -2.865761e-01 -6.635535e-02  7.471122e-02 |   4 2 4.000000e-06 
2020-05-11 18:10:16 | DEBUG | call of SolverReInit ie a new symbolic and numerical factorization will be performed
2020-05-11 18:10:16 | DEBUG |       20.442  9.846548e-01 -2.865761e-01 -6.635536e-02  7.471122e-02 |   5 2 8.000000e-06 
2020-05-11 18:10:16 | DEBUG | call of SolverReInit ie a new symbolic and numerical factorization will be performed
2020-05-11 18:10:16 | DEBUG |       20.442  9.846548e-01 -2.865761e-01 -6.635536e-02  7.471122e-02 |   6 2 1.600000e-05 
2020-05-11 18:10:16 | DEBUG | call of SolverReInit ie a new symbolic and numerical factorization will be performed
2020-05-11 18:10:16 | DEBUG |       20.442  9.846550e-01 -2.865761e-01 -6.635537e-02  7.471123e-02 |   7 2 3.200000e-05 
2020-05-11 18:10:16 | DEBUG | call of SolverReInit ie a new symbolic and numerical factorization will be performed
2020-05-11 18:10:16 | DEBUG |       20.442  9.846552e-01 -2.865760e-01 -6.635538e-02  7.471124e-02 |   8 2 6.400000e-05 
2020-05-11 18:10:16 | DEBUG | call of SolverReInit ie a new symbolic and numerical factorization will be performed
2020-05-11 18:10:16 | DEBUG |       20.442  9.846556e-01 -2.865759e-01 -6.635540e-02  7.471125e-02 |   9 2 1.280000e-04 
2020-05-11 18:10:16 | DEBUG |       20.442  9.846556e-01 -2.865759e-01 -6.635540e-02  7.471125e-02 |   9 2 1.280000e-04 
2020-05-11 18:10:16 | DEBUG |       20.442  9.846557e-01 -2.865759e-01 -6.635541e-02  7.471126e-02 |   9 2 1.280000e-04 
2020-05-11 18:10:16 | DEBUG | call of SolverReInit ie a new symbolic and numerical factorization will be performed
2020-05-11 18:10:16 | DEBUG |       20.442  9.846567e-01 -2.865756e-01 -6.635546e-02  7.471130e-02 |  10 2 2.560000e-04 
2020-05-11 18:10:16 | DEBUG | call of SolverReInit ie a new symbolic and numerical factorization will be performed
2020-05-11 18:10:16 | DEBUG |       20.443  9.846586e-01 -2.865750e-01 -6.635557e-02  7.471137e-02 |  11 2 5.120000e-04 
2020-05-11 18:10:16 | DEBUG | call of SolverReInit ie a new symbolic and numerical factorization will be performed
2020-05-11 18:10:16 | DEBUG |       20.444  9.846625e-01 -2.865738e-01 -6.635579e-02  7.471152e-02 |  12 2 1.024000e-03 
2020-05-11 18:10:16 | DEBUG | call of SolverReInit ie a new symbolic and numerical factorization will be performed
2020-05-11 18:10:16 | DEBUG |       20.446  9.846703e-01 -2.865713e-01 -6.635625e-02  7.471181e-02 |  13 2 2.048000e-03 
2020-05-11 18:10:16 | DEBUG | call of SolverReInit ie a new symbolic and numerical factorization will be performed
2020-05-11 18:10:16 | DEBUG |       20.450  9.846861e-01 -2.865653e-01 -6.635724e-02  7.471232e-02 |  14 2 4.096000e-03 
2020-05-11 18:10:16 | DEBUG | call of SolverReInit ie a new symbolic and numerical factorization will be performed
2020-05-11 18:10:16 | DEBUG |       20.458  9.847184e-01 -2.865501e-01 -6.635943e-02  7.471310e-02 |  15 2 8.192000e-03 
2020-05-11 18:10:16 | DEBUG | call of SolverReInit ie a new symbolic and numerical factorization will be performed
2020-05-11 18:10:16 | DEBUG |       20.460  9.847248e-01 -2.865467e-01 -6.635989e-02  7.471321e-02 |  16 2 1.638400e-02 
2020-05-11 18:10:16 | DEBUG |       20.460  9.847248e-01 -2.865467e-01 -6.635989e-02  7.471321e-02 |  16 2 1.638400e-02 
2020-05-11 18:10:16 | DEBUG | Algebraic mode change for model GEN____6_SM
2020-05-11 18:10:16 | DEBUG |       20.460  9.847253e-01 -2.865464e-01 -6.635993e-02  7.471322e-02 |  16 2 1.638400e-02 
2020-05-11 18:10:16 | DEBUG | calculation of the new starting point of the simulation.
2020-05-11 18:10:16 | DEBUG |       20.460  9.847253e-01 -2.865464e-01 -6.635993e-02  7.471322e-02 |   0 0 0.000000e+00 
2020-05-11 18:10:16 | DEBUG | call of SolverReInit ie a new symbolic and numerical factorization will be performed
2020-05-11 18:10:16 | DEBUG |       20.460  9.847253e-01 -2.865464e-01 -6.635993e-02  7.471322e-02 |   1 1 1.000000e-06 
2020-05-11 18:10:16 | DEBUG |       20.460  9.847253e-01 -2.865464e-01 -6.635993e-02  7.471322e-02 |   2 1 1.000000e-06 
2020-05-11 18:10:16 | DEBUG |       20.460  9.847253e-01 -2.865464e-01 -6.635993e-02  7.471322e-02 |   3 2 2.000000e-06 
2020-05-11 18:10:16 | DEBUG | call of SolverReInit ie a new symbolic and numerical factorization will be performed
2020-05-11 18:10:16 | DEBUG |       20.460  9.847253e-01 -2.865464e-01 -6.635993e-02  7.471322e-02 |   4 2 4.000000e-06 
2020-05-11 18:10:16 | DEBUG | call of SolverReInit ie a new symbolic and numerical factorization will be performed
2020-05-11 18:10:16 | DEBUG |       20.460  9.847254e-01 -2.865464e-01 -6.635993e-02  7.471322e-02 |   5 2 8.000000e-06 
2020-05-11 18:10:16 | DEBUG | call of SolverReInit ie a new symbolic and numerical factorization will be performed
2020-05-11 18:10:16 | DEBUG |       20.460  9.847254e-01 -2.865463e-01 -6.635994e-02  7.471322e-02 |   6 2 1.600000e-05 
2020-05-11 18:10:16 | DEBUG | call of SolverReInit ie a new symbolic and numerical factorization will be performed
2020-05-11 18:10:16 | DEBUG |       20.460  9.847255e-01 -2.865463e-01 -6.635995e-02  7.471323e-02 |   7 2 3.200000e-05 
2020-05-11 18:10:16 | DEBUG | call of SolverReInit ie a new symbolic and numerical factorization will be performed
2020-05-11 18:10:16 | DEBUG |       20.460  9.847258e-01 -2.865461e-01 -6.635997e-02  7.471323e-02 |   8 2 6.400000e-05 
2020-05-11 18:10:16 | DEBUG | call of SolverReInit ie a new symbolic and numerical factorization will be performed
2020-05-11 18:10:16 | DEBUG |       20.460  9.847263e-01 -2.865458e-01 -6.636000e-02  7.471324e-02 |   9 2 1.280000e-04 
2020-05-11 18:10:16 | DEBUG | call of SolverReInit ie a new symbolic and numerical factorization will be performed
2020-05-11 18:10:16 | DEBUG |       20.460  9.847273e-01 -2.865453e-01 -6.636008e-02  7.471326e-02 |  10 2 2.560000e-04 
2020-05-11 18:10:16 | DEBUG | call of SolverReInit ie a new symbolic and numerical factorization will be performed
2020-05-11 18:10:16 | DEBUG |       20.461  9.847294e-01 -2.865441e-01 -6.636023e-02  7.471329e-02 |  11 2 5.120000e-04 
2020-05-11 18:10:16 | DEBUG | call of SolverReInit ie a new symbolic and numerical factorization will be performed
2020-05-11 18:10:16 | DEBUG |       20.462  9.847335e-01 -2.865417e-01 -6.636054e-02  7.471335e-02 |  12 2 1.024000e-03 
2020-05-11 18:10:16 | DEBUG | call of SolverReInit ie a new symbolic and numerical factorization will be performed
2020-05-11 18:10:16 | DEBUG |       20.464  9.847418e-01 -2.865368e-01 -6.636117e-02  7.471346e-02 |  13 2 2.048000e-03 
2020-05-11 18:10:16 | DEBUG | call of SolverReInit ie a new symbolic and numerical factorization will be performed
2020-05-11 18:10:16 | DEBUG |       20.468  9.847585e-01 -2.865262e-01 -6.636249e-02  7.471363e-02 |  14 2 4.096000e-03 
2020-05-11 18:10:16 | DEBUG | call of SolverReInit ie a new symbolic and numerical factorization will be performed
2020-05-11 18:10:16 | DEBUG |       20.476  9.847923e-01 -2.865020e-01 -6.636533e-02  7.471374e-02 |  15 2 8.192000e-03 
2020-05-11 18:10:16 | DEBUG | call of SolverReInit ie a new symbolic and numerical factorization will be performed
2020-05-11 18:10:16 | DEBUG |       20.492  9.848619e-01 -2.864427e-01 -6.637179e-02  7.471312e-02 |  16 2 1.638400e-02 
2020-05-11 18:10:16 | DEBUG | call of SolverReInit ie a new symbolic and numerical factorization will be performed
2020-05-11 18:10:16 | DEBUG |       20.525  9.850056e-01 -2.862871e-01 -6.638728e-02  7.470900e-02 |  17 2 3.276800e-02 
2020-05-11 18:10:16 | DEBUG | call of SolverReInit ie a new symbolic and numerical factorization will be performed
2020-05-11 18:10:16 | DEBUG |       20.591  9.852886e-01 -2.858932e-01 -6.642347e-02  7.469338e-02 |  18 2 6.553600e-02 
2020-05-11 18:10:16 | DEBUG |       20.656  9.855371e-01 -2.854744e-01 -6.645998e-02  7.467338e-02 |  19 2 6.553600e-02 
2020-05-11 18:10:16 | DEBUG | call of SolverReInit ie a new symbolic and numerical factorization will be performed
2020-05-11 18:10:16 | DEBUG |       20.787  9.858051e-01 -2.850071e-01 -6.650036e-02  7.465045e-02 |  20 2 1.310720e-01 
2020-05-11 18:10:16 | DEBUG | Algebraic mode change for model GEN____6_SM
2020-05-11 18:10:16 | DEBUG |       20.809  9.857863e-01 -2.850614e-01 -6.649613e-02  7.465392e-02 |  21 1 1.310720e-01 
2020-05-11 18:10:16 | DEBUG | calculation of the new starting point of the simulation.
2020-05-11 18:10:16 | DEBUG |       20.809  9.857863e-01 -2.850614e-01 -6.649613e-02  7.465392e-02 |   0 0 0.000000e+00 
2020-05-11 18:10:16 | DEBUG | call of SolverReInit ie a new symbolic and numerical factorization will be performed
2020-05-11 18:10:16 | DEBUG |       20.809  9.857863e-01 -2.850614e-01 -6.649613e-02  7.465392e-02 |   1 1 1.000000e-06 
2020-05-11 18:10:16 | DEBUG |       20.809  9.857863e-01 -2.850614e-01 -6.649613e-02  7.465392e-02 |   2 1 1.000000e-06 
2020-05-11 18:10:16 | DEBUG |       20.809  9.857863e-01 -2.850614e-01 -6.649613e-02  7.465392e-02 |   3 2 2.000000e-06 
2020-05-11 18:10:16 | DEBUG | call of SolverReInit ie a new symbolic and numerical factorization will be performed
2020-05-11 18:10:16 | DEBUG |       20.809  9.857863e-01 -2.850614e-01 -6.649613e-02  7.465392e-02 |   4 2 4.000000e-06 
2020-05-11 18:10:16 | DEBUG | call of SolverReInit ie a new symbolic and numerical factorization will be performed
2020-05-11 18:10:16 | DEBUG |       20.809  9.857863e-01 -2.850614e-01 -6.649613e-02  7.465392e-02 |   5 2 8.000000e-06 
2020-05-11 18:10:16 | DEBUG | call of SolverReInit ie a new symbolic and numerical factorization will be performed
2020-05-11 18:10:16 | DEBUG |       20.809  9.857863e-01 -2.850613e-01 -6.649613e-02  7.465392e-02 |   6 2 1.600000e-05 
2020-05-11 18:10:16 | DEBUG | call of SolverReInit ie a new symbolic and numerical factorization will be performed
2020-05-11 18:10:16 | DEBUG |       20.809  9.857863e-01 -2.850613e-01 -6.649613e-02  7.465391e-02 |   7 2 3.200000e-05 
2020-05-11 18:10:16 | DEBUG | call of SolverReInit ie a new symbolic and numerical factorization will be performed
2020-05-11 18:10:16 | DEBUG |       20.809  9.857864e-01 -2.850612e-01 -6.649614e-02  7.465391e-02 |   8 2 6.400000e-05 
2020-05-11 18:10:16 | DEBUG | call of SolverReInit ie a new symbolic and numerical factorization will be performed
2020-05-11 18:10:16 | DEBUG |       20.809  9.857864e-01 -2.850612e-01 -6.649614e-02  7.465391e-02 |   9 2 1.280000e-04 
2020-05-11 18:10:16 | DEBUG |       20.809  9.857864e-01 -2.850612e-01 -6.649614e-02  7.465391e-02 |   9 2 1.280000e-04 
2020-05-11 18:10:16 | DEBUG |       20.809  9.857865e-01 -2.850610e-01 -6.649616e-02  7.465390e-02 |   9 2 1.280000e-04 
2020-05-11 18:10:16 | DEBUG | call of SolverReInit ie a new symbolic and numerical factorization will be performed
2020-05-11 18:10:16 | DEBUG |       20.810  9.857867e-01 -2.850607e-01 -6.649619e-02  7.465388e-02 |  10 2 2.560000e-04 
2020-05-11 18:10:16 | DEBUG | call of SolverReInit ie a new symbolic and numerical factorization will be performed
2020-05-11 18:10:16 | DEBUG |       20.810  9.857870e-01 -2.850599e-01 -6.649625e-02  7.465384e-02 |  11 2 5.120000e-04 
2020-05-11 18:10:16 | DEBUG | call of SolverReInit ie a new symbolic and numerical factorization will be performed
2020-05-11 18:10:16 | DEBUG |       20.811  9.857877e-01 -2.850585e-01 -6.649637e-02  7.465376e-02 |  12 2 1.024000e-03 
2020-05-11 18:10:16 | DEBUG | call of SolverReInit ie a new symbolic and numerical factorization will be performed
2020-05-11 18:10:16 | DEBUG |       20.813  9.857891e-01 -2.850558e-01 -6.649659e-02  7.465362e-02 |  13 2 2.048000e-03 
2020-05-11 18:10:16 | DEBUG | call of SolverReInit ie a new symbolic and numerical factorization will be performed
2020-05-11 18:10:16 | DEBUG |       20.817  9.857915e-01 -2.850511e-01 -6.649699e-02  7.465337e-02 |  14 2 4.096000e-03 
2020-05-11 18:10:16 | DEBUG | call of SolverReInit ie a new symbolic and numerical factorization will be performed
2020-05-11 18:10:16 | DEBUG |       20.826  9.857952e-01 -2.850443e-01 -6.649757e-02  7.465302e-02 |  15 2 8.192000e-03 
2020-05-11 18:10:16 | DEBUG | call of SolverReInit ie a new symbolic and numerical factorization will be performed
2020-05-11 18:10:16 | DEBUG |       20.842  9.857981e-01 -2.850407e-01 -6.649791e-02  7.465290e-02 |  16 2 1.638400e-02 
2020-05-11 18:10:16 | DEBUG | call of SolverReInit ie a new symbolic and numerical factorization will be performed
2020-05-11 18:10:16 | DEBUG |       20.875  9.857876e-01 -2.850729e-01 -6.649543e-02  7.465499e-02 |  17 2 3.276800e-02 
2020-05-11 18:10:16 | DEBUG | call of SolverReInit ie a new symbolic and numerical factorization will be performed
2020-05-11 18:10:16 | DEBUG |       20.940  9.857155e-01 -2.852676e-01 -6.648009e-02  7.466710e-02 |  18 2 6.553600e-02 
2020-05-11 18:10:16 | DEBUG | call of SolverReInit ie a new symbolic and numerical factorization will be performed
2020-05-11 18:10:16 | DEBUG |       21.055  9.855349e-01 -2.857801e-01 -6.644005e-02  7.469958e-02 |  19 2 1.310720e-01 
2020-05-11 18:10:16 | DEBUG |       21.055  9.855349e-01 -2.857801e-01 -6.644005e-02  7.469958e-02 |  19 2 1.310720e-01 
2020-05-11 18:10:16 | DEBUG | Algebraic mode change for model GEN____8_SM
2020-05-11 18:10:16 | DEBUG |       21.056  9.855339e-01 -2.857830e-01 -6.643982e-02  7.469977e-02 |  19 2 1.310720e-01 
2020-05-11 18:10:16 | DEBUG | calculation of the new starting point of the simulation.
2020-05-11 18:10:16 | DEBUG |       21.056  9.855339e-01 -2.857830e-01 -6.643982e-02  7.469977e-02 |   0 0 0.000000e+00 
2020-05-11 18:10:16 | DEBUG | call of SolverReInit ie a new symbolic and numerical factorization will be performed
2020-05-11 18:10:16 | DEBUG |       21.056  9.855339e-01 -2.857830e-01 -6.643982e-02  7.469977e-02 |   1 1 1.000000e-06 
2020-05-11 18:10:16 | DEBUG |       21.056  9.855339e-01 -2.857830e-01 -6.643982e-02  7.469977e-02 |   2 1 1.000000e-06 
2020-05-11 18:10:16 | DEBUG |       21.056  9.855339e-01 -2.857831e-01 -6.643982e-02  7.469977e-02 |   3 2 2.000000e-06 
2020-05-11 18:10:16 | DEBUG | call of SolverReInit ie a new symbolic and numerical factorization will be performed
2020-05-11 18:10:16 | DEBUG |       21.056  9.855339e-01 -2.857831e-01 -6.643982e-02  7.469977e-02 |   4 2 4.000000e-06 
2020-05-11 18:10:16 | DEBUG | call of SolverReInit ie a new symbolic and numerical factorization will be performed
2020-05-11 18:10:16 | DEBUG |       21.056  9.855339e-01 -2.857831e-01 -6.643982e-02  7.469977e-02 |   5 2 8.000000e-06 
2020-05-11 18:10:16 | DEBUG | call of SolverReInit ie a new symbolic and numerical factorization will be performed
2020-05-11 18:10:16 | DEBUG |       21.056  9.855338e-01 -2.857832e-01 -6.643981e-02  7.469978e-02 |   6 2 1.600000e-05 
2020-05-11 18:10:16 | DEBUG | call of SolverReInit ie a new symbolic and numerical factorization will be performed
2020-05-11 18:10:16 | DEBUG |       21.056  9.855337e-01 -2.857834e-01 -6.643979e-02  7.469979e-02 |   7 2 3.200000e-05 
2020-05-11 18:10:16 | DEBUG | call of SolverReInit ie a new symbolic and numerical factorization will be performed
2020-05-11 18:10:16 | DEBUG |       21.056  9.855336e-01 -2.857838e-01 -6.643976e-02  7.469982e-02 |   8 2 6.400000e-05 
2020-05-11 18:10:16 | DEBUG | call of SolverReInit ie a new symbolic and numerical factorization will be performed
2020-05-11 18:10:16 | DEBUG |       21.056  9.855333e-01 -2.857846e-01 -6.643970e-02  7.469987e-02 |   9 2 1.280000e-04 
2020-05-11 18:10:16 | DEBUG | call of SolverReInit ie a new symbolic and numerical factorization will be performed
2020-05-11 18:10:16 | DEBUG |       21.056  9.855328e-01 -2.857862e-01 -6.643958e-02  7.469997e-02 |  10 2 2.560000e-04 
2020-05-11 18:10:16 | DEBUG | call of SolverReInit ie a new symbolic and numerical factorization will be performed
2020-05-11 18:10:16 | DEBUG |       21.057  9.855317e-01 -2.857893e-01 -6.643933e-02  7.470016e-02 |  11 2 5.120000e-04 
2020-05-11 18:10:16 | DEBUG | call of SolverReInit ie a new symbolic and numerical factorization will be performed
2020-05-11 18:10:16 | DEBUG |       21.058  9.855294e-01 -2.857955e-01 -6.643885e-02  7.470056e-02 |  12 2 1.024000e-03 
2020-05-11 18:10:16 | DEBUG | call of SolverReInit ie a new symbolic and numerical factorization will be performed
2020-05-11 18:10:16 | DEBUG |       21.060  9.855250e-01 -2.858080e-01 -6.643787e-02  7.470135e-02 |  13 2 2.048000e-03 
2020-05-11 18:10:16 | DEBUG | call of SolverReInit ie a new symbolic and numerical factorization will be performed
2020-05-11 18:10:16 | DEBUG |       21.064  9.855161e-01 -2.858331e-01 -6.643591e-02  7.470293e-02 |  14 2 4.096000e-03 
2020-05-11 18:10:16 | DEBUG | call of SolverReInit ie a new symbolic and numerical factorization will be performed
2020-05-11 18:10:16 | DEBUG |       21.072  9.854985e-01 -2.858830e-01 -6.643201e-02  7.470609e-02 |  15 2 8.192000e-03 
2020-05-11 18:10:16 | DEBUG | call of SolverReInit ie a new symbolic and numerical factorization will be performed
2020-05-11 18:10:16 | DEBUG |       21.089  9.854644e-01 -2.859815e-01 -6.642433e-02  7.471238e-02 |  16 2 1.638400e-02 
2020-05-11 18:10:16 | DEBUG | call of SolverReInit ie a new symbolic and numerical factorization will be performed
2020-05-11 18:10:16 | DEBUG |       21.121  9.854026e-01 -2.861672e-01 -6.640995e-02  7.472438e-02 |  17 2 3.276800e-02 
2020-05-11 18:10:16 | DEBUG | call of SolverReInit ie a new symbolic and numerical factorization will be performed
2020-05-11 18:10:16 | DEBUG |       21.187  9.853170e-01 -2.864559e-01 -6.638800e-02  7.474373e-02 |  18 2 6.553600e-02 
2020-05-11 18:10:16 | DEBUG | call of SolverReInit ie a new symbolic and numerical factorization will be performed
2020-05-11 18:10:16 | DEBUG |       21.318  9.853146e-01 -2.866118e-01 -6.637778e-02  7.475700e-02 |  19 2 1.310720e-01 
2020-05-11 18:10:16 | DEBUG | Algebraic mode change for model GEN____8_SM
2020-05-11 18:10:16 | DEBUG |       21.406  9.854059e-01 -2.864561e-01 -6.639131e-02  7.474949e-02 |  20 2 1.310720e-01 
2020-05-11 18:10:16 | DEBUG | calculation of the new starting point of the simulation.
2020-05-11 18:10:16 | DEBUG |       21.406  9.854059e-01 -2.864561e-01 -6.639131e-02  7.474949e-02 |   0 0 0.000000e+00 
2020-05-11 18:10:16 | DEBUG | call of SolverReInit ie a new symbolic and numerical factorization will be performed
2020-05-11 18:10:16 | DEBUG |       21.406  9.854059e-01 -2.864561e-01 -6.639132e-02  7.474950e-02 |   1 1 1.000000e-06 
2020-05-11 18:10:16 | DEBUG |       21.406  9.854059e-01 -2.864561e-01 -6.639132e-02  7.474950e-02 |   2 1 1.000000e-06 
2020-05-11 18:10:16 | DEBUG |       21.406  9.854060e-01 -2.864561e-01 -6.639132e-02  7.474950e-02 |   3 2 2.000000e-06 
2020-05-11 18:10:16 | DEBUG | call of SolverReInit ie a new symbolic and numerical factorization will be performed
2020-05-11 18:10:16 | DEBUG |       21.406  9.854059e-01 -2.864561e-01 -6.639132e-02  7.474950e-02 |   4 2 4.000000e-06 
2020-05-11 18:10:16 | DEBUG | call of SolverReInit ie a new symbolic and numerical factorization will be performed
2020-05-11 18:10:16 | DEBUG |       21.406  9.854060e-01 -2.864561e-01 -6.639132e-02  7.474950e-02 |   5 2 8.000000e-06 
2020-05-11 18:10:16 | DEBUG | call of SolverReInit ie a new symbolic and numerical factorization will be performed
2020-05-11 18:10:16 | DEBUG |       21.406  9.854060e-01 -2.864560e-01 -6.639132e-02  7.474949e-02 |   6 2 1.600000e-05 
2020-05-11 18:10:16 | DEBUG | call of SolverReInit ie a new symbolic and numerical factorization will be performed
2020-05-11 18:10:16 | DEBUG |       21.406  9.854060e-01 -2.864559e-01 -6.639133e-02  7.474949e-02 |   7 2 3.200000e-05 
2020-05-11 18:10:16 | DEBUG | call of SolverReInit ie a new symbolic and numerical factorization will be performed
2020-05-11 18:10:16 | DEBUG |       21.406  9.854061e-01 -2.864557e-01 -6.639135e-02  7.474948e-02 |   8 2 6.400000e-05 
2020-05-11 18:10:16 | DEBUG | call of SolverReInit ie a new symbolic and numerical factorization will be performed
2020-05-11 18:10:16 | DEBUG |       21.407  9.854063e-01 -2.864553e-01 -6.639138e-02  7.474946e-02 |   9 2 1.280000e-04 
2020-05-11 18:10:16 | DEBUG | call of SolverReInit ie a new symbolic and numerical factorization will be performed
2020-05-11 18:10:16 | DEBUG |       21.407  9.854068e-01 -2.864545e-01 -6.639145e-02  7.474941e-02 |  10 2 2.560000e-04 
2020-05-11 18:10:16 | DEBUG | call of SolverReInit ie a new symbolic and numerical factorization will be performed
2020-05-11 18:10:16 | DEBUG |       21.407  9.854069e-01 -2.864543e-01 -6.639147e-02  7.474940e-02 |  11 2 5.120000e-04 
2020-05-11 18:10:16 | DEBUG |       21.407  9.854069e-01 -2.864543e-01 -6.639147e-02  7.474940e-02 |  11 2 5.120000e-04 
2020-05-11 18:10:16 | DEBUG |       21.407  9.854076e-01 -2.864528e-01 -6.639159e-02  7.474933e-02 |  11 2 5.120000e-04 
2020-05-11 18:10:16 | DEBUG | call of SolverReInit ie a new symbolic and numerical factorization will be performed
2020-05-11 18:10:16 | DEBUG |       21.408  9.854092e-01 -2.864495e-01 -6.639187e-02  7.474915e-02 |  12 2 1.024000e-03 
2020-05-11 18:10:16 | DEBUG | call of SolverReInit ie a new symbolic and numerical factorization will be performed
2020-05-11 18:10:16 | DEBUG |       21.410  9.854126e-01 -2.864429e-01 -6.639243e-02  7.474879e-02 |  13 2 2.048000e-03 
2020-05-11 18:10:16 | DEBUG | call of SolverReInit ie a new symbolic and numerical factorization will be performed
2020-05-11 18:10:16 | DEBUG |       21.411  9.854130e-01 -2.864420e-01 -6.639250e-02  7.474874e-02 |  14 2 4.096000e-03 
2020-05-11 18:10:16 | DEBUG |       21.411  9.854130e-01 -2.864420e-01 -6.639250e-02  7.474874e-02 |  14 2 4.096000e-03 
2020-05-11 18:10:16 | DEBUG | Algebraic mode change for model GEN____6_SM
2020-05-11 18:10:16 | DEBUG |       21.411  9.854134e-01 -2.864412e-01 -6.639257e-02  7.474870e-02 |  14 2 4.096000e-03 
2020-05-11 18:10:16 | DEBUG | calculation of the new starting point of the simulation.
2020-05-11 18:10:16 | DEBUG |       21.411  9.854134e-01 -2.864412e-01 -6.639257e-02  7.474870e-02 |   0 0 0.000000e+00 
2020-05-11 18:10:16 | DEBUG | call of SolverReInit ie a new symbolic and numerical factorization will be performed
2020-05-11 18:10:16 | DEBUG |       21.411  9.854134e-01 -2.864412e-01 -6.639257e-02  7.474870e-02 |   1 1 1.000000e-06 
2020-05-11 18:10:16 | DEBUG |       21.411  9.854134e-01 -2.864412e-01 -6.639257e-02  7.474870e-02 |   2 1 1.000000e-06 
2020-05-11 18:10:16 | DEBUG |       21.411  9.854134e-01 -2.864412e-01 -6.639257e-02  7.474870e-02 |   3 2 2.000000e-06 
2020-05-11 18:10:16 | DEBUG | call of SolverReInit ie a new symbolic and numerical factorization will be performed
2020-05-11 18:10:16 | DEBUG |       21.411  9.854134e-01 -2.864412e-01 -6.639257e-02  7.474870e-02 |   4 2 4.000000e-06 
2020-05-11 18:10:16 | DEBUG | call of SolverReInit ie a new symbolic and numerical factorization will be performed
2020-05-11 18:10:16 | DEBUG |       21.411  9.854135e-01 -2.864411e-01 -6.639257e-02  7.474870e-02 |   5 2 8.000000e-06 
2020-05-11 18:10:16 | DEBUG | call of SolverReInit ie a new symbolic and numerical factorization will be performed
2020-05-11 18:10:16 | DEBUG |       21.411  9.854135e-01 -2.864411e-01 -6.639258e-02  7.474869e-02 |   6 2 1.600000e-05 
2020-05-11 18:10:16 | DEBUG | call of SolverReInit ie a new symbolic and numerical factorization will be performed
2020-05-11 18:10:16 | DEBUG |       21.411  9.854135e-01 -2.864410e-01 -6.639258e-02  7.474869e-02 |   7 2 3.200000e-05 
2020-05-11 18:10:16 | DEBUG | call of SolverReInit ie a new symbolic and numerical factorization will be performed
2020-05-11 18:10:16 | DEBUG |       21.411  9.854136e-01 -2.864408e-01 -6.639260e-02  7.474868e-02 |   8 2 6.400000e-05 
2020-05-11 18:10:16 | DEBUG | call of SolverReInit ie a new symbolic and numerical factorization will be performed
2020-05-11 18:10:16 | DEBUG |       21.411  9.854138e-01 -2.864403e-01 -6.639264e-02  7.474865e-02 |   9 2 1.280000e-04 
2020-05-11 18:10:16 | DEBUG | call of SolverReInit ie a new symbolic and numerical factorization will be performed
2020-05-11 18:10:16 | DEBUG |       21.411  9.854143e-01 -2.864395e-01 -6.639271e-02  7.474861e-02 |  10 2 2.560000e-04 
2020-05-11 18:10:16 | DEBUG | call of SolverReInit ie a new symbolic and numerical factorization will be performed
2020-05-11 18:10:16 | DEBUG |       21.412  9.854151e-01 -2.864378e-01 -6.639285e-02  7.474851e-02 |  11 2 5.120000e-04 
2020-05-11 18:10:16 | DEBUG | call of SolverReInit ie a new symbolic and numerical factorization will be performed
2020-05-11 18:10:16 | DEBUG |       21.413  9.854168e-01 -2.864343e-01 -6.639314e-02  7.474833e-02 |  12 2 1.024000e-03 
2020-05-11 18:10:16 | DEBUG | call of SolverReInit ie a new symbolic and numerical factorization will be performed
2020-05-11 18:10:16 | DEBUG |       21.415  9.854203e-01 -2.864274e-01 -6.639372e-02  7.474795e-02 |  13 2 2.048000e-03 
2020-05-11 18:10:16 | DEBUG | call of SolverReInit ie a new symbolic and numerical factorization will be performed
2020-05-11 18:10:16 | DEBUG |       21.419  9.854272e-01 -2.864131e-01 -6.639491e-02  7.474717e-02 |  14 2 4.096000e-03 
2020-05-11 18:10:16 | DEBUG | call of SolverReInit ie a new symbolic and numerical factorization will be performed
2020-05-11 18:10:16 | DEBUG |       21.427  9.854416e-01 -2.863832e-01 -6.639739e-02  7.474553e-02 |  15 2 8.192000e-03 
2020-05-11 18:10:16 | DEBUG | call of SolverReInit ie a new symbolic and numerical factorization will be performed
2020-05-11 18:10:16 | DEBUG |       21.444  9.854717e-01 -2.863187e-01 -6.640271e-02  7.474191e-02 |  16 2 1.638400e-02 
2020-05-11 18:10:16 | DEBUG | call of SolverReInit ie a new symbolic and numerical factorization will be performed
2020-05-11 18:10:16 | DEBUG |       21.476  9.855352e-01 -2.861752e-01 -6.641441e-02  7.473366e-02 |  17 2 3.276800e-02 
2020-05-11 18:10:16 | DEBUG | call of SolverReInit ie a new symbolic and numerical factorization will be performed
2020-05-11 18:10:16 | DEBUG |       21.542  9.856599e-01 -2.858716e-01 -6.643880e-02  7.471556e-02 |  18 2 6.553600e-02 
2020-05-11 18:10:16 | DEBUG | call of SolverReInit ie a new symbolic and numerical factorization will be performed
2020-05-11 18:10:16 | DEBUG |       21.673  9.858149e-01 -2.854372e-01 -6.647281e-02  7.468817e-02 |  19 2 1.310720e-01 
2020-05-11 18:10:16 | DEBUG | Algebraic mode change for model GEN____6_SM
2020-05-11 18:10:16 | DEBUG |       21.684  9.858095e-01 -2.854445e-01 -6.647213e-02  7.468845e-02 |  20 1 1.310720e-01 
2020-05-11 18:10:16 | DEBUG | calculation of the new starting point of the simulation.
2020-05-11 18:10:16 | DEBUG |       21.684  9.858095e-01 -2.854445e-01 -6.647213e-02  7.468845e-02 |   0 0 0.000000e+00 
2020-05-11 18:10:16 | DEBUG | call of SolverReInit ie a new symbolic and numerical factorization will be performed
2020-05-11 18:10:16 | DEBUG |       21.684  9.858095e-01 -2.854445e-01 -6.647213e-02  7.468845e-02 |   1 1 1.000000e-06 
2020-05-11 18:10:16 | DEBUG |       21.684  9.858095e-01 -2.854445e-01 -6.647213e-02  7.468845e-02 |   2 1 1.000000e-06 
2020-05-11 18:10:16 | DEBUG |       21.684  9.858095e-01 -2.854445e-01 -6.647213e-02  7.468845e-02 |   3 2 2.000000e-06 
2020-05-11 18:10:16 | DEBUG | call of SolverReInit ie a new symbolic and numerical factorization will be performed
2020-05-11 18:10:16 | DEBUG |       21.684  9.858095e-01 -2.854445e-01 -6.647213e-02  7.468845e-02 |   4 2 4.000000e-06 
2020-05-11 18:10:16 | DEBUG | call of SolverReInit ie a new symbolic and numerical factorization will be performed
2020-05-11 18:10:16 | DEBUG |       21.684  9.858095e-01 -2.854445e-01 -6.647213e-02  7.468845e-02 |   5 2 8.000000e-06 
2020-05-11 18:10:16 | DEBUG | call of SolverReInit ie a new symbolic and numerical factorization will be performed
2020-05-11 18:10:16 | DEBUG |       21.684  9.858095e-01 -2.854445e-01 -6.647214e-02  7.468845e-02 |   6 2 1.600000e-05 
2020-05-11 18:10:16 | DEBUG | call of SolverReInit ie a new symbolic and numerical factorization will be performed
2020-05-11 18:10:16 | DEBUG |       21.684  9.858096e-01 -2.854444e-01 -6.647214e-02  7.468844e-02 |   7 2 3.200000e-05 
2020-05-11 18:10:16 | DEBUG | call of SolverReInit ie a new symbolic and numerical factorization will be performed
2020-05-11 18:10:16 | DEBUG |       21.684  9.858096e-01 -2.854442e-01 -6.647215e-02  7.468843e-02 |   8 2 6.400000e-05 
2020-05-11 18:10:16 | DEBUG | call of SolverReInit ie a new symbolic and numerical factorization will be performed
2020-05-11 18:10:16 | DEBUG |       21.684  9.858097e-01 -2.854439e-01 -6.647218e-02  7.468841e-02 |   9 2 1.280000e-04 
2020-05-11 18:10:16 | DEBUG | call of SolverReInit ie a new symbolic and numerical factorization will be performed
2020-05-11 18:10:16 | DEBUG |       21.684  9.858097e-01 -2.854439e-01 -6.647218e-02  7.468841e-02 |  10 2 2.560000e-04 
2020-05-11 18:10:16 | DEBUG |       21.684  9.858097e-01 -2.854439e-01 -6.647218e-02  7.468841e-02 |  10 2 2.560000e-04 
2020-05-11 18:10:16 | DEBUG |       21.685  9.858099e-01 -2.854433e-01 -6.647222e-02  7.468837e-02 |  10 2 2.560000e-04 
2020-05-11 18:10:16 | DEBUG | call of SolverReInit ie a new symbolic and numerical factorization will be performed
2020-05-11 18:10:16 | DEBUG |       21.685  9.858102e-01 -2.854421e-01 -6.647232e-02  7.468828e-02 |  11 2 5.120000e-04 
2020-05-11 18:10:16 | DEBUG | call of SolverReInit ie a new symbolic and numerical factorization will be performed
2020-05-11 18:10:16 | DEBUG |       21.686  9.858109e-01 -2.854396e-01 -6.647250e-02  7.468812e-02 |  12 2 1.024000e-03 
2020-05-11 18:10:16 | DEBUG | call of SolverReInit ie a new symbolic and numerical factorization will be performed
2020-05-11 18:10:16 | DEBUG |       21.688  9.858123e-01 -2.854348e-01 -6.647287e-02  7.468779e-02 |  13 2 2.048000e-03 
2020-05-11 18:10:16 | DEBUG | call of SolverReInit ie a new symbolic and numerical factorization will be performed
2020-05-11 18:10:16 | DEBUG |       21.692  9.858148e-01 -2.854256e-01 -6.647356e-02  7.468716e-02 |  14 2 4.096000e-03 
2020-05-11 18:10:16 | DEBUG | call of SolverReInit ie a new symbolic and numerical factorization will be performed
2020-05-11 18:10:16 | DEBUG |       21.701  9.858192e-01 -2.854087e-01 -6.647482e-02  7.468599e-02 |  15 2 8.192000e-03 
2020-05-11 18:10:16 | DEBUG | call of SolverReInit ie a new symbolic and numerical factorization will be performed
2020-05-11 18:10:16 | DEBUG |       21.717  9.858253e-01 -2.853815e-01 -6.647682e-02  7.468403e-02 |  16 2 1.638400e-02 
2020-05-11 18:10:16 | DEBUG | call of SolverReInit ie a new symbolic and numerical factorization will be performed
2020-05-11 18:10:16 | DEBUG |       21.750  9.858266e-01 -2.853537e-01 -6.647867e-02  7.468172e-02 |  17 2 3.276800e-02 
2020-05-11 18:10:16 | DEBUG | call of SolverReInit ie a new symbolic and numerical factorization will be performed
2020-05-11 18:10:16 | DEBUG |       21.815  9.857916e-01 -2.853975e-01 -6.647451e-02  7.468324e-02 |  18 2 6.553600e-02 
2020-05-11 18:10:16 | DEBUG | call of SolverReInit ie a new symbolic and numerical factorization will be performed
2020-05-11 18:10:16 | DEBUG |       21.946  9.856453e-01 -2.857224e-01 -6.644794e-02  7.470176e-02 |  19 2 1.310720e-01 
2020-05-11 18:10:16 | DEBUG |       22.077  9.854918e-01 -2.861290e-01 -6.641578e-02  7.472686e-02 |  20 2 1.310720e-01 
2020-05-11 18:10:16 | DEBUG |       22.208  9.854237e-01 -2.863630e-01 -6.639802e-02  7.474263e-02 |  21 2 1.310720e-01 
2020-05-11 18:10:16 | DEBUG |       22.340  9.854639e-01 -2.863268e-01 -6.640189e-02  7.474211e-02 |  22 2 1.310720e-01 
2020-05-11 18:10:16 | DEBUG |       22.471  9.855678e-01 -2.860969e-01 -6.642071e-02  7.472903e-02 |  23 2 1.310720e-01 
2020-05-11 18:10:16 | DEBUG | call of SolverReInit ie a new symbolic and numerical factorization will be performed
2020-05-11 18:10:16 | DEBUG |       22.733  9.856864e-01 -2.857695e-01 -6.644642e-02  7.470849e-02 |  24 2 2.621440e-01 
2020-05-11 18:10:16 | DEBUG | call of SolverReInit ie a new symbolic and numerical factorization will be performed
2020-05-11 18:10:16 | DEBUG |       23.257  9.856121e-01 -2.859126e-01 -6.643434e-02  7.471600e-02 |  25 1 5.242880e-01 
2020-05-11 18:10:16 | DEBUG |       23.657  9.855882e-01 -2.859759e-01 -6.642934e-02  7.471991e-02 |  26 1 3.996977e-01 
2020-05-11 18:10:16 | DEBUG |       24.456  9.855856e-01 -2.859889e-01 -6.642840e-02  7.472086e-02 |  27 1 7.993955e-01 
2020-05-11 18:10:16 | DEBUG | call of SolverReInit ie a new symbolic and numerical factorization will be performed
2020-05-11 18:10:16 | DEBUG |       26.055  9.855865e-01 -2.859892e-01 -6.642841e-02  7.472095e-02 |  28 1 1.598791e+00 
2020-05-11 18:10:16 | DEBUG | call of SolverReInit ie a new symbolic and numerical factorization will be performed
2020-05-11 18:10:16 | DEBUG |       29.253  9.855856e-01 -2.859923e-01 -6.642817e-02  7.472116e-02 |  29 1 3.197582e+00 
2020-05-11 18:10:16 | DEBUG | call of SolverReInit ie a new symbolic and numerical factorization will be performed
2020-05-11 18:10:16 | DEBUG | tap of Transformer _BUS____5-BUS____6-1_PS change from 7 to 8
2020-05-11 18:10:16 | DEBUG | Algebraic mode change for model NETWORK
2020-05-11 18:10:16 | DEBUG |       30.000  9.855856e-01 -2.859925e-01 -6.642816e-02  7.472117e-02 |  30 1 6.395164e+00 
2020-05-11 18:10:16 | DEBUG | calculation of the new starting point of the simulation.
2020-05-11 18:10:16 | DEBUG |       30.000  9.847923e-01 -2.893308e-01 -6.618137e-02  7.495760e-02 |   0 0 0.000000e+00 
2020-05-11 18:10:16 | DEBUG | call of SolverReInit ie a new symbolic and numerical factorization will be performed
2020-05-11 18:10:16 | DEBUG |       30.000  9.847923e-01 -2.893309e-01 -6.618136e-02  7.495759e-02 |   1 1 1.000000e-06 
2020-05-11 18:10:16 | DEBUG |       30.000  9.847923e-01 -2.893309e-01 -6.618136e-02  7.495760e-02 |   2 1 1.000000e-06 
2020-05-11 18:10:16 | DEBUG |       30.000  9.847922e-01 -2.893310e-01 -6.618135e-02  7.495760e-02 |   3 2 2.000000e-06 
2020-05-11 18:10:16 | DEBUG | call of SolverReInit ie a new symbolic and numerical factorization will be performed
2020-05-11 18:10:16 | DEBUG |       30.000  9.847921e-01 -2.893312e-01 -6.618134e-02  7.495761e-02 |   4 2 4.000000e-06 
2020-05-11 18:10:16 | DEBUG | call of SolverReInit ie a new symbolic and numerical factorization will be performed
2020-05-11 18:10:16 | DEBUG |       30.000  9.847920e-01 -2.893316e-01 -6.618131e-02  7.495764e-02 |   5 2 8.000000e-06 
2020-05-11 18:10:16 | DEBUG | call of SolverReInit ie a new symbolic and numerical factorization will be performed
2020-05-11 18:10:16 | DEBUG |       30.000  9.847917e-01 -2.893324e-01 -6.618124e-02  7.495769e-02 |   6 2 1.600000e-05 
2020-05-11 18:10:16 | DEBUG | call of SolverReInit ie a new symbolic and numerical factorization will be performed
2020-05-11 18:10:16 | DEBUG |       30.000  9.847911e-01 -2.893340e-01 -6.618112e-02  7.495778e-02 |   7 2 3.200000e-05 
2020-05-11 18:10:16 | DEBUG | call of SolverReInit ie a new symbolic and numerical factorization will be performed
2020-05-11 18:10:16 | DEBUG |       30.000  9.847899e-01 -2.893372e-01 -6.618087e-02  7.495798e-02 |   8 2 6.400000e-05 
2020-05-11 18:10:16 | DEBUG | call of SolverReInit ie a new symbolic and numerical factorization will be performed
2020-05-11 18:10:16 | DEBUG |       30.000  9.847874e-01 -2.893435e-01 -6.618036e-02  7.495836e-02 |   9 2 1.280000e-04 
2020-05-11 18:10:16 | DEBUG | call of SolverReInit ie a new symbolic and numerical factorization will be performed
2020-05-11 18:10:16 | DEBUG |       30.001  9.847826e-01 -2.893560e-01 -6.617937e-02  7.495913e-02 |  10 2 2.560000e-04 
2020-05-11 18:10:16 | DEBUG | call of SolverReInit ie a new symbolic and numerical factorization will be performed
2020-05-11 18:10:16 | DEBUG |       30.001  9.847730e-01 -2.893807e-01 -6.617740e-02  7.496064e-02 |  11 2 5.120000e-04 
2020-05-11 18:10:16 | DEBUG | call of SolverReInit ie a new symbolic and numerical factorization will be performed
2020-05-11 18:10:16 | DEBUG |       30.002  9.847544e-01 -2.894288e-01 -6.617357e-02  7.496358e-02 |  12 2 1.024000e-03 
2020-05-11 18:10:16 | DEBUG | call of SolverReInit ie a new symbolic and numerical factorization will be performed
2020-05-11 18:10:16 | DEBUG |       30.004  9.847188e-01 -2.895201e-01 -6.616629e-02  7.496916e-02 |  13 2 2.048000e-03 
2020-05-11 18:10:16 | DEBUG | call of SolverReInit ie a new symbolic and numerical factorization will be performed
2020-05-11 18:10:16 | DEBUG |       30.008  9.846537e-01 -2.896856e-01 -6.615308e-02  7.497921e-02 |  14 2 4.096000e-03 
2020-05-11 18:10:16 | DEBUG | call of SolverReInit ie a new symbolic and numerical factorization will be performed
2020-05-11 18:10:16 | DEBUG |       30.016  9.845431e-01 -2.899611e-01 -6.613098e-02  7.499581e-02 |  15 2 8.192000e-03 
2020-05-11 18:10:16 | DEBUG | call of SolverReInit ie a new symbolic and numerical factorization will be performed
2020-05-11 18:10:16 | DEBUG |       30.033  9.843735e-01 -2.903683e-01 -6.609810e-02  7.501996e-02 |  16 2 1.638400e-02 
2020-05-11 18:10:16 | DEBUG |       30.049  9.842489e-01 -2.906520e-01 -6.607495e-02  7.503636e-02 |  17 2 1.638400e-02 
2020-05-11 18:10:16 | DEBUG | call of SolverReInit ie a new symbolic and numerical factorization will be performed
2020-05-11 18:10:16 | DEBUG |       30.082  9.840407e-01 -2.911161e-01 -6.603689e-02  7.506293e-02 |  18 2 3.276800e-02 
2020-05-11 18:10:16 | DEBUG |       30.115  9.838553e-01 -2.915347e-01 -6.600265e-02  7.508705e-02 |  19 2 3.276800e-02 
2020-05-11 18:10:16 | DEBUG |       30.147  9.836688e-01 -2.919755e-01 -6.596691e-02  7.511302e-02 |  20 2 3.276800e-02 
2020-05-11 18:10:16 | DEBUG |       30.180  9.834809e-01 -2.924404e-01 -6.592953e-02  7.514099e-02 |  21 2 3.276800e-02 
2020-05-11 18:10:16 | DEBUG | call of SolverReInit ie a new symbolic and numerical factorization will be performed
2020-05-11 18:10:16 | DEBUG |       30.246  9.831510e-01 -2.933118e-01 -6.586028e-02  7.519485e-02 |  22 2 6.553600e-02 
2020-05-11 18:10:16 | DEBUG | call of SolverReInit ie a new symbolic and numerical factorization will be performed
2020-05-11 18:10:16 | DEBUG | call of SolverReInit ie a new symbolic and numerical factorization will be performed
2020-05-11 18:10:16 | DEBUG |       30.319  9.829907e-01 -2.938521e-01 -6.581899e-02  7.523110e-02 |  23 1 7.361686e-02 
2020-05-11 18:10:16 | DEBUG |       30.393  9.829977e-01 -2.939792e-01 -6.581094e-02  7.524251e-02 |  24 1 7.361686e-02 
2020-05-11 18:10:16 | DEBUG |       30.467  9.831209e-01 -2.937899e-01 -6.582793e-02  7.523412e-02 |  25 1 7.361686e-02 
2020-05-11 18:10:16 | DEBUG |       30.493  9.831712e-01 -2.936979e-01 -6.583582e-02  7.522943e-02 |  26 2 1.472337e-01 
2020-05-11 18:10:16 | DEBUG |       30.493  9.831712e-01 -2.936979e-01 -6.583582e-02  7.522943e-02 |  26 2 1.472337e-01 
2020-05-11 18:10:16 | DEBUG | Algebraic mode change for model GEN____6_SM
2020-05-11 18:10:16 | DEBUG |       30.493  9.831716e-01 -2.936973e-01 -6.583588e-02  7.522940e-02 |  26 2 1.472337e-01 
2020-05-11 18:10:16 | DEBUG | calculation of the new starting point of the simulation.
2020-05-11 18:10:16 | DEBUG |       30.493  9.831716e-01 -2.936973e-01 -6.583588e-02  7.522940e-02 |   0 0 0.000000e+00 
2020-05-11 18:10:16 | DEBUG | call of SolverReInit ie a new symbolic and numerical factorization will be performed
2020-05-11 18:10:16 | DEBUG |       30.493  9.831714e-01 -2.936971e-01 -6.583588e-02  7.522937e-02 |   1 1 1.000000e-06 
2020-05-11 18:10:16 | DEBUG |       30.493  9.831714e-01 -2.936971e-01 -6.583588e-02  7.522937e-02 |   2 1 1.000000e-06 
2020-05-11 18:10:16 | DEBUG |       30.493  9.831714e-01 -2.936971e-01 -6.583588e-02  7.522938e-02 |   3 2 2.000000e-06 
2020-05-11 18:10:16 | DEBUG | call of SolverReInit ie a new symbolic and numerical factorization will be performed
2020-05-11 18:10:16 | DEBUG |       30.493  9.831714e-01 -2.936971e-01 -6.583588e-02  7.522937e-02 |   4 2 4.000000e-06 
2020-05-11 18:10:16 | DEBUG | call of SolverReInit ie a new symbolic and numerical factorization will be performed
2020-05-11 18:10:16 | DEBUG |       30.493  9.831714e-01 -2.936971e-01 -6.583588e-02  7.522937e-02 |   5 2 8.000000e-06 
2020-05-11 18:10:16 | DEBUG | call of SolverReInit ie a new symbolic and numerical factorization will be performed
2020-05-11 18:10:16 | DEBUG |       30.493  9.831714e-01 -2.936970e-01 -6.583589e-02  7.522937e-02 |   6 2 1.600000e-05 
2020-05-11 18:10:16 | DEBUG | call of SolverReInit ie a new symbolic and numerical factorization will be performed
2020-05-11 18:10:16 | DEBUG |       30.493  9.831715e-01 -2.936969e-01 -6.583590e-02  7.522936e-02 |   7 2 3.200000e-05 
2020-05-11 18:10:16 | DEBUG | call of SolverReInit ie a new symbolic and numerical factorization will be performed
2020-05-11 18:10:16 | DEBUG |       30.493  9.831716e-01 -2.936966e-01 -6.583592e-02  7.522935e-02 |   8 2 6.400000e-05 
2020-05-11 18:10:16 | DEBUG | call of SolverReInit ie a new symbolic and numerical factorization will be performed
2020-05-11 18:10:16 | DEBUG |       30.493  9.831719e-01 -2.936962e-01 -6.583596e-02  7.522933e-02 |   9 2 1.280000e-04 
2020-05-11 18:10:16 | DEBUG | call of SolverReInit ie a new symbolic and numerical factorization will be performed
2020-05-11 18:10:16 | DEBUG |       30.493  9.831724e-01 -2.936952e-01 -6.583604e-02  7.522928e-02 |  10 2 2.560000e-04 
2020-05-11 18:10:16 | DEBUG | call of SolverReInit ie a new symbolic and numerical factorization will be performed
2020-05-11 18:10:16 | DEBUG |       30.494  9.831735e-01 -2.936932e-01 -6.583621e-02  7.522918e-02 |  11 2 5.120000e-04 
2020-05-11 18:10:16 | DEBUG | call of SolverReInit ie a new symbolic and numerical factorization will be performed
2020-05-11 18:10:16 | DEBUG |       30.495  9.831757e-01 -2.936893e-01 -6.583655e-02  7.522898e-02 |  12 2 1.024000e-03 
2020-05-11 18:10:16 | DEBUG | call of SolverReInit ie a new symbolic and numerical factorization will be performed
2020-05-11 18:10:16 | DEBUG |       30.497  9.831800e-01 -2.936813e-01 -6.583724e-02  7.522857e-02 |  13 2 2.048000e-03 
2020-05-11 18:10:16 | DEBUG | call of SolverReInit ie a new symbolic and numerical factorization will be performed
2020-05-11 18:10:16 | DEBUG |       30.501  9.831890e-01 -2.936647e-01 -6.583866e-02  7.522772e-02 |  14 2 4.096000e-03 
2020-05-11 18:10:16 | DEBUG | call of SolverReInit ie a new symbolic and numerical factorization will be performed
2020-05-11 18:10:16 | DEBUG |       30.509  9.832077e-01 -2.936290e-01 -6.584169e-02  7.522585e-02 |  15 2 8.192000e-03 
2020-05-11 18:10:16 | DEBUG | call of SolverReInit ie a new symbolic and numerical factorization will be performed
2020-05-11 18:10:16 | DEBUG |       30.526  9.832482e-01 -2.935489e-01 -6.584844e-02  7.522154e-02 |  16 2 1.638400e-02 
2020-05-11 18:10:16 | DEBUG | call of SolverReInit ie a new symbolic and numerical factorization will be performed
2020-05-11 18:10:16 | DEBUG |       30.558  9.833378e-01 -2.933598e-01 -6.586415e-02  7.521101e-02 |  17 2 3.276800e-02 
2020-05-11 18:10:16 | DEBUG | call of SolverReInit ie a new symbolic and numerical factorization will be performed
2020-05-11 18:10:16 | DEBUG |       30.624  9.835270e-01 -2.929256e-01 -6.589959e-02  7.518578e-02 |  18 2 6.553600e-02 
2020-05-11 18:10:16 | DEBUG |       30.689  9.837001e-01 -2.924908e-01 -6.593446e-02  7.515946e-02 |  19 2 6.553600e-02 
2020-05-11 18:10:16 | DEBUG | call of SolverReInit ie a new symbolic and numerical factorization will be performed
2020-05-11 18:10:16 | DEBUG | Algebraic mode change for model GEN____6_SM
2020-05-11 18:10:16 | DEBUG |       30.787  9.837543e-01 -2.922867e-01 -6.594981e-02  7.514536e-02 |  20 1 1.310720e-01 
2020-05-11 18:10:16 | DEBUG | calculation of the new starting point of the simulation.
2020-05-11 18:10:16 | DEBUG |       30.787  9.837543e-01 -2.922867e-01 -6.594981e-02  7.514536e-02 |   0 0 0.000000e+00 
2020-05-11 18:10:16 | DEBUG | call of SolverReInit ie a new symbolic and numerical factorization will be performed
2020-05-11 18:10:16 | DEBUG |       30.787  9.837543e-01 -2.922867e-01 -6.594981e-02  7.514536e-02 |   1 1 1.000000e-06 
2020-05-11 18:10:16 | DEBUG |       30.787  9.837543e-01 -2.922867e-01 -6.594981e-02  7.514536e-02 |   2 1 1.000000e-06 
2020-05-11 18:10:16 | DEBUG |       30.787  9.837543e-01 -2.922867e-01 -6.594981e-02  7.514536e-02 |   3 2 2.000000e-06 
2020-05-11 18:10:16 | DEBUG | call of SolverReInit ie a new symbolic and numerical factorization will be performed
2020-05-11 18:10:16 | DEBUG |       30.787  9.837543e-01 -2.922867e-01 -6.594981e-02  7.514536e-02 |   4 2 4.000000e-06 
2020-05-11 18:10:16 | DEBUG | call of SolverReInit ie a new symbolic and numerical factorization will be performed
2020-05-11 18:10:16 | DEBUG |       30.787  9.837543e-01 -2.922866e-01 -6.594981e-02  7.514536e-02 |   5 2 8.000000e-06 
2020-05-11 18:10:16 | DEBUG | call of SolverReInit ie a new symbolic and numerical factorization will be performed
2020-05-11 18:10:16 | DEBUG |       30.787  9.837543e-01 -2.922866e-01 -6.594982e-02  7.514535e-02 |   6 2 1.600000e-05 
2020-05-11 18:10:16 | DEBUG | call of SolverReInit ie a new symbolic and numerical factorization will be performed
2020-05-11 18:10:16 | DEBUG |       30.787  9.837544e-01 -2.922865e-01 -6.594983e-02  7.514535e-02 |   7 2 3.200000e-05 
2020-05-11 18:10:17 | DEBUG | call of SolverReInit ie a new symbolic and numerical factorization will be performed
2020-05-11 18:10:17 | DEBUG |       30.787  9.837544e-01 -2.922863e-01 -6.594984e-02  7.514533e-02 |   8 2 6.400000e-05 
2020-05-11 18:10:17 | DEBUG | call of SolverReInit ie a new symbolic and numerical factorization will be performed
2020-05-11 18:10:17 | DEBUG |       30.787  9.837546e-01 -2.922859e-01 -6.594987e-02  7.514531e-02 |   9 2 1.280000e-04 
2020-05-11 18:10:17 | DEBUG |       30.787  9.837546e-01 -2.922859e-01 -6.594987e-02  7.514531e-02 |   9 2 1.280000e-04 
2020-05-11 18:10:17 | DEBUG |       30.787  9.837546e-01 -2.922859e-01 -6.594987e-02  7.514531e-02 |   9 2 1.280000e-04 
2020-05-11 18:10:17 | DEBUG | call of SolverReInit ie a new symbolic and numerical factorization will be performed
2020-05-11 18:10:17 | DEBUG |       30.787  9.837548e-01 -2.922850e-01 -6.594994e-02  7.514525e-02 |  10 2 2.560000e-04 
2020-05-11 18:10:17 | DEBUG | call of SolverReInit ie a new symbolic and numerical factorization will be performed
2020-05-11 18:10:17 | DEBUG |       30.788  9.837554e-01 -2.922834e-01 -6.595007e-02  7.514514e-02 |  11 2 5.120000e-04 
2020-05-11 18:10:17 | DEBUG | call of SolverReInit ie a new symbolic and numerical factorization will be performed
2020-05-11 18:10:17 | DEBUG |       30.789  9.837564e-01 -2.922801e-01 -6.595032e-02  7.514493e-02 |  12 2 1.024000e-03 
2020-05-11 18:10:17 | DEBUG | call of SolverReInit ie a new symbolic and numerical factorization will be performed
2020-05-11 18:10:17 | DEBUG |       30.791  9.837585e-01 -2.922736e-01 -6.595083e-02  7.514450e-02 |  13 2 2.048000e-03 
2020-05-11 18:10:17 | DEBUG | call of SolverReInit ie a new symbolic and numerical factorization will be performed
2020-05-11 18:10:17 | DEBUG |       30.795  9.837625e-01 -2.922610e-01 -6.595180e-02  7.514367e-02 |  14 2 4.096000e-03 
2020-05-11 18:10:17 | DEBUG | call of SolverReInit ie a new symbolic and numerical factorization will be performed
2020-05-11 18:10:17 | DEBUG |       30.803  9.837698e-01 -2.922374e-01 -6.595360e-02  7.514211e-02 |  15 2 8.192000e-03 
2020-05-11 18:10:17 | DEBUG | call of SolverReInit ie a new symbolic and numerical factorization will be performed
2020-05-11 18:10:17 | DEBUG |       30.819  9.837813e-01 -2.921973e-01 -6.595665e-02  7.513939e-02 |  16 2 1.638400e-02 
2020-05-11 18:10:17 | DEBUG | call of SolverReInit ie a new symbolic and numerical factorization will be performed
2020-05-11 18:10:17 | DEBUG |       30.852  9.837922e-01 -2.921454e-01 -6.596045e-02  7.513563e-02 |  17 2 3.276800e-02 
2020-05-11 18:10:17 | DEBUG | call of SolverReInit ie a new symbolic and numerical factorization will be performed
2020-05-11 18:10:17 | DEBUG |       30.918  9.837714e-01 -2.921491e-01 -6.595943e-02  7.513460e-02 |  18 2 6.553600e-02 
2020-05-11 18:10:17 | DEBUG | call of SolverReInit ie a new symbolic and numerical factorization will be performed
2020-05-11 18:10:17 | DEBUG |       31.049  9.836354e-01 -2.924266e-01 -6.593622e-02  7.514975e-02 |  19 2 1.310720e-01 
2020-05-11 18:10:17 | DEBUG |       31.180  9.834740e-01 -2.928249e-01 -6.590417e-02  7.517368e-02 |  20 2 1.310720e-01 
2020-05-11 18:10:17 | DEBUG |       31.311  9.833886e-01 -2.930792e-01 -6.588436e-02  7.519011e-02 |  21 2 1.310720e-01 
2020-05-11 18:10:17 | DEBUG |       31.442  9.834101e-01 -2.930791e-01 -6.588519e-02  7.519148e-02 |  22 2 1.310720e-01 
2020-05-11 18:10:17 | DEBUG |       31.573  9.835002e-01 -2.928870e-01 -6.590110e-02  7.518073e-02 |  23 2 1.310720e-01 
2020-05-11 18:10:17 | DEBUG | call of SolverReInit ie a new symbolic and numerical factorization will be performed
2020-05-11 18:10:17 | DEBUG |       31.835  9.836158e-01 -2.925889e-01 -6.592490e-02  7.516249e-02 |  24 2 2.621440e-01 
2020-05-11 18:10:17 | DEBUG |       32.097  9.835790e-01 -2.926485e-01 -6.591962e-02  7.516525e-02 |  25 1 2.621440e-01 
2020-05-11 18:10:17 | DEBUG |       32.359  9.835371e-01 -2.927502e-01 -6.591142e-02  7.517132e-02 |  26 1 2.621440e-01 
2020-05-11 18:10:17 | DEBUG | call of SolverReInit ie a new symbolic and numerical factorization will be performed
2020-05-11 18:10:17 | DEBUG |       32.884  9.835404e-01 -2.927458e-01 -6.591183e-02  7.517115e-02 |  27 1 5.242880e-01 
2020-05-11 18:10:17 | DEBUG |       33.408  9.835425e-01 -2.927411e-01 -6.591222e-02  7.517087e-02 |  28 1 5.242880e-01 
2020-05-11 18:10:17 | DEBUG | call of SolverReInit ie a new symbolic and numerical factorization will be performed
2020-05-11 18:10:17 | DEBUG |       34.457  9.835424e-01 -2.927414e-01 -6.591219e-02  7.517090e-02 |  29 1 1.048576e+00 
2020-05-11 18:10:17 | DEBUG | call of SolverReInit ie a new symbolic and numerical factorization will be performed
2020-05-11 18:10:17 | DEBUG | tap of Transformer _BUS____5-BUS____6-1_PS change from 8 to 9
2020-05-11 18:10:17 | DEBUG | Algebraic mode change for model NETWORK
2020-05-11 18:10:17 | DEBUG |       35.000  9.835423e-01 -2.927417e-01 -6.591217e-02  7.517091e-02 |  30 1 2.097152e+00 
2020-05-11 18:10:17 | DEBUG | calculation of the new starting point of the simulation.
2020-05-11 18:10:17 | DEBUG |       35.000  9.827191e-01 -2.960732e-01 -6.566358e-02  7.540512e-02 |   0 0 0.000000e+00 
2020-05-11 18:10:17 | DEBUG | call of SolverReInit ie a new symbolic and numerical factorization will be performed
2020-05-11 18:10:17 | DEBUG |       35.000  9.827191e-01 -2.960733e-01 -6.566358e-02  7.540508e-02 |   1 1 1.000000e-06 
2020-05-11 18:10:17 | DEBUG |       35.000  9.827191e-01 -2.960733e-01 -6.566358e-02  7.540509e-02 |   2 1 1.000000e-06 
2020-05-11 18:10:17 | DEBUG |       35.000  9.827191e-01 -2.960734e-01 -6.566357e-02  7.540510e-02 |   3 2 2.000000e-06 
2020-05-11 18:10:17 | DEBUG | call of SolverReInit ie a new symbolic and numerical factorization will be performed
2020-05-11 18:10:17 | DEBUG |       35.000  9.827190e-01 -2.960736e-01 -6.566355e-02  7.540510e-02 |   4 2 4.000000e-06 
2020-05-11 18:10:17 | DEBUG | call of SolverReInit ie a new symbolic and numerical factorization will be performed
2020-05-11 18:10:17 | DEBUG |       35.000  9.827188e-01 -2.960740e-01 -6.566352e-02  7.540513e-02 |   5 2 8.000000e-06 
2020-05-11 18:10:17 | DEBUG | call of SolverReInit ie a new symbolic and numerical factorization will be performed
2020-05-11 18:10:17 | DEBUG |       35.000  9.827185e-01 -2.960748e-01 -6.566346e-02  7.540518e-02 |   6 2 1.600000e-05 
2020-05-11 18:10:17 | DEBUG | call of SolverReInit ie a new symbolic and numerical factorization will be performed
2020-05-11 18:10:17 | DEBUG |       35.000  9.827179e-01 -2.960764e-01 -6.566333e-02  7.540527e-02 |   7 2 3.200000e-05 
2020-05-11 18:10:17 | DEBUG | call of SolverReInit ie a new symbolic and numerical factorization will be performed
2020-05-11 18:10:17 | DEBUG |       35.000  9.827167e-01 -2.960795e-01 -6.566308e-02  7.540546e-02 |   8 2 6.400000e-05 
2020-05-11 18:10:17 | DEBUG | call of SolverReInit ie a new symbolic and numerical factorization will be performed
2020-05-11 18:10:17 | DEBUG |       35.000  9.827142e-01 -2.960858e-01 -6.566257e-02  7.540585e-02 |   9 2 1.280000e-04 
2020-05-11 18:10:17 | DEBUG | call of SolverReInit ie a new symbolic and numerical factorization will be performed
2020-05-11 18:10:17 | DEBUG |       35.001  9.827093e-01 -2.960983e-01 -6.566157e-02  7.540661e-02 |  10 2 2.560000e-04 
2020-05-11 18:10:17 | DEBUG | call of SolverReInit ie a new symbolic and numerical factorization will be performed
2020-05-11 18:10:17 | DEBUG |       35.001  9.826995e-01 -2.961229e-01 -6.565959e-02  7.540810e-02 |  11 2 5.120000e-04 
2020-05-11 18:10:17 | DEBUG | call of SolverReInit ie a new symbolic and numerical factorization will be performed
2020-05-11 18:10:17 | DEBUG |       35.002  9.826805e-01 -2.961709e-01 -6.565574e-02  7.541102e-02 |  12 2 1.024000e-03 
2020-05-11 18:10:17 | DEBUG | call of SolverReInit ie a new symbolic and numerical factorization will be performed
2020-05-11 18:10:17 | DEBUG |       35.004  9.826442e-01 -2.962620e-01 -6.564842e-02  7.541653e-02 |  13 2 2.048000e-03 
2020-05-11 18:10:17 | DEBUG | call of SolverReInit ie a new symbolic and numerical factorization will be performed
2020-05-11 18:10:17 | DEBUG |       35.008  9.825778e-01 -2.964270e-01 -6.563513e-02  7.542649e-02 |  14 2 4.096000e-03 
2020-05-11 18:10:17 | DEBUG | call of SolverReInit ie a new symbolic and numerical factorization will be performed
2020-05-11 18:10:17 | DEBUG |       35.016  9.824727e-01 -2.966838e-01 -6.561438e-02  7.544187e-02 |  15 2 8.192000e-03 
2020-05-11 18:10:17 | DEBUG |       35.016  9.824652e-01 -2.967018e-01 -6.561292e-02  7.544294e-02 |  15 2 8.192000e-03 
2020-05-11 18:10:17 | DEBUG | call of SolverReInit ie a new symbolic and numerical factorization will be performed
2020-05-11 18:10:17 | DEBUG |       35.033  9.822926e-01 -2.971079e-01 -6.557986e-02  7.546685e-02 |  16 2 1.638400e-02 
2020-05-11 18:10:17 | DEBUG |       35.049  9.821660e-01 -2.973909e-01 -6.555658e-02  7.548311e-02 |  17 2 1.638400e-02 
2020-05-11 18:10:17 | DEBUG | call of SolverReInit ie a new symbolic and numerical factorization will be performed
2020-05-11 18:10:17 | DEBUG |       35.082  9.819548e-01 -2.978541e-01 -6.551832e-02  7.550947e-02 |  18 2 3.276800e-02 
2020-05-11 18:10:17 | DEBUG |       35.115  9.817667e-01 -2.982721e-01 -6.548387e-02  7.553343e-02 |  19 2 3.276800e-02 
2020-05-11 18:10:17 | DEBUG |       35.147  9.815774e-01 -2.987124e-01 -6.544791e-02  7.555924e-02 |  20 2 3.276800e-02 
2020-05-11 18:10:17 | DEBUG |       35.180  9.813865e-01 -2.991769e-01 -6.541028e-02  7.558704e-02 |  21 2 3.276800e-02 
2020-05-11 18:10:17 | DEBUG | call of SolverReInit ie a new symbolic and numerical factorization will be performed
2020-05-11 18:10:17 | DEBUG |       35.246  9.810509e-01 -3.000476e-01 -6.534057e-02  7.564058e-02 |  22 2 6.553600e-02 
2020-05-11 18:10:17 | DEBUG | call of SolverReInit ie a new symbolic and numerical factorization will be performed
2020-05-11 18:10:17 | DEBUG | call of SolverReInit ie a new symbolic and numerical factorization will be performed
2020-05-11 18:10:17 | DEBUG |       35.319  9.808873e-01 -3.005880e-01 -6.529896e-02  7.567668e-02 |  23 1 7.373258e-02 
2020-05-11 18:10:17 | DEBUG |       35.393  9.808942e-01 -3.007147e-01 -6.529090e-02  7.568804e-02 |  24 1 7.373258e-02 
2020-05-11 18:10:17 | DEBUG |       35.467  9.810197e-01 -3.005249e-01 -6.530807e-02  7.567972e-02 |  25 1 7.373258e-02 
2020-05-11 18:10:17 | DEBUG |       35.496  9.810781e-01 -3.004196e-01 -6.531718e-02  7.567438e-02 |  26 2 1.474652e-01 
2020-05-11 18:10:17 | DEBUG |       35.496  9.810781e-01 -3.004196e-01 -6.531718e-02  7.567438e-02 |  26 2 1.474652e-01 
2020-05-11 18:10:17 | DEBUG | Algebraic mode change for model GEN____6_SM
2020-05-11 18:10:17 | DEBUG |       35.497  9.810784e-01 -3.004189e-01 -6.531724e-02  7.567434e-02 |  26 2 1.474652e-01 
2020-05-11 18:10:17 | DEBUG | calculation of the new starting point of the simulation.
2020-05-11 18:10:17 | DEBUG |       35.497  9.810784e-01 -3.004189e-01 -6.531724e-02  7.567434e-02 |   0 0 0.000000e+00 
2020-05-11 18:10:17 | DEBUG | call of SolverReInit ie a new symbolic and numerical factorization will be performed
2020-05-11 18:10:17 | DEBUG |       35.497  9.810782e-01 -3.004188e-01 -6.531723e-02  7.567432e-02 |   1 1 1.000000e-06 
2020-05-11 18:10:17 | DEBUG |       35.497  9.810782e-01 -3.004188e-01 -6.531723e-02  7.567432e-02 |   2 1 1.000000e-06 
2020-05-11 18:10:17 | DEBUG |       35.497  9.810783e-01 -3.004188e-01 -6.531723e-02  7.567432e-02 |   3 2 2.000000e-06 
2020-05-11 18:10:17 | DEBUG | call of SolverReInit ie a new symbolic and numerical factorization will be performed
2020-05-11 18:10:17 | DEBUG |       35.497  9.810783e-01 -3.004188e-01 -6.531724e-02  7.567432e-02 |   4 2 4.000000e-06 
2020-05-11 18:10:17 | DEBUG | call of SolverReInit ie a new symbolic and numerical factorization will be performed
2020-05-11 18:10:17 | DEBUG |       35.497  9.810783e-01 -3.004187e-01 -6.531724e-02  7.567432e-02 |   5 2 8.000000e-06 
2020-05-11 18:10:17 | DEBUG | call of SolverReInit ie a new symbolic and numerical factorization will be performed
2020-05-11 18:10:17 | DEBUG |       35.497  9.810783e-01 -3.004187e-01 -6.531724e-02  7.567432e-02 |   6 2 1.600000e-05 
2020-05-11 18:10:17 | DEBUG | call of SolverReInit ie a new symbolic and numerical factorization will be performed
2020-05-11 18:10:17 | DEBUG |       35.497  9.810784e-01 -3.004185e-01 -6.531725e-02  7.567431e-02 |   7 2 3.200000e-05 
2020-05-11 18:10:17 | DEBUG | call of SolverReInit ie a new symbolic and numerical factorization will be performed
2020-05-11 18:10:17 | DEBUG |       35.497  9.810785e-01 -3.004183e-01 -6.531728e-02  7.567430e-02 |   8 2 6.400000e-05 
2020-05-11 18:10:17 | DEBUG | call of SolverReInit ie a new symbolic and numerical factorization will be performed
2020-05-11 18:10:17 | DEBUG |       35.497  9.810788e-01 -3.004178e-01 -6.531732e-02  7.567427e-02 |   9 2 1.280000e-04 
2020-05-11 18:10:17 | DEBUG | call of SolverReInit ie a new symbolic and numerical factorization will be performed
2020-05-11 18:10:17 | DEBUG |       35.497  9.810793e-01 -3.004168e-01 -6.531741e-02  7.567422e-02 |  10 2 2.560000e-04 
2020-05-11 18:10:17 | DEBUG | call of SolverReInit ie a new symbolic and numerical factorization will be performed
2020-05-11 18:10:17 | DEBUG |       35.498  9.810805e-01 -3.004148e-01 -6.531758e-02  7.567412e-02 |  11 2 5.120000e-04 
2020-05-11 18:10:17 | DEBUG | call of SolverReInit ie a new symbolic and numerical factorization will be performed
2020-05-11 18:10:17 | DEBUG |       35.499  9.810827e-01 -3.004107e-01 -6.531793e-02  7.567391e-02 |  12 2 1.024000e-03 
2020-05-11 18:10:17 | DEBUG | call of SolverReInit ie a new symbolic and numerical factorization will be performed
2020-05-11 18:10:17 | DEBUG |       35.501  9.810872e-01 -3.004024e-01 -6.531865e-02  7.567349e-02 |  13 2 2.048000e-03 
2020-05-11 18:10:17 | DEBUG | call of SolverReInit ie a new symbolic and numerical factorization will be performed
2020-05-11 18:10:17 | DEBUG |       35.505  9.810965e-01 -3.003852e-01 -6.532012e-02  7.567261e-02 |  14 2 4.096000e-03 
2020-05-11 18:10:17 | DEBUG | call of SolverReInit ie a new symbolic and numerical factorization will be performed
2020-05-11 18:10:17 | DEBUG |       35.513  9.811160e-01 -3.003485e-01 -6.532326e-02  7.567069e-02 |  15 2 8.192000e-03 
2020-05-11 18:10:17 | DEBUG | call of SolverReInit ie a new symbolic and numerical factorization will be performed
2020-05-11 18:10:17 | DEBUG |       35.529  9.811577e-01 -3.002666e-01 -6.533020e-02  7.566629e-02 |  16 2 1.638400e-02 
2020-05-11 18:10:17 | DEBUG | call of SolverReInit ie a new symbolic and numerical factorization will be performed
2020-05-11 18:10:17 | DEBUG |       35.562  9.812495e-01 -3.000750e-01 -6.534622e-02  7.565567e-02 |  17 2 3.276800e-02 
2020-05-11 18:10:17 | DEBUG | call of SolverReInit ie a new symbolic and numerical factorization will be performed
2020-05-11 18:10:17 | DEBUG |       35.628  9.814417e-01 -2.996404e-01 -6.538195e-02  7.563053e-02 |  18 2 6.553600e-02 
2020-05-11 18:10:17 | DEBUG |       35.693  9.816156e-01 -2.992107e-01 -6.541666e-02  7.560463e-02 |  19 2 6.553600e-02 
2020-05-11 18:10:17 | DEBUG | call of SolverReInit ie a new symbolic and numerical factorization will be performed
2020-05-11 18:10:17 | DEBUG | Algebraic mode change for model GEN____6_SM
2020-05-11 18:10:17 | DEBUG |       35.782  9.816619e-01 -2.990350e-01 -6.542992e-02  7.559246e-02 |  20 1 1.310720e-01 
2020-05-11 18:10:17 | DEBUG | calculation of the new starting point of the simulation.
2020-05-11 18:10:17 | DEBUG |       35.782  9.816619e-01 -2.990350e-01 -6.542992e-02  7.559246e-02 |   0 0 0.000000e+00 
2020-05-11 18:10:17 | DEBUG | call of SolverReInit ie a new symbolic and numerical factorization will be performed
2020-05-11 18:10:17 | DEBUG |       35.782  9.816619e-01 -2.990350e-01 -6.542992e-02  7.559246e-02 |   1 1 1.000000e-06 
2020-05-11 18:10:17 | DEBUG |       35.782  9.816619e-01 -2.990350e-01 -6.542992e-02  7.559246e-02 |   2 1 1.000000e-06 
2020-05-11 18:10:17 | DEBUG |       35.782  9.816619e-01 -2.990350e-01 -6.542992e-02  7.559246e-02 |   3 2 2.000000e-06 
2020-05-11 18:10:17 | DEBUG | call of SolverReInit ie a new symbolic and numerical factorization will be performed
2020-05-11 18:10:17 | DEBUG |       35.782  9.816619e-01 -2.990350e-01 -6.542992e-02  7.559246e-02 |   4 2 4.000000e-06 
2020-05-11 18:10:17 | DEBUG | call of SolverReInit ie a new symbolic and numerical factorization will be performed
2020-05-11 18:10:17 | DEBUG |       35.782  9.816619e-01 -2.990350e-01 -6.542992e-02  7.559246e-02 |   5 2 8.000000e-06 
2020-05-11 18:10:17 | DEBUG | call of SolverReInit ie a new symbolic and numerical factorization will be performed
2020-05-11 18:10:17 | DEBUG |       35.782  9.816619e-01 -2.990349e-01 -6.542993e-02  7.559246e-02 |   6 2 1.600000e-05 
2020-05-11 18:10:17 | DEBUG | call of SolverReInit ie a new symbolic and numerical factorization will be performed
2020-05-11 18:10:17 | DEBUG |       35.782  9.816619e-01 -2.990348e-01 -6.542993e-02  7.559245e-02 |   7 2 3.200000e-05 
2020-05-11 18:10:17 | DEBUG | call of SolverReInit ie a new symbolic and numerical factorization will be performed
2020-05-11 18:10:17 | DEBUG |       35.782  9.816620e-01 -2.990346e-01 -6.542995e-02  7.559244e-02 |   8 2 6.400000e-05 
2020-05-11 18:10:17 | DEBUG | call of SolverReInit ie a new symbolic and numerical factorization will be performed
2020-05-11 18:10:17 | DEBUG |       35.783  9.816622e-01 -2.990341e-01 -6.542998e-02  7.559241e-02 |   9 2 1.280000e-04 
2020-05-11 18:10:17 | DEBUG |       35.783  9.816622e-01 -2.990341e-01 -6.542998e-02  7.559241e-02 |   9 2 1.280000e-04 
2020-05-11 18:10:17 | DEBUG |       35.783  9.816622e-01 -2.990341e-01 -6.542999e-02  7.559241e-02 |   9 2 1.280000e-04 
2020-05-11 18:10:17 | DEBUG | call of SolverReInit ie a new symbolic and numerical factorization will be performed
2020-05-11 18:10:17 | DEBUG |       35.783  9.816625e-01 -2.990333e-01 -6.543005e-02  7.559235e-02 |  10 2 2.560000e-04 
2020-05-11 18:10:17 | DEBUG | call of SolverReInit ie a new symbolic and numerical factorization will be performed
2020-05-11 18:10:17 | DEBUG |       35.783  9.816630e-01 -2.990315e-01 -6.543019e-02  7.559224e-02 |  11 2 5.120000e-04 
2020-05-11 18:10:17 | DEBUG | call of SolverReInit ie a new symbolic and numerical factorization will be performed
2020-05-11 18:10:17 | DEBUG |       35.784  9.816642e-01 -2.990281e-01 -6.543046e-02  7.559201e-02 |  12 2 1.024000e-03 
2020-05-11 18:10:17 | DEBUG | call of SolverReInit ie a new symbolic and numerical factorization will be performed
2020-05-11 18:10:17 | DEBUG |       35.786  9.816665e-01 -2.990212e-01 -6.543099e-02  7.559157e-02 |  13 2 2.048000e-03 
2020-05-11 18:10:17 | DEBUG | call of SolverReInit ie a new symbolic and numerical factorization will be performed
2020-05-11 18:10:17 | DEBUG |       35.790  9.816709e-01 -2.990080e-01 -6.543203e-02  7.559071e-02 |  14 2 4.096000e-03 
2020-05-11 18:10:17 | DEBUG | call of SolverReInit ie a new symbolic and numerical factorization will be performed
2020-05-11 18:10:17 | DEBUG |       35.799  9.816788e-01 -2.989832e-01 -6.543395e-02  7.558908e-02 |  15 2 8.192000e-03 
2020-05-11 18:10:17 | DEBUG | call of SolverReInit ie a new symbolic and numerical factorization will be performed
2020-05-11 18:10:17 | DEBUG |       35.815  9.816918e-01 -2.989404e-01 -6.543724e-02  7.558622e-02 |  16 2 1.638400e-02 
2020-05-11 18:10:17 | DEBUG | call of SolverReInit ie a new symbolic and numerical factorization will be performed
2020-05-11 18:10:17 | DEBUG |       35.848  9.817052e-01 -2.988833e-01 -6.544149e-02  7.558217e-02 |  17 2 3.276800e-02 
2020-05-11 18:10:17 | DEBUG | call of SolverReInit ie a new symbolic and numerical factorization will be performed
2020-05-11 18:10:17 | DEBUG |       35.913  9.816876e-01 -2.988782e-01 -6.544117e-02  7.558060e-02 |  18 2 6.553600e-02 
2020-05-11 18:10:17 | DEBUG | call of SolverReInit ie a new symbolic and numerical factorization will be performed
2020-05-11 18:10:17 | DEBUG |       36.044  9.815515e-01 -2.991481e-01 -6.541836e-02  7.559513e-02 |  19 2 1.310720e-01 
2020-05-11 18:10:17 | DEBUG |       36.176  9.813843e-01 -2.995508e-01 -6.538567e-02  7.561913e-02 |  20 2 1.310720e-01 
2020-05-11 18:10:17 | DEBUG |       36.307  9.812923e-01 -2.998160e-01 -6.536482e-02  7.563608e-02 |  21 2 1.310720e-01 
2020-05-11 18:10:17 | DEBUG |       36.438  9.813104e-01 -2.998253e-01 -6.536489e-02  7.563805e-02 |  22 2 1.310720e-01 
2020-05-11 18:10:17 | DEBUG |       36.569  9.814015e-01 -2.996363e-01 -6.538071e-02  7.562759e-02 |  23 2 1.310720e-01 
2020-05-11 18:10:17 | DEBUG | call of SolverReInit ie a new symbolic and numerical factorization will be performed
2020-05-11 18:10:17 | DEBUG |       36.831  9.815226e-01 -2.993320e-01 -6.540521e-02  7.560913e-02 |  24 2 2.621440e-01 
2020-05-11 18:10:17 | DEBUG |       37.093  9.814870e-01 -2.993863e-01 -6.540031e-02  7.561153e-02 |  25 1 2.621440e-01 
2020-05-11 18:10:17 | DEBUG |       37.355  9.814437e-01 -2.994889e-01 -6.539197e-02  7.561759e-02 |  26 1 2.621440e-01 
2020-05-11 18:10:17 | DEBUG | call of SolverReInit ie a new symbolic and numerical factorization will be performed
2020-05-11 18:10:17 | DEBUG |       37.879  9.814468e-01 -2.994852e-01 -6.539233e-02  7.561747e-02 |  27 1 5.242880e-01 
2020-05-11 18:10:17 | DEBUG |       38.404  9.814489e-01 -2.994804e-01 -6.539272e-02  7.561720e-02 |  28 1 5.242880e-01 
2020-05-11 18:10:17 | DEBUG | call of SolverReInit ie a new symbolic and numerical factorization will be performed
2020-05-11 18:10:17 | DEBUG |       39.452  9.814488e-01 -2.994808e-01 -6.539269e-02  7.561722e-02 |  29 1 1.048576e+00 
2020-05-11 18:10:17 | DEBUG | call of SolverReInit ie a new symbolic and numerical factorization will be performed
2020-05-11 18:10:17 | DEBUG |       41.549  9.814485e-01 -2.994818e-01 -6.539261e-02  7.561729e-02 |  30 1 2.097152e+00 
2020-05-11 18:10:17 | DEBUG | call of SolverReInit ie a new symbolic and numerical factorization will be performed
2020-05-11 18:10:17 | DEBUG | tap of Transformer _BUS____5-BUS____6-1_PS change from 9 to 10
2020-05-11 18:10:17 | DEBUG | Algebraic mode change for model NETWORK
2020-05-11 18:10:17 | DEBUG |       45.016  9.814484e-01 -2.994822e-01 -6.539258e-02  7.561732e-02 |  31 1 4.194304e+00 
2020-05-11 18:10:17 | DEBUG | calculation of the new starting point of the simulation.
2020-05-11 18:10:17 | DEBUG |       45.016  9.805954e-01 -3.028066e-01 -6.514223e-02  7.584930e-02 |   0 0 0.000000e+00 
2020-05-11 18:10:17 | DEBUG | call of SolverReInit ie a new symbolic and numerical factorization will be performed
2020-05-11 18:10:17 | DEBUG |       45.016  9.805954e-01 -3.028067e-01 -6.514222e-02  7.584922e-02 |   1 1 1.000000e-06 
2020-05-11 18:10:17 | DEBUG |       45.016  9.805954e-01 -3.028067e-01 -6.514222e-02  7.584923e-02 |   2 1 1.000000e-06 
2020-05-11 18:10:17 | DEBUG |       45.016  9.805954e-01 -3.028068e-01 -6.514221e-02  7.584924e-02 |   3 2 2.000000e-06 
2020-05-11 18:10:17 | DEBUG | call of SolverReInit ie a new symbolic and numerical factorization will be performed
2020-05-11 18:10:17 | DEBUG |       45.016  9.805953e-01 -3.028070e-01 -6.514219e-02  7.584924e-02 |   4 2 4.000000e-06 
2020-05-11 18:10:17 | DEBUG | call of SolverReInit ie a new symbolic and numerical factorization will be performed
2020-05-11 18:10:17 | DEBUG |       45.016  9.805951e-01 -3.028074e-01 -6.514216e-02  7.584927e-02 |   5 2 8.000000e-06 
2020-05-11 18:10:17 | DEBUG | call of SolverReInit ie a new symbolic and numerical factorization will be performed
2020-05-11 18:10:17 | DEBUG |       45.016  9.805948e-01 -3.028082e-01 -6.514210e-02  7.584932e-02 |   6 2 1.600000e-05 
2020-05-11 18:10:17 | DEBUG | call of SolverReInit ie a new symbolic and numerical factorization will be performed
2020-05-11 18:10:17 | DEBUG |       45.016  9.805942e-01 -3.028098e-01 -6.514197e-02  7.584941e-02 |   7 2 3.200000e-05 
2020-05-11 18:10:17 | DEBUG | call of SolverReInit ie a new symbolic and numerical factorization will be performed
2020-05-11 18:10:17 | DEBUG |       45.016  9.805929e-01 -3.028129e-01 -6.514172e-02  7.584960e-02 |   8 2 6.400000e-05 
2020-05-11 18:10:17 | DEBUG | call of SolverReInit ie a new symbolic and numerical factorization will be performed
2020-05-11 18:10:17 | DEBUG |       45.016  9.805904e-01 -3.028192e-01 -6.514121e-02  7.584998e-02 |   9 2 1.280000e-04 
2020-05-11 18:10:17 | DEBUG | call of SolverReInit ie a new symbolic and numerical factorization will be performed
2020-05-11 18:10:17 | DEBUG |       45.016  9.805854e-01 -3.028316e-01 -6.514020e-02  7.585073e-02 |  10 2 2.560000e-04 
2020-05-11 18:10:17 | DEBUG | call of SolverReInit ie a new symbolic and numerical factorization will be performed
2020-05-11 18:10:17 | DEBUG |       45.017  9.805754e-01 -3.028562e-01 -6.513821e-02  7.585221e-02 |  11 2 5.120000e-04 
2020-05-11 18:10:17 | DEBUG | call of SolverReInit ie a new symbolic and numerical factorization will be performed
2020-05-11 18:10:17 | DEBUG |       45.018  9.805560e-01 -3.029040e-01 -6.513434e-02  7.585510e-02 |  12 2 1.024000e-03 
2020-05-11 18:10:17 | DEBUG | call of SolverReInit ie a new symbolic and numerical factorization will be performed
2020-05-11 18:10:17 | DEBUG |       45.020  9.805191e-01 -3.029949e-01 -6.512697e-02  7.586056e-02 |  13 2 2.048000e-03 
2020-05-11 18:10:17 | DEBUG | call of SolverReInit ie a new symbolic and numerical factorization will be performed
2020-05-11 18:10:17 | DEBUG |       45.024  9.804515e-01 -3.031594e-01 -6.511362e-02  7.587042e-02 |  14 2 4.096000e-03 
2020-05-11 18:10:17 | DEBUG | call of SolverReInit ie a new symbolic and numerical factorization will be performed
2020-05-11 18:10:17 | DEBUG |       45.032  9.803367e-01 -3.034335e-01 -6.509128e-02  7.588670e-02 |  15 2 8.192000e-03 
2020-05-11 18:10:17 | DEBUG | call of SolverReInit ie a new symbolic and numerical factorization will be performed
2020-05-11 18:10:17 | DEBUG |       45.049  9.801612e-01 -3.038385e-01 -6.505804e-02  7.591039e-02 |  16 2 1.638400e-02 
2020-05-11 18:10:17 | DEBUG |       45.065  9.800326e-01 -3.041208e-01 -6.503464e-02  7.592650e-02 |  17 2 1.638400e-02 
2020-05-11 18:10:17 | DEBUG | call of SolverReInit ie a new symbolic and numerical factorization will be performed
2020-05-11 18:10:17 | DEBUG |       45.098  9.798183e-01 -3.045830e-01 -6.499617e-02  7.595266e-02 |  18 2 3.276800e-02 
2020-05-11 18:10:17 | DEBUG |       45.130  9.796276e-01 -3.050004e-01 -6.496152e-02  7.597645e-02 |  19 2 3.276800e-02 
2020-05-11 18:10:17 | DEBUG |       45.153  9.794957e-01 -3.053004e-01 -6.493681e-02  7.599389e-02 |  20 2 3.276800e-02 
2020-05-11 18:10:17 | DEBUG |       45.163  9.794355e-01 -3.054402e-01 -6.492534e-02  7.600210e-02 |  20 2 3.276800e-02 
2020-05-11 18:10:17 | DEBUG |       45.196  9.792416e-01 -3.059043e-01 -6.488748e-02  7.602972e-02 |  21 2 3.276800e-02 
2020-05-11 18:10:17 | DEBUG | call of SolverReInit ie a new symbolic and numerical factorization will be performed
2020-05-11 18:10:17 | DEBUG |       45.262  9.789003e-01 -3.067741e-01 -6.481731e-02  7.608293e-02 |  22 2 6.553600e-02 
2020-05-11 18:10:17 | DEBUG | call of SolverReInit ie a new symbolic and numerical factorization will be performed
2020-05-11 18:10:17 | DEBUG | call of SolverReInit ie a new symbolic and numerical factorization will be performed
2020-05-11 18:10:17 | DEBUG |       45.335  9.787333e-01 -3.073145e-01 -6.477539e-02  7.611887e-02 |  23 1 7.385022e-02 
2020-05-11 18:10:17 | DEBUG |       45.409  9.787402e-01 -3.074408e-01 -6.476732e-02  7.613019e-02 |  24 1 7.385022e-02 
2020-05-11 18:10:17 | DEBUG |       45.483  9.788680e-01 -3.072506e-01 -6.478467e-02  7.612193e-02 |  25 1 7.385022e-02 
2020-05-11 18:10:17 | DEBUG |       45.517  9.789362e-01 -3.071290e-01 -6.479525e-02  7.611580e-02 |  26 2 1.477004e-01 
2020-05-11 18:10:17 | DEBUG |       45.517  9.789362e-01 -3.071290e-01 -6.479525e-02  7.611580e-02 |  26 2 1.477004e-01 
2020-05-11 18:10:17 | DEBUG | Algebraic mode change for model GEN____6_SM
2020-05-11 18:10:17 | DEBUG |       45.517  9.789366e-01 -3.071283e-01 -6.479531e-02  7.611576e-02 |  26 2 1.477004e-01 
2020-05-11 18:10:17 | DEBUG | calculation of the new starting point of the simulation.
2020-05-11 18:10:17 | DEBUG |       45.517  9.789366e-01 -3.071283e-01 -6.479531e-02  7.611576e-02 |   0 0 0.000000e+00 
2020-05-11 18:10:17 | DEBUG | call of SolverReInit ie a new symbolic and numerical factorization will be performed
2020-05-11 18:10:17 | DEBUG |       45.517  9.789364e-01 -3.071281e-01 -6.479531e-02  7.611574e-02 |   1 1 1.000000e-06 
2020-05-11 18:10:17 | DEBUG |       45.517  9.789364e-01 -3.071281e-01 -6.479531e-02  7.611574e-02 |   2 1 1.000000e-06 
2020-05-11 18:10:17 | DEBUG |       45.517  9.789364e-01 -3.071281e-01 -6.479531e-02  7.611574e-02 |   3 2 2.000000e-06 
2020-05-11 18:10:17 | DEBUG | call of SolverReInit ie a new symbolic and numerical factorization will be performed
2020-05-11 18:10:17 | DEBUG |       45.517  9.789364e-01 -3.071281e-01 -6.479531e-02  7.611574e-02 |   4 2 4.000000e-06 
2020-05-11 18:10:17 | DEBUG | call of SolverReInit ie a new symbolic and numerical factorization will be performed
2020-05-11 18:10:17 | DEBUG |       45.517  9.789364e-01 -3.071281e-01 -6.479531e-02  7.611574e-02 |   5 2 8.000000e-06 
2020-05-11 18:10:17 | DEBUG | call of SolverReInit ie a new symbolic and numerical factorization will be performed
2020-05-11 18:10:17 | DEBUG |       45.517  9.789365e-01 -3.071280e-01 -6.479532e-02  7.611574e-02 |   6 2 1.600000e-05 
2020-05-11 18:10:17 | DEBUG | call of SolverReInit ie a new symbolic and numerical factorization will be performed
2020-05-11 18:10:17 | DEBUG |       45.517  9.789365e-01 -3.071279e-01 -6.479533e-02  7.611573e-02 |   7 2 3.200000e-05 
2020-05-11 18:10:17 | DEBUG | call of SolverReInit ie a new symbolic and numerical factorization will be performed
2020-05-11 18:10:17 | DEBUG |       45.517  9.789367e-01 -3.071276e-01 -6.479535e-02  7.611572e-02 |   8 2 6.400000e-05 
2020-05-11 18:10:17 | DEBUG | call of SolverReInit ie a new symbolic and numerical factorization will be performed
2020-05-11 18:10:17 | DEBUG |       45.517  9.789370e-01 -3.071271e-01 -6.479540e-02  7.611569e-02 |   9 2 1.280000e-04 
2020-05-11 18:10:17 | DEBUG | call of SolverReInit ie a new symbolic and numerical factorization will be performed
2020-05-11 18:10:17 | DEBUG |       45.517  9.789375e-01 -3.071260e-01 -6.479549e-02  7.611564e-02 |  10 2 2.560000e-04 
2020-05-11 18:10:17 | DEBUG | call of SolverReInit ie a new symbolic and numerical factorization will be performed
2020-05-11 18:10:17 | DEBUG |       45.518  9.789387e-01 -3.071239e-01 -6.479567e-02  7.611553e-02 |  11 2 5.120000e-04 
2020-05-11 18:10:17 | DEBUG | call of SolverReInit ie a new symbolic and numerical factorization will be performed
2020-05-11 18:10:17 | DEBUG |       45.519  9.789410e-01 -3.071197e-01 -6.479604e-02  7.611531e-02 |  12 2 1.024000e-03 
2020-05-11 18:10:17 | DEBUG | call of SolverReInit ie a new symbolic and numerical factorization will be performed
2020-05-11 18:10:17 | DEBUG |       45.521  9.789458e-01 -3.071111e-01 -6.479678e-02  7.611487e-02 |  13 2 2.048000e-03 
2020-05-11 18:10:17 | DEBUG | call of SolverReInit ie a new symbolic and numerical factorization will be performed
2020-05-11 18:10:17 | DEBUG |       45.525  9.789555e-01 -3.070933e-01 -6.479832e-02  7.611395e-02 |  14 2 4.096000e-03 
2020-05-11 18:10:17 | DEBUG | call of SolverReInit ie a new symbolic and numerical factorization will be performed
2020-05-11 18:10:17 | DEBUG |       45.533  9.789756e-01 -3.070554e-01 -6.480158e-02  7.611197e-02 |  15 2 8.192000e-03 
2020-05-11 18:10:17 | DEBUG | call of SolverReInit ie a new symbolic and numerical factorization will be performed
2020-05-11 18:10:17 | DEBUG |       45.550  9.790187e-01 -3.069713e-01 -6.480874e-02  7.610747e-02 |  16 2 1.638400e-02 
2020-05-11 18:10:17 | DEBUG | call of SolverReInit ie a new symbolic and numerical factorization will be performed
2020-05-11 18:10:17 | DEBUG |       45.583  9.791129e-01 -3.067770e-01 -6.482510e-02  7.609673e-02 |  17 2 3.276800e-02 
2020-05-11 18:10:17 | DEBUG | call of SolverReInit ie a new symbolic and numerical factorization will be performed
2020-05-11 18:10:17 | DEBUG |       45.648  9.793080e-01 -3.063420e-01 -6.486110e-02  7.607168e-02 |  18 2 6.553600e-02 
2020-05-11 18:10:17 | DEBUG |       45.714  9.794819e-01 -3.059182e-01 -6.489557e-02  7.604625e-02 |  19 2 6.553600e-02 
2020-05-11 18:10:17 | DEBUG | call of SolverReInit ie a new symbolic and numerical factorization will be performed
2020-05-11 18:10:17 | DEBUG | Algebraic mode change for model GEN____6_SM
2020-05-11 18:10:17 | DEBUG |       45.793  9.795195e-01 -3.057727e-01 -6.490657e-02  7.603611e-02 |  20 1 1.310720e-01 
2020-05-11 18:10:17 | DEBUG | calculation of the new starting point of the simulation.
2020-05-11 18:10:17 | DEBUG |       45.793  9.795195e-01 -3.057727e-01 -6.490657e-02  7.603611e-02 |   0 0 0.000000e+00 
2020-05-11 18:10:17 | DEBUG | call of SolverReInit ie a new symbolic and numerical factorization will be performed
2020-05-11 18:10:17 | DEBUG |       45.793  9.795196e-01 -3.057727e-01 -6.490658e-02  7.603611e-02 |   1 1 1.000000e-06 
2020-05-11 18:10:17 | DEBUG |       45.793  9.795196e-01 -3.057727e-01 -6.490658e-02  7.603611e-02 |   2 1 1.000000e-06 
2020-05-11 18:10:17 | DEBUG |       45.793  9.795196e-01 -3.057727e-01 -6.490658e-02  7.603611e-02 |   3 2 2.000000e-06 
2020-05-11 18:10:17 | DEBUG | call of SolverReInit ie a new symbolic and numerical factorization will be performed
2020-05-11 18:10:17 | DEBUG |       45.793  9.795196e-01 -3.057727e-01 -6.490658e-02  7.603611e-02 |   4 2 4.000000e-06 
2020-05-11 18:10:17 | DEBUG | call of SolverReInit ie a new symbolic and numerical factorization will be performed
2020-05-11 18:10:17 | DEBUG |       45.793  9.795196e-01 -3.057726e-01 -6.490658e-02  7.603611e-02 |   5 2 8.000000e-06 
2020-05-11 18:10:17 | DEBUG | call of SolverReInit ie a new symbolic and numerical factorization will be performed
2020-05-11 18:10:17 | DEBUG |       45.793  9.795196e-01 -3.057726e-01 -6.490659e-02  7.603610e-02 |   6 2 1.600000e-05 
2020-05-11 18:10:17 | DEBUG | call of SolverReInit ie a new symbolic and numerical factorization will be performed
2020-05-11 18:10:17 | DEBUG |       45.793  9.795196e-01 -3.057725e-01 -6.490659e-02  7.603610e-02 |   7 2 3.200000e-05 
2020-05-11 18:10:17 | DEBUG | call of SolverReInit ie a new symbolic and numerical factorization will be performed
2020-05-11 18:10:17 | DEBUG |       45.793  9.795197e-01 -3.057722e-01 -6.490661e-02  7.603608e-02 |   8 2 6.400000e-05 
2020-05-11 18:10:17 | DEBUG | call of SolverReInit ie a new symbolic and numerical factorization will be performed
2020-05-11 18:10:17 | DEBUG |       45.794  9.795199e-01 -3.057718e-01 -6.490665e-02  7.603605e-02 |   9 2 1.280000e-04 
2020-05-11 18:10:17 | DEBUG |       45.794  9.795199e-01 -3.057718e-01 -6.490665e-02  7.603605e-02 |   9 2 1.280000e-04 
2020-05-11 18:10:17 | DEBUG |       45.794  9.795199e-01 -3.057718e-01 -6.490665e-02  7.603605e-02 |   9 2 1.280000e-04 
2020-05-11 18:10:17 | DEBUG | call of SolverReInit ie a new symbolic and numerical factorization will be performed
2020-05-11 18:10:17 | DEBUG |       45.794  9.795202e-01 -3.057708e-01 -6.490672e-02  7.603599e-02 |  10 2 2.560000e-04 
2020-05-11 18:10:17 | DEBUG | call of SolverReInit ie a new symbolic and numerical factorization will be performed
2020-05-11 18:10:17 | DEBUG |       45.794  9.795208e-01 -3.057690e-01 -6.490687e-02  7.603588e-02 |  11 2 5.120000e-04 
2020-05-11 18:10:17 | DEBUG | call of SolverReInit ie a new symbolic and numerical factorization will be performed
2020-05-11 18:10:17 | DEBUG |       45.795  9.795221e-01 -3.057654e-01 -6.490715e-02  7.603564e-02 |  12 2 1.024000e-03 
2020-05-11 18:10:17 | DEBUG | call of SolverReInit ie a new symbolic and numerical factorization will be performed
2020-05-11 18:10:17 | DEBUG |       45.797  9.795246e-01 -3.057582e-01 -6.490772e-02  7.603518e-02 |  13 2 2.048000e-03 
2020-05-11 18:10:17 | DEBUG | call of SolverReInit ie a new symbolic and numerical factorization will be performed
2020-05-11 18:10:17 | DEBUG |       45.802  9.795294e-01 -3.057442e-01 -6.490882e-02  7.603428e-02 |  14 2 4.096000e-03 
2020-05-11 18:10:17 | DEBUG | call of SolverReInit ie a new symbolic and numerical factorization will be performed
2020-05-11 18:10:17 | DEBUG |       45.810  9.795382e-01 -3.057179e-01 -6.491089e-02  7.603258e-02 |  15 2 8.192000e-03 
2020-05-11 18:10:17 | DEBUG | call of SolverReInit ie a new symbolic and numerical factorization will be performed
2020-05-11 18:10:17 | DEBUG |       45.826  9.795527e-01 -3.056721e-01 -6.491445e-02  7.602956e-02 |  16 2 1.638400e-02 
2020-05-11 18:10:17 | DEBUG | call of SolverReInit ie a new symbolic and numerical factorization will be performed
2020-05-11 18:10:17 | DEBUG |       45.859  9.795689e-01 -3.056094e-01 -6.491919e-02  7.602519e-02 |  17 2 3.276800e-02 
2020-05-11 18:10:17 | DEBUG | call of SolverReInit ie a new symbolic and numerical factorization will be performed
2020-05-11 18:10:17 | DEBUG |       45.924  9.795548e-01 -3.055950e-01 -6.491961e-02  7.602305e-02 |  18 2 6.553600e-02 
2020-05-11 18:10:17 | DEBUG | call of SolverReInit ie a new symbolic and numerical factorization will be performed
2020-05-11 18:10:17 | DEBUG |       46.055  9.794183e-01 -3.058579e-01 -6.489716e-02  7.603699e-02 |  19 2 1.310720e-01 
2020-05-11 18:10:17 | DEBUG |       46.187  9.792444e-01 -3.062668e-01 -6.486367e-02  7.606115e-02 |  20 2 1.310720e-01 
2020-05-11 18:10:17 | DEBUG |       46.318  9.791450e-01 -3.065443e-01 -6.484164e-02  7.607872e-02 |  21 2 1.310720e-01 
2020-05-11 18:10:17 | DEBUG |       46.449  9.791594e-01 -3.065635e-01 -6.484092e-02  7.608130e-02 |  22 2 1.310720e-01 
2020-05-11 18:10:17 | DEBUG |       46.580  9.792518e-01 -3.063771e-01 -6.485669e-02  7.607112e-02 |  23 2 1.310720e-01 
2020-05-11 18:10:17 | DEBUG | call of SolverReInit ie a new symbolic and numerical factorization will be performed
2020-05-11 18:10:17 | DEBUG |       46.842  9.793790e-01 -3.060651e-01 -6.488203e-02  7.605235e-02 |  24 2 2.621440e-01 
2020-05-11 18:10:17 | DEBUG |       47.104  9.793448e-01 -3.061140e-01 -6.487752e-02  7.605438e-02 |  25 1 2.621440e-01 
2020-05-11 18:10:17 | DEBUG |       47.366  9.793000e-01 -3.062178e-01 -6.486900e-02  7.606046e-02 |  26 1 2.621440e-01 
2020-05-11 18:10:17 | DEBUG | call of SolverReInit ie a new symbolic and numerical factorization will be performed
2020-05-11 18:10:17 | DEBUG |       47.890  9.793029e-01 -3.062148e-01 -6.486930e-02  7.606039e-02 |  27 1 5.242880e-01 
2020-05-11 18:10:17 | DEBUG |       48.415  9.793050e-01 -3.062099e-01 -6.486971e-02  7.606011e-02 |  28 1 5.242880e-01 
2020-05-11 18:10:17 | DEBUG | call of SolverReInit ie a new symbolic and numerical factorization will be performed
2020-05-11 18:10:17 | DEBUG |       49.463  9.793050e-01 -3.062102e-01 -6.486969e-02  7.606013e-02 |  29 1 1.048576e+00 
2020-05-11 18:10:17 | DEBUG | call of SolverReInit ie a new symbolic and numerical factorization will be performed
2020-05-11 18:10:17 | DEBUG |       51.560  9.793047e-01 -3.062111e-01 -6.486961e-02  7.606019e-02 |  30 1 2.097152e+00 
2020-05-11 18:10:17 | DEBUG | call of SolverReInit ie a new symbolic and numerical factorization will be performed
2020-05-11 18:10:17 | DEBUG | tap of Transformer _BUS____5-BUS____6-1_PS change from 10 to 11
2020-05-11 18:10:17 | DEBUG | Algebraic mode change for model NETWORK
2020-05-11 18:10:17 | DEBUG |       55.153  9.793045e-01 -3.062116e-01 -6.486957e-02  7.606022e-02 |  31 1 4.194304e+00 
2020-05-11 18:10:17 | DEBUG | calculation of the new starting point of the simulation.
2020-05-11 18:10:17 | DEBUG |       55.153  9.784218e-01 -3.095286e-01 -6.461749e-02  7.628999e-02 |   0 0 0.000000e+00 
2020-05-11 18:10:17 | DEBUG | call of SolverReInit ie a new symbolic and numerical factorization will be performed
2020-05-11 18:10:17 | DEBUG |       55.153  9.784218e-01 -3.095287e-01 -6.461747e-02  7.628985e-02 |   1 1 1.000000e-06 
2020-05-11 18:10:17 | DEBUG |       55.153  9.784218e-01 -3.095287e-01 -6.461746e-02  7.628985e-02 |   2 1 1.000000e-06 
2020-05-11 18:10:17 | DEBUG |       55.153  9.784218e-01 -3.095288e-01 -6.461745e-02  7.628986e-02 |   3 2 2.000000e-06 
2020-05-11 18:10:17 | DEBUG | call of SolverReInit ie a new symbolic and numerical factorization will be performed
2020-05-11 18:10:17 | DEBUG |       55.153  9.784217e-01 -3.095290e-01 -6.461744e-02  7.628987e-02 |   4 2 4.000000e-06 
2020-05-11 18:10:17 | DEBUG | call of SolverReInit ie a new symbolic and numerical factorization will be performed
2020-05-11 18:10:17 | DEBUG |       55.153  9.784215e-01 -3.095294e-01 -6.461741e-02  7.628989e-02 |   5 2 8.000000e-06 
2020-05-11 18:10:17 | DEBUG | call of SolverReInit ie a new symbolic and numerical factorization will be performed
2020-05-11 18:10:17 | DEBUG |       55.153  9.784212e-01 -3.095302e-01 -6.461734e-02  7.628994e-02 |   6 2 1.600000e-05 
2020-05-11 18:10:17 | DEBUG | call of SolverReInit ie a new symbolic and numerical factorization will be performed
2020-05-11 18:10:17 | DEBUG |       55.153  9.784206e-01 -3.095317e-01 -6.461721e-02  7.629003e-02 |   7 2 3.200000e-05 
2020-05-11 18:10:17 | DEBUG | call of SolverReInit ie a new symbolic and numerical factorization will be performed
2020-05-11 18:10:17 | DEBUG |       55.153  9.784193e-01 -3.095349e-01 -6.461696e-02  7.629022e-02 |   8 2 6.400000e-05 
2020-05-11 18:10:17 | DEBUG | call of SolverReInit ie a new symbolic and numerical factorization will be performed
2020-05-11 18:10:17 | DEBUG |       55.153  9.784167e-01 -3.095411e-01 -6.461645e-02  7.629059e-02 |   9 2 1.280000e-04 
2020-05-11 18:10:17 | DEBUG | call of SolverReInit ie a new symbolic and numerical factorization will be performed
2020-05-11 18:10:17 | DEBUG |       55.153  9.784116e-01 -3.095535e-01 -6.461543e-02  7.629134e-02 |  10 2 2.560000e-04 
2020-05-11 18:10:17 | DEBUG | call of SolverReInit ie a new symbolic and numerical factorization will be performed
2020-05-11 18:10:17 | DEBUG |       55.154  9.784015e-01 -3.095780e-01 -6.461344e-02  7.629280e-02 |  11 2 5.120000e-04 
2020-05-11 18:10:17 | DEBUG | call of SolverReInit ie a new symbolic and numerical factorization will be performed
2020-05-11 18:10:17 | DEBUG |       55.155  9.783817e-01 -3.096258e-01 -6.460954e-02  7.629566e-02 |  12 2 1.024000e-03 
2020-05-11 18:10:17 | DEBUG | call of SolverReInit ie a new symbolic and numerical factorization will be performed
2020-05-11 18:10:17 | DEBUG |       55.157  9.783440e-01 -3.097164e-01 -6.460214e-02  7.630107e-02 |  13 2 2.048000e-03 
2020-05-11 18:10:17 | DEBUG | call of SolverReInit ie a new symbolic and numerical factorization will be performed
2020-05-11 18:10:17 | DEBUG |       55.161  9.782752e-01 -3.098804e-01 -6.458871e-02  7.631083e-02 |  14 2 4.096000e-03 
2020-05-11 18:10:17 | DEBUG | call of SolverReInit ie a new symbolic and numerical factorization will be performed
2020-05-11 18:10:17 | DEBUG |       55.169  9.781584e-01 -3.101537e-01 -6.456625e-02  7.632695e-02 |  15 2 8.192000e-03 
2020-05-11 18:10:17 | DEBUG | call of SolverReInit ie a new symbolic and numerical factorization will be performed
2020-05-11 18:10:17 | DEBUG |       55.186  9.779799e-01 -3.105576e-01 -6.453284e-02  7.635041e-02 |  16 2 1.638400e-02 
2020-05-11 18:10:17 | DEBUG |       55.202  9.778493e-01 -3.108392e-01 -6.450931e-02  7.636637e-02 |  17 2 1.638400e-02 
2020-05-11 18:10:17 | DEBUG | call of SolverReInit ie a new symbolic and numerical factorization will be performed
2020-05-11 18:10:17 | DEBUG |       55.234  9.776351e-01 -3.112940e-01 -6.447117e-02  7.639195e-02 |  18 2 3.276800e-02 
2020-05-11 18:10:17 | DEBUG |       55.235  9.776320e-01 -3.113005e-01 -6.447063e-02  7.639232e-02 |  18 2 3.276800e-02 
2020-05-11 18:10:17 | DEBUG |       55.268  9.774386e-01 -3.117173e-01 -6.443578e-02  7.641595e-02 |  19 2 3.276800e-02 
2020-05-11 18:10:17 | DEBUG |       55.300  9.772437e-01 -3.121566e-01 -6.439937e-02  7.644144e-02 |  20 2 3.276800e-02 
2020-05-11 18:10:17 | DEBUG |       55.333  9.770468e-01 -3.126202e-01 -6.436127e-02  7.646889e-02 |  21 2 3.276800e-02 
2020-05-11 18:10:17 | DEBUG | call of SolverReInit ie a new symbolic and numerical factorization will be performed
2020-05-11 18:10:17 | DEBUG |       55.399  9.766997e-01 -3.134893e-01 -6.429064e-02  7.652177e-02 |  22 2 6.553600e-02 
2020-05-11 18:10:17 | DEBUG | call of SolverReInit ie a new symbolic and numerical factorization will be performed
2020-05-11 18:10:17 | DEBUG | call of SolverReInit ie a new symbolic and numerical factorization will be performed
2020-05-11 18:10:17 | DEBUG |       55.459  9.765620e-01 -3.139261e-01 -6.425651e-02  7.655068e-02 |  23 1 7.396466e-02 
2020-05-11 18:10:17 | DEBUG |       55.473  9.765293e-01 -3.140298e-01 -6.424840e-02  7.655755e-02 |  23 1 7.396466e-02 
2020-05-11 18:10:17 | DEBUG |       55.547  9.765362e-01 -3.141557e-01 -6.424031e-02  7.656883e-02 |  24 1 7.396466e-02 
2020-05-11 18:10:17 | DEBUG |       55.614  9.766542e-01 -3.139827e-01 -6.425622e-02  7.656140e-02 |  25 1 7.396466e-02 
2020-05-11 18:10:17 | DEBUG |       55.621  9.766663e-01 -3.139650e-01 -6.425784e-02  7.656064e-02 |  25 1 7.396466e-02 
2020-05-11 18:10:17 | DEBUG |       55.659  9.767447e-01 -3.138269e-01 -6.426994e-02  7.655371e-02 |  26 2 1.479293e-01 
2020-05-11 18:10:17 | DEBUG |       55.659  9.767447e-01 -3.138269e-01 -6.426994e-02  7.655371e-02 |  26 2 1.479293e-01 
2020-05-11 18:10:17 | DEBUG | Algebraic mode change for model GEN____6_SM
2020-05-11 18:10:17 | DEBUG |       55.659  9.767451e-01 -3.138261e-01 -6.427001e-02  7.655367e-02 |  26 2 1.479293e-01 
2020-05-11 18:10:17 | DEBUG | calculation of the new starting point of the simulation.
2020-05-11 18:10:17 | DEBUG |       55.659  9.767451e-01 -3.138261e-01 -6.427001e-02  7.655367e-02 |   0 0 0.000000e+00 
2020-05-11 18:10:17 | DEBUG | call of SolverReInit ie a new symbolic and numerical factorization will be performed
2020-05-11 18:10:17 | DEBUG |       55.659  9.767449e-01 -3.138260e-01 -6.427001e-02  7.655365e-02 |   1 1 1.000000e-06 
2020-05-11 18:10:17 | DEBUG |       55.659  9.767449e-01 -3.138260e-01 -6.427001e-02  7.655365e-02 |   2 1 1.000000e-06 
2020-05-11 18:10:17 | DEBUG |       55.659  9.767449e-01 -3.138260e-01 -6.427001e-02  7.655365e-02 |   3 2 2.000000e-06 
2020-05-11 18:10:17 | DEBUG | call of SolverReInit ie a new symbolic and numerical factorization will be performed
2020-05-11 18:10:17 | DEBUG |       55.659  9.767449e-01 -3.138259e-01 -6.427001e-02  7.655365e-02 |   4 2 4.000000e-06 
2020-05-11 18:10:17 | DEBUG | call of SolverReInit ie a new symbolic and numerical factorization will be performed
2020-05-11 18:10:17 | DEBUG |       55.659  9.767449e-01 -3.138259e-01 -6.427002e-02  7.655364e-02 |   5 2 8.000000e-06 
2020-05-11 18:10:17 | DEBUG | call of SolverReInit ie a new symbolic and numerical factorization will be performed
2020-05-11 18:10:17 | DEBUG |       55.659  9.767450e-01 -3.138258e-01 -6.427002e-02  7.655364e-02 |   6 2 1.600000e-05 
2020-05-11 18:10:17 | DEBUG | call of SolverReInit ie a new symbolic and numerical factorization will be performed
2020-05-11 18:10:17 | DEBUG |       55.659  9.767450e-01 -3.138257e-01 -6.427003e-02  7.655363e-02 |   7 2 3.200000e-05 
2020-05-11 18:10:17 | DEBUG | call of SolverReInit ie a new symbolic and numerical factorization will be performed
2020-05-11 18:10:17 | DEBUG |       55.659  9.767452e-01 -3.138254e-01 -6.427006e-02  7.655362e-02 |   8 2 6.400000e-05 
2020-05-11 18:10:17 | DEBUG | call of SolverReInit ie a new symbolic and numerical factorization will be performed
2020-05-11 18:10:17 | DEBUG |       55.659  9.767455e-01 -3.138249e-01 -6.427010e-02  7.655359e-02 |   9 2 1.280000e-04 
2020-05-11 18:10:17 | DEBUG | call of SolverReInit ie a new symbolic and numerical factorization will be performed
2020-05-11 18:10:17 | DEBUG |       55.659  9.767461e-01 -3.138238e-01 -6.427020e-02  7.655354e-02 |  10 2 2.560000e-04 
2020-05-11 18:10:17 | DEBUG | call of SolverReInit ie a new symbolic and numerical factorization will be performed
2020-05-11 18:10:17 | DEBUG |       55.660  9.767473e-01 -3.138216e-01 -6.427039e-02  7.655343e-02 |  11 2 5.120000e-04 
2020-05-11 18:10:17 | DEBUG | call of SolverReInit ie a new symbolic and numerical factorization will be performed
2020-05-11 18:10:17 | DEBUG |       55.661  9.767497e-01 -3.138172e-01 -6.427077e-02  7.655320e-02 |  12 2 1.024000e-03 
2020-05-11 18:10:17 | DEBUG | call of SolverReInit ie a new symbolic and numerical factorization will be performed
2020-05-11 18:10:17 | DEBUG |       55.663  9.767547e-01 -3.138083e-01 -6.427155e-02  7.655274e-02 |  13 2 2.048000e-03 
2020-05-11 18:10:17 | DEBUG | call of SolverReInit ie a new symbolic and numerical factorization will be performed
2020-05-11 18:10:17 | DEBUG |       55.667  9.767647e-01 -3.137899e-01 -6.427315e-02  7.655179e-02 |  14 2 4.096000e-03 
2020-05-11 18:10:17 | DEBUG | call of SolverReInit ie a new symbolic and numerical factorization will be performed
2020-05-11 18:10:17 | DEBUG |       55.675  9.767856e-01 -3.137508e-01 -6.427652e-02  7.654975e-02 |  15 2 8.192000e-03 
2020-05-11 18:10:17 | DEBUG | call of SolverReInit ie a new symbolic and numerical factorization will be performed
2020-05-11 18:10:17 | DEBUG |       55.692  9.768301e-01 -3.136648e-01 -6.428390e-02  7.654516e-02 |  16 2 1.638400e-02 
2020-05-11 18:10:17 | DEBUG | call of SolverReInit ie a new symbolic and numerical factorization will be performed
2020-05-11 18:10:17 | DEBUG |       55.724  9.769267e-01 -3.134678e-01 -6.430058e-02  7.653431e-02 |  17 2 3.276800e-02 
2020-05-11 18:10:17 | DEBUG | call of SolverReInit ie a new symbolic and numerical factorization will be performed
2020-05-11 18:10:17 | DEBUG |       55.790  9.771244e-01 -3.130328e-01 -6.433684e-02  7.650937e-02 |  18 2 6.553600e-02 
2020-05-11 18:10:17 | DEBUG |       55.855  9.772984e-01 -3.126151e-01 -6.437104e-02  7.648442e-02 |  19 2 6.553600e-02 
2020-05-11 18:10:17 | DEBUG | call of SolverReInit ie a new symbolic and numerical factorization will be performed
2020-05-11 18:10:17 | DEBUG | Algebraic mode change for model GEN____6_SM
2020-05-11 18:10:17 | DEBUG |       55.926  9.773281e-01 -3.124968e-01 -6.438000e-02  7.647611e-02 |  20 1 1.310720e-01 
2020-05-11 18:10:17 | DEBUG | calculation of the new starting point of the simulation.
2020-05-11 18:10:17 | DEBUG |       55.926  9.773281e-01 -3.124968e-01 -6.438000e-02  7.647611e-02 |   0 0 0.000000e+00 
2020-05-11 18:10:17 | DEBUG | call of SolverReInit ie a new symbolic and numerical factorization will be performed
2020-05-11 18:10:17 | DEBUG |       55.926  9.773281e-01 -3.124968e-01 -6.438000e-02  7.647611e-02 |   1 1 1.000000e-06 
2020-05-11 18:10:17 | DEBUG |       55.926  9.773281e-01 -3.124968e-01 -6.438000e-02  7.647611e-02 |   2 1 1.000000e-06 
2020-05-11 18:10:17 | DEBUG |       55.926  9.773281e-01 -3.124968e-01 -6.438000e-02  7.647611e-02 |   3 2 2.000000e-06 
2020-05-11 18:10:17 | DEBUG | call of SolverReInit ie a new symbolic and numerical factorization will be performed
2020-05-11 18:10:17 | DEBUG |       55.926  9.773281e-01 -3.124968e-01 -6.438000e-02  7.647610e-02 |   4 2 4.000000e-06 
2020-05-11 18:10:17 | DEBUG | call of SolverReInit ie a new symbolic and numerical factorization will be performed
2020-05-11 18:10:17 | DEBUG |       55.926  9.773281e-01 -3.124968e-01 -6.438001e-02  7.647610e-02 |   5 2 8.000000e-06 
2020-05-11 18:10:17 | DEBUG | call of SolverReInit ie a new symbolic and numerical factorization will be performed
2020-05-11 18:10:17 | DEBUG |       55.926  9.773281e-01 -3.124967e-01 -6.438001e-02  7.647610e-02 |   6 2 1.600000e-05 
2020-05-11 18:10:17 | DEBUG | call of SolverReInit ie a new symbolic and numerical factorization will be performed
2020-05-11 18:10:17 | DEBUG |       55.926  9.773282e-01 -3.124966e-01 -6.438002e-02  7.647609e-02 |   7 2 3.200000e-05 
2020-05-11 18:10:17 | DEBUG | call of SolverReInit ie a new symbolic and numerical factorization will be performed
2020-05-11 18:10:17 | DEBUG |       55.926  9.773283e-01 -3.124963e-01 -6.438004e-02  7.647608e-02 |   8 2 6.400000e-05 
2020-05-11 18:10:17 | DEBUG | call of SolverReInit ie a new symbolic and numerical factorization will be performed
2020-05-11 18:10:17 | DEBUG |       55.926  9.773284e-01 -3.124958e-01 -6.438008e-02  7.647604e-02 |   9 2 1.280000e-04 
2020-05-11 18:10:17 | DEBUG | call of SolverReInit ie a new symbolic and numerical factorization will be performed
2020-05-11 18:10:17 | DEBUG |       55.926  9.773284e-01 -3.124958e-01 -6.438008e-02  7.647604e-02 |  10 2 2.560000e-04 
2020-05-11 18:10:17 | DEBUG |       55.926  9.773284e-01 -3.124958e-01 -6.438008e-02  7.647604e-02 |  10 2 2.560000e-04 
2020-05-11 18:10:17 | DEBUG |       55.926  9.773288e-01 -3.124949e-01 -6.438015e-02  7.647598e-02 |  10 2 2.560000e-04 
2020-05-11 18:10:17 | DEBUG | call of SolverReInit ie a new symbolic and numerical factorization will be performed
2020-05-11 18:10:17 | DEBUG |       55.927  9.773295e-01 -3.124930e-01 -6.438031e-02  7.647586e-02 |  11 2 5.120000e-04 
2020-05-11 18:10:17 | DEBUG | call of SolverReInit ie a new symbolic and numerical factorization will be performed
2020-05-11 18:10:17 | DEBUG |       55.928  9.773309e-01 -3.124891e-01 -6.438061e-02  7.647562e-02 |  12 2 1.024000e-03 
2020-05-11 18:10:17 | DEBUG | call of SolverReInit ie a new symbolic and numerical factorization will be performed
2020-05-11 18:10:17 | DEBUG |       55.930  9.773336e-01 -3.124816e-01 -6.438122e-02  7.647514e-02 |  13 2 2.048000e-03 
2020-05-11 18:10:17 | DEBUG | call of SolverReInit ie a new symbolic and numerical factorization will be performed
2020-05-11 18:10:17 | DEBUG |       55.934  9.773388e-01 -3.124669e-01 -6.438239e-02  7.647421e-02 |  14 2 4.096000e-03 
2020-05-11 18:10:17 | DEBUG | call of SolverReInit ie a new symbolic and numerical factorization will be performed
2020-05-11 18:10:17 | DEBUG |       55.942  9.773484e-01 -3.124391e-01 -6.438458e-02  7.647243e-02 |  15 2 8.192000e-03 
2020-05-11 18:10:17 | DEBUG | call of SolverReInit ie a new symbolic and numerical factorization will be performed
2020-05-11 18:10:17 | DEBUG |       55.959  9.773645e-01 -3.123906e-01 -6.438840e-02  7.646926e-02 |  16 2 1.638400e-02 
2020-05-11 18:10:17 | DEBUG | call of SolverReInit ie a new symbolic and numerical factorization will be performed
2020-05-11 18:10:17 | DEBUG |       55.991  9.773833e-01 -3.123225e-01 -6.439362e-02  7.646459e-02 |  17 2 3.276800e-02 
2020-05-11 18:10:17 | DEBUG | call of SolverReInit ie a new symbolic and numerical factorization will be performed
2020-05-11 18:10:17 | DEBUG |       56.057  9.773723e-01 -3.122999e-01 -6.439471e-02  7.646194e-02 |  18 2 6.553600e-02 
2020-05-11 18:10:17 | DEBUG | call of SolverReInit ie a new symbolic and numerical factorization will be performed
2020-05-11 18:10:17 | DEBUG |       56.188  9.772348e-01 -3.125575e-01 -6.437248e-02  7.647542e-02 |  19 2 1.310720e-01 
2020-05-11 18:10:17 | DEBUG |       56.319  9.770537e-01 -3.129736e-01 -6.433810e-02  7.649979e-02 |  20 2 1.310720e-01 
2020-05-11 18:10:17 | DEBUG |       56.450  9.769468e-01 -3.132633e-01 -6.431489e-02  7.651797e-02 |  21 2 1.310720e-01 
2020-05-11 18:10:17 | DEBUG | call of SolverReInit ie a new symbolic and numerical factorization will be performed
2020-05-11 18:10:17 | DEBUG |       56.712  9.770433e-01 -3.130938e-01 -6.432975e-02  7.650948e-02 |  22 1 2.621440e-01 
2020-05-11 18:10:17 | DEBUG |       56.912  9.771044e-01 -3.129559e-01 -6.434118e-02  7.650147e-02 |  23 1 1.995868e-01 
2020-05-11 18:10:17 | DEBUG |       57.311  9.771196e-01 -3.129117e-01 -6.434469e-02  7.649863e-02 |  24 1 3.991735e-01 
2020-05-11 18:10:17 | DEBUG |       57.710  9.771103e-01 -3.129286e-01 -6.434322e-02  7.649949e-02 |  25 1 3.991735e-01 
2020-05-11 18:10:17 | DEBUG | call of SolverReInit ie a new symbolic and numerical factorization will be performed
2020-05-11 18:10:17 | DEBUG |       58.509  9.771109e-01 -3.129286e-01 -6.434324e-02  7.649953e-02 |  26 1 7.983471e-01 
2020-05-11 18:10:17 | DEBUG | call of SolverReInit ie a new symbolic and numerical factorization will be performed
2020-05-11 18:10:17 | DEBUG |       60.105  9.771107e-01 -3.129294e-01 -6.434318e-02  7.649959e-02 |  27 1 1.596694e+00 
2020-05-11 18:10:17 | DEBUG | call of SolverReInit ie a new symbolic and numerical factorization will be performed
2020-05-11 18:10:17 | DEBUG |       63.299  9.771104e-01 -3.129304e-01 -6.434310e-02  7.649965e-02 |  28 1 3.193388e+00 
2020-05-11 18:10:17 | DEBUG | call of SolverReInit ie a new symbolic and numerical factorization will be performed
2020-05-11 18:10:17 | DEBUG |       69.686  9.771103e-01 -3.129308e-01 -6.434307e-02  7.649968e-02 |  29 1 6.386777e+00 
2020-05-11 18:10:17 | DEBUG |       79.686  9.771103e-01 -3.129309e-01 -6.434306e-02  7.649969e-02 |  30 1 1.000000e+01 
2020-05-11 18:10:17 | DEBUG |       89.686  9.771103e-01 -3.129309e-01 -6.434306e-02  7.649969e-02 |  31 1 1.000000e+01 
2020-05-11 18:10:17 | DEBUG |       99.686  9.771103e-01 -3.129309e-01 -6.434306e-02  7.649969e-02 |  32 1 1.000000e+01 
2020-05-11 18:10:17 | DEBUG | call of SolverReInit ie a new symbolic and numerical factorization will be performed
2020-05-11 18:10:17 | DEBUG |      100.000  9.771103e-01 -3.129309e-01 -6.434306e-02  7.649969e-02 |  33 1 3.144907e-01 
2020-05-11 18:10:17 | DEBUG | get parameter value in model multi : phaseShifter_valueMax value: 0.445 in submodel: PhaseShifter
2020-05-11 18:10:17 | INFO | parameter curve:PhaseShifter curve variable:phaseShifter_valueMax updated.
2020-05-11 18:10:17 | DEBUG | get parameter value in model multi : phaseShifter_valueMin value: 0.435 in submodel: PhaseShifter
2020-05-11 18:10:17 | INFO | parameter curve:PhaseShifter curve variable:phaseShifter_valueMin updated.
2020-05-11 18:10:17 | DEBUG | 
2020-05-11 18:10:17 | DEBUG | execution Stats :
2020-05-11 18:10:17 | DEBUG | 
2020-05-11 18:10:17 | DEBUG | number of iterations                     = 551
2020-05-11 18:10:17 | DEBUG | number of Residual evaluations           = 689
2020-05-11 18:10:17 | DEBUG | number of Jacobian evaluations           = 433
2020-05-11 18:10:17 | DEBUG | number of Nonlinear iterations           = 687
2020-05-11 18:10:17 | DEBUG | number of error test failures            = 5
2020-05-11 18:10:17 | DEBUG | number of Nonlinear convergence failures = 0
2020-05-11 18:10:17 | DEBUG | number of root functions evaluations     = 2829
2020-05-11 18:10:17 | DEBUG | end of job 'IEEE14 - PhaseShifterP'
=======
2020-05-11 18:22:21 | INFO |  ============================================================ 
2020-05-11 18:22:21 | INFO | DYNAWO VERSION  :     1.1.0
2020-05-11 18:22:21 | INFO | DYNAWO REVISION :  810_logs_general-b7f5aa52
2020-05-11 18:22:21 | INFO |  ============================================================ 
2020-05-11 18:22:21 | INFO | 
2020-05-11 18:22:21 | INFO | -----------------------------------------------------------------------
2020-05-11 18:22:21 | INFO | building model from input files
2020-05-11 18:22:21 | INFO | -----------------------------------------------------------------------
2020-05-11 18:22:21 | INFO | model was built successfully
2020-05-11 18:22:21 | INFO | -----------------------------------------------------------------------
2020-05-11 18:22:21 | INFO | 
2020-05-11 18:22:21 | INFO | -----------------------------------------------------------------------
2020-05-11 18:22:21 | INFO | starting local initialization
2020-05-11 18:22:21 | INFO | -----------------------------------------------------------------------
2020-05-11 18:22:21 | DEBUG | keep SubNetworks num : 0
2020-05-11 18:22:21 | DEBUG | ------------------------------
2020-05-11 18:22:21 | DEBUG | starting local initialization of model GEN____1_SM
2020-05-11 18:22:21 | DEBUG | local initialization of model GEN____1_SM ended successfully
2020-05-11 18:22:21 | DEBUG | ------------------------------
2020-05-11 18:22:21 | DEBUG | starting local initialization of model GEN____2_SM
2020-05-11 18:22:21 | DEBUG | local initialization of model GEN____2_SM ended successfully
2020-05-11 18:22:21 | DEBUG | ------------------------------
2020-05-11 18:22:21 | DEBUG | starting local initialization of model GEN____3_SM
2020-05-11 18:22:21 | DEBUG | local initialization of model GEN____3_SM ended successfully
2020-05-11 18:22:21 | DEBUG | ------------------------------
2020-05-11 18:22:21 | DEBUG | starting local initialization of model GEN____6_SM
2020-05-11 18:22:21 | DEBUG | local initialization of model GEN____6_SM ended successfully
2020-05-11 18:22:21 | DEBUG | ------------------------------
2020-05-11 18:22:21 | DEBUG | starting local initialization of model GEN____8_SM
2020-05-11 18:22:21 | DEBUG | local initialization of model GEN____8_SM ended successfully
2020-05-11 18:22:21 | DEBUG | ------------------------------
2020-05-11 18:22:21 | DEBUG | starting local initialization of model PhaseShifter
2020-05-11 18:22:21 | DEBUG | local initialization of model PhaseShifter ended successfully
2020-05-11 18:22:21 | DEBUG | ------------------------------
2020-05-11 18:22:21 | DEBUG | starting local initialization of model _LOAD__10_EC
2020-05-11 18:22:21 | DEBUG | local initialization of model _LOAD__10_EC ended successfully
2020-05-11 18:22:21 | DEBUG | ------------------------------
2020-05-11 18:22:21 | DEBUG | starting local initialization of model _LOAD__11_EC
2020-05-11 18:22:21 | DEBUG | local initialization of model _LOAD__11_EC ended successfully
2020-05-11 18:22:21 | DEBUG | ------------------------------
2020-05-11 18:22:21 | DEBUG | starting local initialization of model _LOAD__12_EC
2020-05-11 18:22:21 | DEBUG | local initialization of model _LOAD__12_EC ended successfully
2020-05-11 18:22:21 | DEBUG | ------------------------------
2020-05-11 18:22:21 | DEBUG | starting local initialization of model _LOAD__13_EC
2020-05-11 18:22:21 | DEBUG | local initialization of model _LOAD__13_EC ended successfully
2020-05-11 18:22:21 | DEBUG | ------------------------------
2020-05-11 18:22:21 | DEBUG | starting local initialization of model _LOAD__14_EC
2020-05-11 18:22:21 | DEBUG | local initialization of model _LOAD__14_EC ended successfully
2020-05-11 18:22:21 | DEBUG | ------------------------------
2020-05-11 18:22:21 | DEBUG | starting local initialization of model _LOAD___2_EC
2020-05-11 18:22:21 | DEBUG | local initialization of model _LOAD___2_EC ended successfully
2020-05-11 18:22:21 | DEBUG | ------------------------------
2020-05-11 18:22:21 | DEBUG | starting local initialization of model _LOAD___3_EC
2020-05-11 18:22:21 | DEBUG | local initialization of model _LOAD___3_EC ended successfully
2020-05-11 18:22:21 | DEBUG | ------------------------------
2020-05-11 18:22:21 | DEBUG | starting local initialization of model _LOAD___4_EC
2020-05-11 18:22:21 | DEBUG | local initialization of model _LOAD___4_EC ended successfully
2020-05-11 18:22:21 | DEBUG | ------------------------------
2020-05-11 18:22:21 | DEBUG | starting local initialization of model _LOAD___5_EC
2020-05-11 18:22:21 | DEBUG | local initialization of model _LOAD___5_EC ended successfully
2020-05-11 18:22:21 | DEBUG | ------------------------------
2020-05-11 18:22:21 | DEBUG | starting local initialization of model _LOAD___6_EC
2020-05-11 18:22:21 | DEBUG | local initialization of model _LOAD___6_EC ended successfully
2020-05-11 18:22:21 | DEBUG | ------------------------------
2020-05-11 18:22:21 | DEBUG | starting local initialization of model _LOAD___9_EC
2020-05-11 18:22:21 | DEBUG | local initialization of model _LOAD___9_EC ended successfully
2020-05-11 18:22:21 | INFO | end of local initialization
2020-05-11 18:22:21 | INFO | -----------------------------------------------------------------------
2020-05-11 18:22:21 | INFO | 
2020-05-11 18:22:21 | INFO | -----------------------------------------------------------------------
2020-05-11 18:22:21 | INFO | starting global initialization
2020-05-11 18:22:21 | INFO | -----------------------------------------------------------------------
2020-05-11 18:22:21 | DEBUG | initialization of IDA solver : ok
2020-05-11 18:22:21 | INFO | _BUS____5-BUS____6-1_PS disable internal tap changer, use external automaton
2020-05-11 18:22:21 | DEBUG | call of SolverReInit ie a new symbolic and numerical factorization will be performed
2020-05-11 18:22:21 | DEBUG | call of SolverReInit ie a new symbolic and numerical factorization will be performed
2020-05-11 18:22:21 | DEBUG | call of SolverReInit ie a new symbolic and numerical factorization will be performed
2020-05-11 18:22:21 | INFO | end of global initialization
2020-05-11 18:22:21 | INFO | -----------------------------------------------------------------------
2020-05-11 18:22:21 | INFO | 
2020-05-11 18:22:21 | INFO | -----------------------------------------------------------------------
2020-05-11 18:22:21 | INFO | starting curve initialization
2020-05-11 18:22:21 | INFO | -----------------------------------------------------------------------
2020-05-11 18:22:21 | DEBUG | adding curve : Id: NETWORK; output: _BUS____9-BUS___10-1_AC_P1 found.( _BUS____9-BUS___10-1_AC_P1_value )
2020-05-11 18:22:21 | DEBUG | adding curve : Id: NETWORK; output: _BUS____5-BUS____6-1_PS_P1 found.( _BUS____5-BUS____6-1_PS_P1_value )
2020-05-11 18:22:21 | DEBUG | adding curve : Id: NETWORK; output: _BUS____5-BUS____6-1_PS_step found.( _BUS____5-BUS____6-1_PS_step_value )
2020-05-11 18:22:21 | DEBUG | adding curve : Id: PhaseShifter; curve: phaseShifter_state found. (exact name)
2020-05-11 18:22:21 | DEBUG | adding parameter curve: Id: PhaseShifter; parameter curve: phaseShifter_valueMax found. (exact name)
2020-05-11 18:22:21 | DEBUG | adding parameter curve: Id: PhaseShifter; parameter curve: phaseShifter_valueMin found. (exact name)
2020-05-11 18:22:21 | DEBUG | adding curve : Id: PhaseShifter; output: phaseShifter_PMonitored found.( phaseShifter_PMonitored_value )
2020-05-11 18:22:21 | INFO | end of curve initialization, added 7 curves
2020-05-11 18:22:21 | INFO | -----------------------------------------------------------------------
2020-05-11 18:22:21 | INFO | 
2020-05-11 18:22:21 | INFO | -----------------------------------------------------------------------
2020-05-11 18:22:21 | INFO | starting simulation
2020-05-11 18:22:21 | INFO | -----------------------------------------------------------------------
2020-05-11 18:22:21 | INFO | -----------------------------------------------------------------------
2020-05-11 18:22:21 | INFO | number of continuous variables : 351
2020-05-11 18:22:21 | INFO | number of discrete variables : 278
2020-05-11 18:22:21 | INFO | -----------------------------------------------------------------------
2020-05-11 18:22:21 | INFO |     t        | nst k      h
2020-05-11 18:22:21 | INFO | -----------------------------------------------------------------------
2020-05-11 18:22:21 | INFO |        0.000 |   0 0        0.010 
2020-05-11 18:22:21 | DEBUG | call of SolverReInit ie a new symbolic and numerical factorization will be performed
2020-05-11 18:22:21 | INFO |        0.000 |   1 1        0.000 
2020-05-11 18:22:21 | INFO |        0.000 |   1 1        0.000 
2020-05-11 18:22:21 | INFO |        0.000 |   2 1        0.000 
2020-05-11 18:22:21 | INFO |        0.000 |   3 2        0.000 
2020-05-11 18:22:21 | DEBUG | call of SolverReInit ie a new symbolic and numerical factorization will be performed
2020-05-11 18:22:21 | INFO |        0.000 |   4 2        0.000 
2020-05-11 18:22:21 | DEBUG | call of SolverReInit ie a new symbolic and numerical factorization will be performed
2020-05-11 18:22:21 | INFO |        0.000 |   5 2        0.000 
2020-05-11 18:22:21 | DEBUG | call of SolverReInit ie a new symbolic and numerical factorization will be performed
2020-05-11 18:22:21 | INFO |        0.000 |   6 2        0.000 
2020-05-11 18:22:21 | DEBUG | call of SolverReInit ie a new symbolic and numerical factorization will be performed
2020-05-11 18:22:21 | INFO |        0.000 |   7 2        0.000 
2020-05-11 18:22:21 | DEBUG | call of SolverReInit ie a new symbolic and numerical factorization will be performed
2020-05-11 18:22:21 | INFO |        0.000 |   8 2        0.000 
2020-05-11 18:22:21 | DEBUG | call of SolverReInit ie a new symbolic and numerical factorization will be performed
2020-05-11 18:22:21 | INFO |        0.000 |   9 2        0.000 
2020-05-11 18:22:21 | DEBUG | call of SolverReInit ie a new symbolic and numerical factorization will be performed
2020-05-11 18:22:21 | INFO |        0.001 |  10 2        0.000 
2020-05-11 18:22:21 | DEBUG | call of SolverReInit ie a new symbolic and numerical factorization will be performed
2020-05-11 18:22:21 | INFO |        0.001 |  11 2        0.001 
2020-05-11 18:22:21 | DEBUG | call of SolverReInit ie a new symbolic and numerical factorization will be performed
2020-05-11 18:22:21 | INFO |        0.002 |  12 2        0.001 
2020-05-11 18:22:21 | DEBUG | call of SolverReInit ie a new symbolic and numerical factorization will be performed
2020-05-11 18:22:21 | INFO |        0.004 |  13 2        0.002 
2020-05-11 18:22:21 | DEBUG | call of SolverReInit ie a new symbolic and numerical factorization will be performed
2020-05-11 18:22:21 | INFO |        0.008 |  14 2        0.004 
2020-05-11 18:22:21 | DEBUG | call of SolverReInit ie a new symbolic and numerical factorization will be performed
2020-05-11 18:22:21 | INFO |        0.016 |  15 2        0.008 
2020-05-11 18:22:21 | DEBUG | call of SolverReInit ie a new symbolic and numerical factorization will be performed
2020-05-11 18:22:21 | INFO |        0.029 |  16 2        0.016 
2020-05-11 18:22:21 | INFO |        0.029 |  16 2        0.016 
2020-05-11 18:22:21 | INFO |        0.033 |  16 2        0.016 
2020-05-11 18:22:21 | DEBUG | call of SolverReInit ie a new symbolic and numerical factorization will be performed
2020-05-11 18:22:21 | INFO | Algebraic mode change for model GEN____3_SM
2020-05-11 18:22:21 | INFO |        0.050 |  17 2        0.033 
2020-05-11 18:22:21 | INFO | calculation of the new starting point of the simulation.
2020-05-11 18:22:21 | INFO |        0.050 |   0 0        0.000 
2020-05-11 18:22:21 | DEBUG | call of SolverReInit ie a new symbolic and numerical factorization will be performed
2020-05-11 18:22:21 | INFO |        0.050 |   1 1        0.000 
2020-05-11 18:22:21 | INFO |        0.050 |   2 1        0.000 
2020-05-11 18:22:21 | INFO |        0.050 |   3 2        0.000 
2020-05-11 18:22:21 | DEBUG | call of SolverReInit ie a new symbolic and numerical factorization will be performed
2020-05-11 18:22:21 | INFO |        0.050 |   4 2        0.000 
2020-05-11 18:22:21 | DEBUG | call of SolverReInit ie a new symbolic and numerical factorization will be performed
2020-05-11 18:22:21 | INFO |        0.050 |   5 2        0.000 
2020-05-11 18:22:21 | DEBUG | call of SolverReInit ie a new symbolic and numerical factorization will be performed
2020-05-11 18:22:21 | INFO |        0.050 |   6 2        0.000 
2020-05-11 18:22:21 | DEBUG | call of SolverReInit ie a new symbolic and numerical factorization will be performed
2020-05-11 18:22:21 | INFO |        0.050 |   7 2        0.000 
2020-05-11 18:22:21 | DEBUG | call of SolverReInit ie a new symbolic and numerical factorization will be performed
2020-05-11 18:22:21 | INFO |        0.051 |   8 2        0.000 
2020-05-11 18:22:21 | DEBUG | call of SolverReInit ie a new symbolic and numerical factorization will be performed
2020-05-11 18:22:21 | INFO |        0.051 |   9 2        0.000 
2020-05-11 18:22:21 | DEBUG | call of SolverReInit ie a new symbolic and numerical factorization will be performed
2020-05-11 18:22:21 | INFO |        0.051 |  10 2        0.000 
2020-05-11 18:22:21 | DEBUG | call of SolverReInit ie a new symbolic and numerical factorization will be performed
2020-05-11 18:22:21 | INFO |        0.051 |  11 2        0.001 
2020-05-11 18:22:21 | DEBUG | call of SolverReInit ie a new symbolic and numerical factorization will be performed
2020-05-11 18:22:21 | INFO |        0.052 |  12 2        0.001 
2020-05-11 18:22:21 | DEBUG | call of SolverReInit ie a new symbolic and numerical factorization will be performed
2020-05-11 18:22:21 | INFO |        0.055 |  13 2        0.002 
2020-05-11 18:22:21 | DEBUG | call of SolverReInit ie a new symbolic and numerical factorization will be performed
2020-05-11 18:22:21 | INFO |        0.059 |  14 2        0.004 
2020-05-11 18:22:21 | DEBUG | call of SolverReInit ie a new symbolic and numerical factorization will be performed
2020-05-11 18:22:21 | INFO |        0.067 |  15 2        0.008 
2020-05-11 18:22:21 | DEBUG | call of SolverReInit ie a new symbolic and numerical factorization will be performed
2020-05-11 18:22:21 | INFO |        0.083 |  16 2        0.016 
2020-05-11 18:22:21 | DEBUG | call of SolverReInit ie a new symbolic and numerical factorization will be performed
2020-05-11 18:22:21 | INFO |        0.116 |  17 2        0.033 
2020-05-11 18:22:21 | DEBUG | call of SolverReInit ie a new symbolic and numerical factorization will be performed
2020-05-11 18:22:21 | INFO |        0.181 |  18 2        0.066 
2020-05-11 18:22:21 | DEBUG | call of SolverReInit ie a new symbolic and numerical factorization will be performed
2020-05-11 18:22:21 | INFO |        0.313 |  19 2        0.131 
2020-05-11 18:22:21 | DEBUG | call of SolverReInit ie a new symbolic and numerical factorization will be performed
2020-05-11 18:22:21 | INFO | Algebraic mode change for model GEN____3_SM
2020-05-11 18:22:21 | INFO |        0.519 |  20 2        0.262 
2020-05-11 18:22:21 | INFO | calculation of the new starting point of the simulation.
2020-05-11 18:22:21 | DEBUG | call of SolverReInit ie a new symbolic and numerical factorization will be performed
2020-05-11 18:22:21 | INFO |        0.519 |   0 0        0.000 
2020-05-11 18:22:21 | DEBUG | call of SolverReInit ie a new symbolic and numerical factorization will be performed
2020-05-11 18:22:21 | INFO |        0.519 |   1 1        0.000 
2020-05-11 18:22:21 | INFO |        0.519 |   2 1        0.000 
2020-05-11 18:22:21 | INFO |        0.519 |   3 2        0.000 
2020-05-11 18:22:21 | DEBUG | call of SolverReInit ie a new symbolic and numerical factorization will be performed
2020-05-11 18:22:21 | INFO |        0.519 |   4 2        0.000 
2020-05-11 18:22:21 | DEBUG | call of SolverReInit ie a new symbolic and numerical factorization will be performed
2020-05-11 18:22:21 | INFO |        0.519 |   5 2        0.000 
2020-05-11 18:22:21 | DEBUG | call of SolverReInit ie a new symbolic and numerical factorization will be performed
2020-05-11 18:22:21 | INFO |        0.519 |   6 2        0.000 
2020-05-11 18:22:21 | DEBUG | call of SolverReInit ie a new symbolic and numerical factorization will be performed
2020-05-11 18:22:21 | INFO |        0.519 |   7 2        0.000 
2020-05-11 18:22:21 | DEBUG | call of SolverReInit ie a new symbolic and numerical factorization will be performed
2020-05-11 18:22:21 | INFO |        0.519 |   8 2        0.000 
2020-05-11 18:22:21 | DEBUG | call of SolverReInit ie a new symbolic and numerical factorization will be performed
2020-05-11 18:22:21 | INFO |        0.519 |   9 2        0.000 
2020-05-11 18:22:21 | DEBUG | call of SolverReInit ie a new symbolic and numerical factorization will be performed
2020-05-11 18:22:21 | INFO |        0.519 |  10 2        0.000 
2020-05-11 18:22:21 | DEBUG | call of SolverReInit ie a new symbolic and numerical factorization will be performed
2020-05-11 18:22:21 | INFO |        0.520 |  11 2        0.001 
2020-05-11 18:22:21 | DEBUG | call of SolverReInit ie a new symbolic and numerical factorization will be performed
2020-05-11 18:22:21 | INFO |        0.521 |  12 2        0.001 
2020-05-11 18:22:21 | DEBUG | call of SolverReInit ie a new symbolic and numerical factorization will be performed
2020-05-11 18:22:21 | INFO |        0.523 |  13 2        0.002 
2020-05-11 18:22:21 | DEBUG | call of SolverReInit ie a new symbolic and numerical factorization will be performed
2020-05-11 18:22:21 | INFO |        0.527 |  14 2        0.004 
2020-05-11 18:22:21 | DEBUG | call of SolverReInit ie a new symbolic and numerical factorization will be performed
2020-05-11 18:22:21 | INFO |        0.535 |  15 2        0.008 
2020-05-11 18:22:21 | DEBUG | call of SolverReInit ie a new symbolic and numerical factorization will be performed
2020-05-11 18:22:21 | INFO |        0.538 |  16 2        0.016 
2020-05-11 18:22:21 | INFO |        0.538 |  16 2        0.016 
2020-05-11 18:22:21 | INFO |        0.552 |  16 2        0.016 
2020-05-11 18:22:21 | DEBUG | call of SolverReInit ie a new symbolic and numerical factorization will be performed
2020-05-11 18:22:21 | INFO |        0.584 |  17 2        0.033 
2020-05-11 18:22:21 | DEBUG | call of SolverReInit ie a new symbolic and numerical factorization will be performed
2020-05-11 18:22:21 | INFO |        0.650 |  18 2        0.066 
2020-05-11 18:22:21 | DEBUG | call of SolverReInit ie a new symbolic and numerical factorization will be performed
2020-05-11 18:22:21 | INFO |        0.781 |  19 2        0.131 
2020-05-11 18:22:21 | DEBUG | call of SolverReInit ie a new symbolic and numerical factorization will be performed
2020-05-11 18:22:21 | INFO |        1.043 |  20 2        0.262 
2020-05-11 18:22:21 | DEBUG | call of SolverReInit ie a new symbolic and numerical factorization will be performed
2020-05-11 18:22:21 | INFO |        1.567 |  21 2        0.524 
2020-05-11 18:22:21 | DEBUG | call of SolverReInit ie a new symbolic and numerical factorization will be performed
2020-05-11 18:22:21 | INFO |        2.616 |  22 1        1.049 
2020-05-11 18:22:21 | DEBUG | call of SolverReInit ie a new symbolic and numerical factorization will be performed
2020-05-11 18:22:21 | INFO |        4.713 |  23 1        2.097 
2020-05-11 18:22:21 | DEBUG | call of SolverReInit ie a new symbolic and numerical factorization will be performed
2020-05-11 18:22:21 | INFO |        8.907 |  24 1        4.194 
2020-05-11 18:22:21 | DEBUG | call of SolverReInit ie a new symbolic and numerical factorization will be performed
2020-05-11 18:22:21 | INFO |       17.296 |  25 1        8.389 
2020-05-11 18:22:21 | INFO | state of Line _BUS____9-BUS___10-1_AC change from 2 to 3
2020-05-11 18:22:21 | DEBUG | keep SubNetworks num : 0
2020-05-11 18:22:21 | INFO | Algebraic mode (with J recalculation) change for model NETWORK
2020-05-11 18:22:21 | INFO |       20.000 |  26 1       10.000 
2020-05-11 18:22:21 | INFO | calculation of the new starting point of the simulation.
2020-05-11 18:22:21 | DEBUG | call of SolverReInit ie a new symbolic and numerical factorization will be performed
2020-05-11 18:22:21 | DEBUG | call of SolverReInit ie a new symbolic and numerical factorization will be performed
2020-05-11 18:22:21 | DEBUG | call of SolverReInit ie a new symbolic and numerical factorization will be performed
2020-05-11 18:22:21 | INFO |       20.000 |   0 0        0.000 
2020-05-11 18:22:21 | DEBUG | call of SolverReInit ie a new symbolic and numerical factorization will be performed
2020-05-11 18:22:21 | INFO |       20.000 |   1 1        0.000 
2020-05-11 18:22:21 | INFO |       20.000 |   2 1        0.000 
2020-05-11 18:22:21 | INFO |       20.000 |   3 2        0.000 
2020-05-11 18:22:21 | DEBUG | call of SolverReInit ie a new symbolic and numerical factorization will be performed
2020-05-11 18:22:21 | INFO |       20.000 |   4 2        0.000 
2020-05-11 18:22:21 | DEBUG | call of SolverReInit ie a new symbolic and numerical factorization will be performed
2020-05-11 18:22:21 | INFO |       20.000 |   5 2        0.000 
2020-05-11 18:22:21 | DEBUG | call of SolverReInit ie a new symbolic and numerical factorization will be performed
2020-05-11 18:22:21 | INFO |       20.000 |   6 2        0.000 
2020-05-11 18:22:21 | DEBUG | call of SolverReInit ie a new symbolic and numerical factorization will be performed
2020-05-11 18:22:21 | INFO |       20.000 |   7 2        0.000 
2020-05-11 18:22:21 | DEBUG | call of SolverReInit ie a new symbolic and numerical factorization will be performed
2020-05-11 18:22:21 | INFO |       20.000 |   8 2        0.000 
2020-05-11 18:22:21 | DEBUG | call of SolverReInit ie a new symbolic and numerical factorization will be performed
2020-05-11 18:22:21 | INFO |       20.000 |   9 2        0.000 
2020-05-11 18:22:21 | DEBUG | call of SolverReInit ie a new symbolic and numerical factorization will be performed
2020-05-11 18:22:21 | INFO |       20.001 |  10 2        0.000 
2020-05-11 18:22:21 | DEBUG | call of SolverReInit ie a new symbolic and numerical factorization will be performed
2020-05-11 18:22:21 | INFO |       20.001 |  11 2        0.001 
2020-05-11 18:22:21 | DEBUG | call of SolverReInit ie a new symbolic and numerical factorization will be performed
2020-05-11 18:22:21 | INFO |       20.002 |  12 2        0.001 
2020-05-11 18:22:21 | DEBUG | call of SolverReInit ie a new symbolic and numerical factorization will be performed
2020-05-11 18:22:21 | INFO |       20.004 |  13 2        0.002 
2020-05-11 18:22:21 | DEBUG | call of SolverReInit ie a new symbolic and numerical factorization will be performed
2020-05-11 18:22:21 | INFO |       20.008 |  14 2        0.004 
2020-05-11 18:22:21 | DEBUG | call of SolverReInit ie a new symbolic and numerical factorization will be performed
2020-05-11 18:22:21 | INFO |       20.016 |  15 2        0.008 
2020-05-11 18:22:21 | INFO |       20.016 |  15 2        0.008 
2020-05-11 18:22:21 | INFO | Algebraic mode change for model GEN____8_SM
2020-05-11 18:22:21 | INFO |       20.016 |  15 2        0.008 
2020-05-11 18:22:21 | INFO | calculation of the new starting point of the simulation.
2020-05-11 18:22:21 | INFO |       20.016 |   0 0        0.000 
2020-05-11 18:22:21 | DEBUG | call of SolverReInit ie a new symbolic and numerical factorization will be performed
2020-05-11 18:22:21 | INFO |       20.016 |   1 1        0.000 
2020-05-11 18:22:21 | INFO |       20.016 |   2 1        0.000 
2020-05-11 18:22:21 | INFO |       20.016 |   3 2        0.000 
2020-05-11 18:22:21 | DEBUG | call of SolverReInit ie a new symbolic and numerical factorization will be performed
2020-05-11 18:22:21 | INFO |       20.016 |   4 2        0.000 
2020-05-11 18:22:21 | DEBUG | call of SolverReInit ie a new symbolic and numerical factorization will be performed
2020-05-11 18:22:21 | INFO |       20.016 |   5 2        0.000 
2020-05-11 18:22:21 | DEBUG | call of SolverReInit ie a new symbolic and numerical factorization will be performed
2020-05-11 18:22:21 | INFO |       20.016 |   6 2        0.000 
2020-05-11 18:22:21 | DEBUG | call of SolverReInit ie a new symbolic and numerical factorization will be performed
2020-05-11 18:22:21 | INFO |       20.016 |   7 2        0.000 
2020-05-11 18:22:21 | DEBUG | call of SolverReInit ie a new symbolic and numerical factorization will be performed
2020-05-11 18:22:21 | INFO |       20.016 |   8 2        0.000 
2020-05-11 18:22:21 | DEBUG | call of SolverReInit ie a new symbolic and numerical factorization will be performed
2020-05-11 18:22:21 | INFO |       20.016 |   9 2        0.000 
2020-05-11 18:22:21 | DEBUG | call of SolverReInit ie a new symbolic and numerical factorization will be performed
2020-05-11 18:22:21 | INFO |       20.017 |  10 2        0.000 
2020-05-11 18:22:21 | DEBUG | call of SolverReInit ie a new symbolic and numerical factorization will be performed
2020-05-11 18:22:21 | INFO |       20.017 |  11 2        0.001 
2020-05-11 18:22:21 | DEBUG | call of SolverReInit ie a new symbolic and numerical factorization will be performed
2020-05-11 18:22:21 | INFO |       20.018 |  12 2        0.001 
2020-05-11 18:22:21 | DEBUG | call of SolverReInit ie a new symbolic and numerical factorization will be performed
2020-05-11 18:22:21 | INFO |       20.020 |  13 2        0.002 
2020-05-11 18:22:21 | DEBUG | call of SolverReInit ie a new symbolic and numerical factorization will be performed
2020-05-11 18:22:21 | INFO |       20.024 |  14 2        0.004 
2020-05-11 18:22:21 | DEBUG | call of SolverReInit ie a new symbolic and numerical factorization will be performed
2020-05-11 18:22:21 | INFO |       20.032 |  15 2        0.008 
2020-05-11 18:22:21 | DEBUG | call of SolverReInit ie a new symbolic and numerical factorization will be performed
2020-05-11 18:22:21 | INFO |       20.049 |  16 2        0.016 
2020-05-11 18:22:21 | DEBUG | call of SolverReInit ie a new symbolic and numerical factorization will be performed
2020-05-11 18:22:21 | INFO |       20.082 |  17 2        0.033 
2020-05-11 18:22:21 | INFO |       20.114 |  18 2        0.033 
2020-05-11 18:22:21 | INFO |       20.147 |  19 2        0.033 
2020-05-11 18:22:21 | INFO |       20.180 |  20 2        0.033 
2020-05-11 18:22:21 | DEBUG | call of SolverReInit ie a new symbolic and numerical factorization will be performed
2020-05-11 18:22:21 | INFO |       20.245 |  21 2        0.066 
2020-05-11 18:22:21 | DEBUG | call of SolverReInit ie a new symbolic and numerical factorization will be performed
2020-05-11 18:22:21 | DEBUG | call of SolverReInit ie a new symbolic and numerical factorization will be performed
2020-05-11 18:22:21 | INFO |       20.315 |  22 1        0.070 
2020-05-11 18:22:21 | INFO |       20.384 |  23 1        0.070 
2020-05-11 18:22:21 | INFO | Algebraic mode change for model GEN____8_SM
2020-05-11 18:22:21 | INFO |       20.442 |  24 1        0.070 
2020-05-11 18:22:21 | INFO | calculation of the new starting point of the simulation.
2020-05-11 18:22:21 | INFO |       20.442 |   0 0        0.000 
2020-05-11 18:22:21 | DEBUG | call of SolverReInit ie a new symbolic and numerical factorization will be performed
2020-05-11 18:22:21 | INFO |       20.442 |   1 1        0.000 
2020-05-11 18:22:21 | INFO |       20.442 |   2 1        0.000 
2020-05-11 18:22:21 | INFO |       20.442 |   3 2        0.000 
2020-05-11 18:22:21 | DEBUG | call of SolverReInit ie a new symbolic and numerical factorization will be performed
2020-05-11 18:22:21 | INFO |       20.442 |   4 2        0.000 
2020-05-11 18:22:21 | DEBUG | call of SolverReInit ie a new symbolic and numerical factorization will be performed
2020-05-11 18:22:21 | INFO |       20.442 |   5 2        0.000 
2020-05-11 18:22:21 | DEBUG | call of SolverReInit ie a new symbolic and numerical factorization will be performed
2020-05-11 18:22:21 | INFO |       20.442 |   6 2        0.000 
2020-05-11 18:22:21 | DEBUG | call of SolverReInit ie a new symbolic and numerical factorization will be performed
2020-05-11 18:22:21 | INFO |       20.442 |   7 2        0.000 
2020-05-11 18:22:21 | DEBUG | call of SolverReInit ie a new symbolic and numerical factorization will be performed
2020-05-11 18:22:21 | INFO |       20.442 |   8 2        0.000 
2020-05-11 18:22:21 | DEBUG | call of SolverReInit ie a new symbolic and numerical factorization will be performed
2020-05-11 18:22:21 | INFO |       20.442 |   9 2        0.000 
2020-05-11 18:22:21 | INFO |       20.442 |   9 2        0.000 
2020-05-11 18:22:21 | INFO |       20.442 |   9 2        0.000 
2020-05-11 18:22:21 | DEBUG | call of SolverReInit ie a new symbolic and numerical factorization will be performed
2020-05-11 18:22:21 | INFO |       20.442 |  10 2        0.000 
2020-05-11 18:22:21 | DEBUG | call of SolverReInit ie a new symbolic and numerical factorization will be performed
2020-05-11 18:22:21 | INFO |       20.443 |  11 2        0.001 
2020-05-11 18:22:21 | DEBUG | call of SolverReInit ie a new symbolic and numerical factorization will be performed
2020-05-11 18:22:21 | INFO |       20.444 |  12 2        0.001 
2020-05-11 18:22:21 | DEBUG | call of SolverReInit ie a new symbolic and numerical factorization will be performed
2020-05-11 18:22:21 | INFO |       20.446 |  13 2        0.002 
2020-05-11 18:22:21 | DEBUG | call of SolverReInit ie a new symbolic and numerical factorization will be performed
2020-05-11 18:22:21 | INFO |       20.450 |  14 2        0.004 
2020-05-11 18:22:21 | DEBUG | call of SolverReInit ie a new symbolic and numerical factorization will be performed
2020-05-11 18:22:21 | INFO |       20.458 |  15 2        0.008 
2020-05-11 18:22:21 | DEBUG | call of SolverReInit ie a new symbolic and numerical factorization will be performed
2020-05-11 18:22:21 | INFO |       20.460 |  16 2        0.016 
2020-05-11 18:22:21 | INFO |       20.460 |  16 2        0.016 
2020-05-11 18:22:21 | INFO | Algebraic mode change for model GEN____6_SM
2020-05-11 18:22:21 | INFO |       20.460 |  16 2        0.016 
2020-05-11 18:22:21 | INFO | calculation of the new starting point of the simulation.
2020-05-11 18:22:21 | INFO |       20.460 |   0 0        0.000 
2020-05-11 18:22:21 | DEBUG | call of SolverReInit ie a new symbolic and numerical factorization will be performed
2020-05-11 18:22:21 | INFO |       20.460 |   1 1        0.000 
2020-05-11 18:22:21 | INFO |       20.460 |   2 1        0.000 
2020-05-11 18:22:21 | INFO |       20.460 |   3 2        0.000 
2020-05-11 18:22:21 | DEBUG | call of SolverReInit ie a new symbolic and numerical factorization will be performed
2020-05-11 18:22:21 | INFO |       20.460 |   4 2        0.000 
2020-05-11 18:22:21 | DEBUG | call of SolverReInit ie a new symbolic and numerical factorization will be performed
2020-05-11 18:22:21 | INFO |       20.460 |   5 2        0.000 
2020-05-11 18:22:21 | DEBUG | call of SolverReInit ie a new symbolic and numerical factorization will be performed
2020-05-11 18:22:21 | INFO |       20.460 |   6 2        0.000 
2020-05-11 18:22:21 | DEBUG | call of SolverReInit ie a new symbolic and numerical factorization will be performed
2020-05-11 18:22:21 | INFO |       20.460 |   7 2        0.000 
2020-05-11 18:22:21 | DEBUG | call of SolverReInit ie a new symbolic and numerical factorization will be performed
2020-05-11 18:22:21 | INFO |       20.460 |   8 2        0.000 
2020-05-11 18:22:21 | DEBUG | call of SolverReInit ie a new symbolic and numerical factorization will be performed
2020-05-11 18:22:21 | INFO |       20.460 |   9 2        0.000 
2020-05-11 18:22:21 | DEBUG | call of SolverReInit ie a new symbolic and numerical factorization will be performed
2020-05-11 18:22:21 | INFO |       20.460 |  10 2        0.000 
2020-05-11 18:22:21 | DEBUG | call of SolverReInit ie a new symbolic and numerical factorization will be performed
2020-05-11 18:22:21 | INFO |       20.461 |  11 2        0.001 
2020-05-11 18:22:21 | DEBUG | call of SolverReInit ie a new symbolic and numerical factorization will be performed
2020-05-11 18:22:21 | INFO |       20.462 |  12 2        0.001 
2020-05-11 18:22:21 | DEBUG | call of SolverReInit ie a new symbolic and numerical factorization will be performed
2020-05-11 18:22:21 | INFO |       20.464 |  13 2        0.002 
2020-05-11 18:22:21 | DEBUG | call of SolverReInit ie a new symbolic and numerical factorization will be performed
2020-05-11 18:22:21 | INFO |       20.468 |  14 2        0.004 
2020-05-11 18:22:21 | DEBUG | call of SolverReInit ie a new symbolic and numerical factorization will be performed
2020-05-11 18:22:21 | INFO |       20.476 |  15 2        0.008 
2020-05-11 18:22:21 | DEBUG | call of SolverReInit ie a new symbolic and numerical factorization will be performed
2020-05-11 18:22:21 | INFO |       20.492 |  16 2        0.016 
2020-05-11 18:22:21 | DEBUG | call of SolverReInit ie a new symbolic and numerical factorization will be performed
2020-05-11 18:22:21 | INFO |       20.525 |  17 2        0.033 
2020-05-11 18:22:21 | DEBUG | call of SolverReInit ie a new symbolic and numerical factorization will be performed
2020-05-11 18:22:21 | INFO |       20.591 |  18 2        0.066 
2020-05-11 18:22:21 | INFO |       20.656 |  19 2        0.066 
2020-05-11 18:22:21 | DEBUG | call of SolverReInit ie a new symbolic and numerical factorization will be performed
2020-05-11 18:22:21 | INFO |       20.787 |  20 2        0.131 
2020-05-11 18:22:21 | INFO | Algebraic mode change for model GEN____6_SM
2020-05-11 18:22:21 | INFO |       20.809 |  21 1        0.131 
2020-05-11 18:22:21 | INFO | calculation of the new starting point of the simulation.
2020-05-11 18:22:21 | INFO |       20.809 |   0 0        0.000 
2020-05-11 18:22:21 | DEBUG | call of SolverReInit ie a new symbolic and numerical factorization will be performed
2020-05-11 18:22:21 | INFO |       20.809 |   1 1        0.000 
2020-05-11 18:22:21 | INFO |       20.809 |   2 1        0.000 
2020-05-11 18:22:21 | INFO |       20.809 |   3 2        0.000 
2020-05-11 18:22:21 | DEBUG | call of SolverReInit ie a new symbolic and numerical factorization will be performed
2020-05-11 18:22:21 | INFO |       20.809 |   4 2        0.000 
2020-05-11 18:22:21 | DEBUG | call of SolverReInit ie a new symbolic and numerical factorization will be performed
2020-05-11 18:22:21 | INFO |       20.809 |   5 2        0.000 
2020-05-11 18:22:21 | DEBUG | call of SolverReInit ie a new symbolic and numerical factorization will be performed
2020-05-11 18:22:21 | INFO |       20.809 |   6 2        0.000 
2020-05-11 18:22:21 | DEBUG | call of SolverReInit ie a new symbolic and numerical factorization will be performed
2020-05-11 18:22:21 | INFO |       20.809 |   7 2        0.000 
2020-05-11 18:22:21 | DEBUG | call of SolverReInit ie a new symbolic and numerical factorization will be performed
2020-05-11 18:22:21 | INFO |       20.809 |   8 2        0.000 
2020-05-11 18:22:21 | DEBUG | call of SolverReInit ie a new symbolic and numerical factorization will be performed
2020-05-11 18:22:21 | INFO |       20.809 |   9 2        0.000 
2020-05-11 18:22:21 | INFO |       20.809 |   9 2        0.000 
2020-05-11 18:22:21 | INFO |       20.809 |   9 2        0.000 
2020-05-11 18:22:21 | DEBUG | call of SolverReInit ie a new symbolic and numerical factorization will be performed
2020-05-11 18:22:21 | INFO |       20.810 |  10 2        0.000 
2020-05-11 18:22:21 | DEBUG | call of SolverReInit ie a new symbolic and numerical factorization will be performed
2020-05-11 18:22:21 | INFO |       20.810 |  11 2        0.001 
2020-05-11 18:22:21 | DEBUG | call of SolverReInit ie a new symbolic and numerical factorization will be performed
2020-05-11 18:22:21 | INFO |       20.811 |  12 2        0.001 
2020-05-11 18:22:21 | DEBUG | call of SolverReInit ie a new symbolic and numerical factorization will be performed
2020-05-11 18:22:21 | INFO |       20.813 |  13 2        0.002 
2020-05-11 18:22:21 | DEBUG | call of SolverReInit ie a new symbolic and numerical factorization will be performed
2020-05-11 18:22:21 | INFO |       20.817 |  14 2        0.004 
2020-05-11 18:22:21 | DEBUG | call of SolverReInit ie a new symbolic and numerical factorization will be performed
2020-05-11 18:22:21 | INFO |       20.826 |  15 2        0.008 
2020-05-11 18:22:21 | DEBUG | call of SolverReInit ie a new symbolic and numerical factorization will be performed
2020-05-11 18:22:21 | INFO |       20.842 |  16 2        0.016 
2020-05-11 18:22:21 | DEBUG | call of SolverReInit ie a new symbolic and numerical factorization will be performed
2020-05-11 18:22:21 | INFO |       20.875 |  17 2        0.033 
2020-05-11 18:22:21 | DEBUG | call of SolverReInit ie a new symbolic and numerical factorization will be performed
2020-05-11 18:22:21 | INFO |       20.940 |  18 2        0.066 
2020-05-11 18:22:21 | DEBUG | call of SolverReInit ie a new symbolic and numerical factorization will be performed
2020-05-11 18:22:21 | INFO |       21.055 |  19 2        0.131 
2020-05-11 18:22:21 | INFO |       21.055 |  19 2        0.131 
2020-05-11 18:22:21 | INFO | Algebraic mode change for model GEN____8_SM
2020-05-11 18:22:21 | INFO |       21.056 |  19 2        0.131 
2020-05-11 18:22:21 | INFO | calculation of the new starting point of the simulation.
2020-05-11 18:22:21 | INFO |       21.056 |   0 0        0.000 
2020-05-11 18:22:21 | DEBUG | call of SolverReInit ie a new symbolic and numerical factorization will be performed
2020-05-11 18:22:21 | INFO |       21.056 |   1 1        0.000 
2020-05-11 18:22:21 | INFO |       21.056 |   2 1        0.000 
2020-05-11 18:22:21 | INFO |       21.056 |   3 2        0.000 
2020-05-11 18:22:21 | DEBUG | call of SolverReInit ie a new symbolic and numerical factorization will be performed
2020-05-11 18:22:21 | INFO |       21.056 |   4 2        0.000 
2020-05-11 18:22:21 | DEBUG | call of SolverReInit ie a new symbolic and numerical factorization will be performed
2020-05-11 18:22:21 | INFO |       21.056 |   5 2        0.000 
2020-05-11 18:22:21 | DEBUG | call of SolverReInit ie a new symbolic and numerical factorization will be performed
2020-05-11 18:22:21 | INFO |       21.056 |   6 2        0.000 
2020-05-11 18:22:21 | DEBUG | call of SolverReInit ie a new symbolic and numerical factorization will be performed
2020-05-11 18:22:21 | INFO |       21.056 |   7 2        0.000 
2020-05-11 18:22:21 | DEBUG | call of SolverReInit ie a new symbolic and numerical factorization will be performed
2020-05-11 18:22:21 | INFO |       21.056 |   8 2        0.000 
2020-05-11 18:22:21 | DEBUG | call of SolverReInit ie a new symbolic and numerical factorization will be performed
2020-05-11 18:22:21 | INFO |       21.056 |   9 2        0.000 
2020-05-11 18:22:21 | DEBUG | call of SolverReInit ie a new symbolic and numerical factorization will be performed
2020-05-11 18:22:21 | INFO |       21.056 |  10 2        0.000 
2020-05-11 18:22:21 | DEBUG | call of SolverReInit ie a new symbolic and numerical factorization will be performed
2020-05-11 18:22:21 | INFO |       21.057 |  11 2        0.001 
2020-05-11 18:22:21 | DEBUG | call of SolverReInit ie a new symbolic and numerical factorization will be performed
2020-05-11 18:22:21 | INFO |       21.058 |  12 2        0.001 
2020-05-11 18:22:21 | DEBUG | call of SolverReInit ie a new symbolic and numerical factorization will be performed
2020-05-11 18:22:21 | INFO |       21.060 |  13 2        0.002 
2020-05-11 18:22:21 | DEBUG | call of SolverReInit ie a new symbolic and numerical factorization will be performed
2020-05-11 18:22:21 | INFO |       21.064 |  14 2        0.004 
2020-05-11 18:22:21 | DEBUG | call of SolverReInit ie a new symbolic and numerical factorization will be performed
2020-05-11 18:22:21 | INFO |       21.072 |  15 2        0.008 
2020-05-11 18:22:21 | DEBUG | call of SolverReInit ie a new symbolic and numerical factorization will be performed
2020-05-11 18:22:21 | INFO |       21.089 |  16 2        0.016 
2020-05-11 18:22:21 | DEBUG | call of SolverReInit ie a new symbolic and numerical factorization will be performed
2020-05-11 18:22:21 | INFO |       21.121 |  17 2        0.033 
2020-05-11 18:22:21 | DEBUG | call of SolverReInit ie a new symbolic and numerical factorization will be performed
2020-05-11 18:22:21 | INFO |       21.187 |  18 2        0.066 
2020-05-11 18:22:21 | DEBUG | call of SolverReInit ie a new symbolic and numerical factorization will be performed
2020-05-11 18:22:21 | INFO |       21.318 |  19 2        0.131 
2020-05-11 18:22:21 | INFO | Algebraic mode change for model GEN____8_SM
2020-05-11 18:22:21 | INFO |       21.406 |  20 2        0.131 
2020-05-11 18:22:21 | INFO | calculation of the new starting point of the simulation.
2020-05-11 18:22:21 | INFO |       21.406 |   0 0        0.000 
2020-05-11 18:22:21 | DEBUG | call of SolverReInit ie a new symbolic and numerical factorization will be performed
2020-05-11 18:22:21 | INFO |       21.406 |   1 1        0.000 
2020-05-11 18:22:21 | INFO |       21.406 |   2 1        0.000 
2020-05-11 18:22:21 | INFO |       21.406 |   3 2        0.000 
2020-05-11 18:22:21 | DEBUG | call of SolverReInit ie a new symbolic and numerical factorization will be performed
2020-05-11 18:22:21 | INFO |       21.406 |   4 2        0.000 
2020-05-11 18:22:21 | DEBUG | call of SolverReInit ie a new symbolic and numerical factorization will be performed
2020-05-11 18:22:21 | INFO |       21.406 |   5 2        0.000 
2020-05-11 18:22:21 | DEBUG | call of SolverReInit ie a new symbolic and numerical factorization will be performed
2020-05-11 18:22:21 | INFO |       21.406 |   6 2        0.000 
2020-05-11 18:22:21 | DEBUG | call of SolverReInit ie a new symbolic and numerical factorization will be performed
2020-05-11 18:22:21 | INFO |       21.406 |   7 2        0.000 
2020-05-11 18:22:21 | DEBUG | call of SolverReInit ie a new symbolic and numerical factorization will be performed
2020-05-11 18:22:21 | INFO |       21.406 |   8 2        0.000 
2020-05-11 18:22:21 | DEBUG | call of SolverReInit ie a new symbolic and numerical factorization will be performed
2020-05-11 18:22:21 | INFO |       21.407 |   9 2        0.000 
2020-05-11 18:22:21 | DEBUG | call of SolverReInit ie a new symbolic and numerical factorization will be performed
2020-05-11 18:22:21 | INFO |       21.407 |  10 2        0.000 
2020-05-11 18:22:21 | DEBUG | call of SolverReInit ie a new symbolic and numerical factorization will be performed
2020-05-11 18:22:21 | INFO |       21.407 |  11 2        0.001 
2020-05-11 18:22:21 | INFO |       21.407 |  11 2        0.001 
2020-05-11 18:22:21 | INFO |       21.407 |  11 2        0.001 
2020-05-11 18:22:21 | DEBUG | call of SolverReInit ie a new symbolic and numerical factorization will be performed
2020-05-11 18:22:21 | INFO |       21.408 |  12 2        0.001 
2020-05-11 18:22:21 | DEBUG | call of SolverReInit ie a new symbolic and numerical factorization will be performed
2020-05-11 18:22:21 | INFO |       21.410 |  13 2        0.002 
2020-05-11 18:22:21 | DEBUG | call of SolverReInit ie a new symbolic and numerical factorization will be performed
2020-05-11 18:22:21 | INFO |       21.411 |  14 2        0.004 
2020-05-11 18:22:21 | INFO |       21.411 |  14 2        0.004 
2020-05-11 18:22:21 | INFO | Algebraic mode change for model GEN____6_SM
2020-05-11 18:22:21 | INFO |       21.411 |  14 2        0.004 
2020-05-11 18:22:21 | INFO | calculation of the new starting point of the simulation.
2020-05-11 18:22:21 | INFO |       21.411 |   0 0        0.000 
2020-05-11 18:22:21 | DEBUG | call of SolverReInit ie a new symbolic and numerical factorization will be performed
2020-05-11 18:22:21 | INFO |       21.411 |   1 1        0.000 
2020-05-11 18:22:21 | INFO |       21.411 |   2 1        0.000 
2020-05-11 18:22:21 | INFO |       21.411 |   3 2        0.000 
2020-05-11 18:22:21 | DEBUG | call of SolverReInit ie a new symbolic and numerical factorization will be performed
2020-05-11 18:22:21 | INFO |       21.411 |   4 2        0.000 
2020-05-11 18:22:21 | DEBUG | call of SolverReInit ie a new symbolic and numerical factorization will be performed
2020-05-11 18:22:21 | INFO |       21.411 |   5 2        0.000 
2020-05-11 18:22:21 | DEBUG | call of SolverReInit ie a new symbolic and numerical factorization will be performed
2020-05-11 18:22:21 | INFO |       21.411 |   6 2        0.000 
2020-05-11 18:22:21 | DEBUG | call of SolverReInit ie a new symbolic and numerical factorization will be performed
2020-05-11 18:22:21 | INFO |       21.411 |   7 2        0.000 
2020-05-11 18:22:21 | DEBUG | call of SolverReInit ie a new symbolic and numerical factorization will be performed
2020-05-11 18:22:21 | INFO |       21.411 |   8 2        0.000 
2020-05-11 18:22:21 | DEBUG | call of SolverReInit ie a new symbolic and numerical factorization will be performed
2020-05-11 18:22:21 | INFO |       21.411 |   9 2        0.000 
2020-05-11 18:22:21 | DEBUG | call of SolverReInit ie a new symbolic and numerical factorization will be performed
2020-05-11 18:22:21 | INFO |       21.411 |  10 2        0.000 
2020-05-11 18:22:21 | DEBUG | call of SolverReInit ie a new symbolic and numerical factorization will be performed
2020-05-11 18:22:21 | INFO |       21.412 |  11 2        0.001 
2020-05-11 18:22:21 | DEBUG | call of SolverReInit ie a new symbolic and numerical factorization will be performed
2020-05-11 18:22:21 | INFO |       21.413 |  12 2        0.001 
2020-05-11 18:22:21 | DEBUG | call of SolverReInit ie a new symbolic and numerical factorization will be performed
2020-05-11 18:22:21 | INFO |       21.415 |  13 2        0.002 
2020-05-11 18:22:21 | DEBUG | call of SolverReInit ie a new symbolic and numerical factorization will be performed
2020-05-11 18:22:21 | INFO |       21.419 |  14 2        0.004 
2020-05-11 18:22:21 | DEBUG | call of SolverReInit ie a new symbolic and numerical factorization will be performed
2020-05-11 18:22:21 | INFO |       21.427 |  15 2        0.008 
2020-05-11 18:22:21 | DEBUG | call of SolverReInit ie a new symbolic and numerical factorization will be performed
2020-05-11 18:22:21 | INFO |       21.444 |  16 2        0.016 
2020-05-11 18:22:21 | DEBUG | call of SolverReInit ie a new symbolic and numerical factorization will be performed
2020-05-11 18:22:21 | INFO |       21.476 |  17 2        0.033 
2020-05-11 18:22:21 | DEBUG | call of SolverReInit ie a new symbolic and numerical factorization will be performed
2020-05-11 18:22:21 | INFO |       21.542 |  18 2        0.066 
2020-05-11 18:22:21 | DEBUG | call of SolverReInit ie a new symbolic and numerical factorization will be performed
2020-05-11 18:22:21 | INFO |       21.673 |  19 2        0.131 
2020-05-11 18:22:21 | INFO | Algebraic mode change for model GEN____6_SM
2020-05-11 18:22:21 | INFO |       21.684 |  20 1        0.131 
2020-05-11 18:22:21 | INFO | calculation of the new starting point of the simulation.
2020-05-11 18:22:21 | INFO |       21.684 |   0 0        0.000 
2020-05-11 18:22:21 | DEBUG | call of SolverReInit ie a new symbolic and numerical factorization will be performed
2020-05-11 18:22:21 | INFO |       21.684 |   1 1        0.000 
2020-05-11 18:22:21 | INFO |       21.684 |   2 1        0.000 
2020-05-11 18:22:21 | INFO |       21.684 |   3 2        0.000 
2020-05-11 18:22:21 | DEBUG | call of SolverReInit ie a new symbolic and numerical factorization will be performed
2020-05-11 18:22:21 | INFO |       21.684 |   4 2        0.000 
2020-05-11 18:22:21 | DEBUG | call of SolverReInit ie a new symbolic and numerical factorization will be performed
2020-05-11 18:22:21 | INFO |       21.684 |   5 2        0.000 
2020-05-11 18:22:21 | DEBUG | call of SolverReInit ie a new symbolic and numerical factorization will be performed
2020-05-11 18:22:21 | INFO |       21.684 |   6 2        0.000 
2020-05-11 18:22:21 | DEBUG | call of SolverReInit ie a new symbolic and numerical factorization will be performed
2020-05-11 18:22:21 | INFO |       21.684 |   7 2        0.000 
2020-05-11 18:22:21 | DEBUG | call of SolverReInit ie a new symbolic and numerical factorization will be performed
2020-05-11 18:22:21 | INFO |       21.684 |   8 2        0.000 
2020-05-11 18:22:21 | DEBUG | call of SolverReInit ie a new symbolic and numerical factorization will be performed
2020-05-11 18:22:21 | INFO |       21.684 |   9 2        0.000 
2020-05-11 18:22:21 | DEBUG | call of SolverReInit ie a new symbolic and numerical factorization will be performed
2020-05-11 18:22:21 | INFO |       21.684 |  10 2        0.000 
2020-05-11 18:22:21 | INFO |       21.684 |  10 2        0.000 
2020-05-11 18:22:21 | INFO |       21.685 |  10 2        0.000 
2020-05-11 18:22:21 | DEBUG | call of SolverReInit ie a new symbolic and numerical factorization will be performed
2020-05-11 18:22:21 | INFO |       21.685 |  11 2        0.001 
2020-05-11 18:22:21 | DEBUG | call of SolverReInit ie a new symbolic and numerical factorization will be performed
2020-05-11 18:22:21 | INFO |       21.686 |  12 2        0.001 
2020-05-11 18:22:21 | DEBUG | call of SolverReInit ie a new symbolic and numerical factorization will be performed
2020-05-11 18:22:21 | INFO |       21.688 |  13 2        0.002 
2020-05-11 18:22:21 | DEBUG | call of SolverReInit ie a new symbolic and numerical factorization will be performed
2020-05-11 18:22:21 | INFO |       21.692 |  14 2        0.004 
2020-05-11 18:22:21 | DEBUG | call of SolverReInit ie a new symbolic and numerical factorization will be performed
2020-05-11 18:22:21 | INFO |       21.701 |  15 2        0.008 
2020-05-11 18:22:21 | DEBUG | call of SolverReInit ie a new symbolic and numerical factorization will be performed
2020-05-11 18:22:21 | INFO |       21.717 |  16 2        0.016 
2020-05-11 18:22:21 | DEBUG | call of SolverReInit ie a new symbolic and numerical factorization will be performed
2020-05-11 18:22:21 | INFO |       21.750 |  17 2        0.033 
2020-05-11 18:22:21 | DEBUG | call of SolverReInit ie a new symbolic and numerical factorization will be performed
2020-05-11 18:22:21 | INFO |       21.815 |  18 2        0.066 
2020-05-11 18:22:21 | DEBUG | call of SolverReInit ie a new symbolic and numerical factorization will be performed
2020-05-11 18:22:21 | INFO |       21.946 |  19 2        0.131 
2020-05-11 18:22:21 | INFO |       22.077 |  20 2        0.131 
2020-05-11 18:22:21 | INFO |       22.208 |  21 2        0.131 
2020-05-11 18:22:21 | INFO |       22.340 |  22 2        0.131 
2020-05-11 18:22:21 | INFO |       22.471 |  23 2        0.131 
2020-05-11 18:22:21 | DEBUG | call of SolverReInit ie a new symbolic and numerical factorization will be performed
2020-05-11 18:22:21 | INFO |       22.733 |  24 2        0.262 
2020-05-11 18:22:21 | DEBUG | call of SolverReInit ie a new symbolic and numerical factorization will be performed
2020-05-11 18:22:21 | INFO |       23.257 |  25 1        0.524 
2020-05-11 18:22:21 | INFO |       23.657 |  26 1        0.400 
2020-05-11 18:22:21 | INFO |       24.456 |  27 1        0.799 
2020-05-11 18:22:21 | DEBUG | call of SolverReInit ie a new symbolic and numerical factorization will be performed
2020-05-11 18:22:21 | INFO |       26.055 |  28 1        1.599 
2020-05-11 18:22:21 | DEBUG | call of SolverReInit ie a new symbolic and numerical factorization will be performed
2020-05-11 18:22:21 | INFO |       29.253 |  29 1        3.198 
2020-05-11 18:22:21 | DEBUG | call of SolverReInit ie a new symbolic and numerical factorization will be performed
2020-05-11 18:22:21 | INFO | tap of Transformer _BUS____5-BUS____6-1_PS change from 7 to 8
2020-05-11 18:22:21 | INFO | Algebraic mode change for model NETWORK
2020-05-11 18:22:21 | INFO |       30.000 |  30 1        6.395 
2020-05-11 18:22:21 | INFO | calculation of the new starting point of the simulation.
2020-05-11 18:22:21 | INFO |       30.000 |   0 0        0.000 
2020-05-11 18:22:21 | DEBUG | call of SolverReInit ie a new symbolic and numerical factorization will be performed
2020-05-11 18:22:21 | INFO |       30.000 |   1 1        0.000 
2020-05-11 18:22:21 | INFO |       30.000 |   2 1        0.000 
2020-05-11 18:22:21 | INFO |       30.000 |   3 2        0.000 
2020-05-11 18:22:21 | DEBUG | call of SolverReInit ie a new symbolic and numerical factorization will be performed
2020-05-11 18:22:21 | INFO |       30.000 |   4 2        0.000 
2020-05-11 18:22:21 | DEBUG | call of SolverReInit ie a new symbolic and numerical factorization will be performed
2020-05-11 18:22:21 | INFO |       30.000 |   5 2        0.000 
2020-05-11 18:22:21 | DEBUG | call of SolverReInit ie a new symbolic and numerical factorization will be performed
2020-05-11 18:22:21 | INFO |       30.000 |   6 2        0.000 
2020-05-11 18:22:21 | DEBUG | call of SolverReInit ie a new symbolic and numerical factorization will be performed
2020-05-11 18:22:21 | INFO |       30.000 |   7 2        0.000 
2020-05-11 18:22:21 | DEBUG | call of SolverReInit ie a new symbolic and numerical factorization will be performed
2020-05-11 18:22:21 | INFO |       30.000 |   8 2        0.000 
2020-05-11 18:22:21 | DEBUG | call of SolverReInit ie a new symbolic and numerical factorization will be performed
2020-05-11 18:22:21 | INFO |       30.000 |   9 2        0.000 
2020-05-11 18:22:21 | DEBUG | call of SolverReInit ie a new symbolic and numerical factorization will be performed
2020-05-11 18:22:21 | INFO |       30.001 |  10 2        0.000 
2020-05-11 18:22:21 | DEBUG | call of SolverReInit ie a new symbolic and numerical factorization will be performed
2020-05-11 18:22:21 | INFO |       30.001 |  11 2        0.001 
2020-05-11 18:22:21 | DEBUG | call of SolverReInit ie a new symbolic and numerical factorization will be performed
2020-05-11 18:22:21 | INFO |       30.002 |  12 2        0.001 
2020-05-11 18:22:21 | DEBUG | call of SolverReInit ie a new symbolic and numerical factorization will be performed
2020-05-11 18:22:21 | INFO |       30.004 |  13 2        0.002 
2020-05-11 18:22:21 | DEBUG | call of SolverReInit ie a new symbolic and numerical factorization will be performed
2020-05-11 18:22:21 | INFO |       30.008 |  14 2        0.004 
2020-05-11 18:22:21 | DEBUG | call of SolverReInit ie a new symbolic and numerical factorization will be performed
2020-05-11 18:22:21 | INFO |       30.016 |  15 2        0.008 
2020-05-11 18:22:21 | DEBUG | call of SolverReInit ie a new symbolic and numerical factorization will be performed
2020-05-11 18:22:21 | INFO |       30.033 |  16 2        0.016 
2020-05-11 18:22:21 | INFO |       30.049 |  17 2        0.016 
2020-05-11 18:22:21 | DEBUG | call of SolverReInit ie a new symbolic and numerical factorization will be performed
2020-05-11 18:22:21 | INFO |       30.082 |  18 2        0.033 
2020-05-11 18:22:21 | INFO |       30.115 |  19 2        0.033 
2020-05-11 18:22:21 | INFO |       30.147 |  20 2        0.033 
2020-05-11 18:22:21 | INFO |       30.180 |  21 2        0.033 
2020-05-11 18:22:21 | DEBUG | call of SolverReInit ie a new symbolic and numerical factorization will be performed
2020-05-11 18:22:21 | INFO |       30.246 |  22 2        0.066 
2020-05-11 18:22:21 | DEBUG | call of SolverReInit ie a new symbolic and numerical factorization will be performed
2020-05-11 18:22:21 | DEBUG | call of SolverReInit ie a new symbolic and numerical factorization will be performed
2020-05-11 18:22:21 | INFO |       30.319 |  23 1        0.074 
2020-05-11 18:22:21 | INFO |       30.393 |  24 1        0.074 
2020-05-11 18:22:21 | INFO |       30.467 |  25 1        0.074 
2020-05-11 18:22:21 | INFO |       30.493 |  26 2        0.147 
2020-05-11 18:22:21 | INFO |       30.493 |  26 2        0.147 
2020-05-11 18:22:21 | INFO | Algebraic mode change for model GEN____6_SM
2020-05-11 18:22:21 | INFO |       30.493 |  26 2        0.147 
2020-05-11 18:22:21 | INFO | calculation of the new starting point of the simulation.
2020-05-11 18:22:21 | INFO |       30.493 |   0 0        0.000 
2020-05-11 18:22:21 | DEBUG | call of SolverReInit ie a new symbolic and numerical factorization will be performed
2020-05-11 18:22:21 | INFO |       30.493 |   1 1        0.000 
2020-05-11 18:22:21 | INFO |       30.493 |   2 1        0.000 
2020-05-11 18:22:21 | INFO |       30.493 |   3 2        0.000 
2020-05-11 18:22:21 | DEBUG | call of SolverReInit ie a new symbolic and numerical factorization will be performed
2020-05-11 18:22:21 | INFO |       30.493 |   4 2        0.000 
2020-05-11 18:22:21 | DEBUG | call of SolverReInit ie a new symbolic and numerical factorization will be performed
2020-05-11 18:22:21 | INFO |       30.493 |   5 2        0.000 
2020-05-11 18:22:21 | DEBUG | call of SolverReInit ie a new symbolic and numerical factorization will be performed
2020-05-11 18:22:21 | INFO |       30.493 |   6 2        0.000 
2020-05-11 18:22:21 | DEBUG | call of SolverReInit ie a new symbolic and numerical factorization will be performed
2020-05-11 18:22:21 | INFO |       30.493 |   7 2        0.000 
2020-05-11 18:22:21 | DEBUG | call of SolverReInit ie a new symbolic and numerical factorization will be performed
2020-05-11 18:22:21 | INFO |       30.493 |   8 2        0.000 
2020-05-11 18:22:21 | DEBUG | call of SolverReInit ie a new symbolic and numerical factorization will be performed
2020-05-11 18:22:21 | INFO |       30.493 |   9 2        0.000 
2020-05-11 18:22:21 | DEBUG | call of SolverReInit ie a new symbolic and numerical factorization will be performed
2020-05-11 18:22:21 | INFO |       30.493 |  10 2        0.000 
2020-05-11 18:22:21 | DEBUG | call of SolverReInit ie a new symbolic and numerical factorization will be performed
2020-05-11 18:22:21 | INFO |       30.494 |  11 2        0.001 
2020-05-11 18:22:21 | DEBUG | call of SolverReInit ie a new symbolic and numerical factorization will be performed
2020-05-11 18:22:21 | INFO |       30.495 |  12 2        0.001 
2020-05-11 18:22:21 | DEBUG | call of SolverReInit ie a new symbolic and numerical factorization will be performed
2020-05-11 18:22:22 | INFO |       30.497 |  13 2        0.002 
2020-05-11 18:22:22 | DEBUG | call of SolverReInit ie a new symbolic and numerical factorization will be performed
2020-05-11 18:22:22 | INFO |       30.501 |  14 2        0.004 
2020-05-11 18:22:22 | DEBUG | call of SolverReInit ie a new symbolic and numerical factorization will be performed
2020-05-11 18:22:22 | INFO |       30.509 |  15 2        0.008 
2020-05-11 18:22:22 | DEBUG | call of SolverReInit ie a new symbolic and numerical factorization will be performed
2020-05-11 18:22:22 | INFO |       30.526 |  16 2        0.016 
2020-05-11 18:22:22 | DEBUG | call of SolverReInit ie a new symbolic and numerical factorization will be performed
2020-05-11 18:22:22 | INFO |       30.558 |  17 2        0.033 
2020-05-11 18:22:22 | DEBUG | call of SolverReInit ie a new symbolic and numerical factorization will be performed
2020-05-11 18:22:22 | INFO |       30.624 |  18 2        0.066 
2020-05-11 18:22:22 | INFO |       30.689 |  19 2        0.066 
2020-05-11 18:22:22 | DEBUG | call of SolverReInit ie a new symbolic and numerical factorization will be performed
2020-05-11 18:22:22 | INFO | Algebraic mode change for model GEN____6_SM
2020-05-11 18:22:22 | INFO |       30.787 |  20 1        0.131 
2020-05-11 18:22:22 | INFO | calculation of the new starting point of the simulation.
2020-05-11 18:22:22 | INFO |       30.787 |   0 0        0.000 
2020-05-11 18:22:22 | DEBUG | call of SolverReInit ie a new symbolic and numerical factorization will be performed
2020-05-11 18:22:22 | INFO |       30.787 |   1 1        0.000 
2020-05-11 18:22:22 | INFO |       30.787 |   2 1        0.000 
2020-05-11 18:22:22 | INFO |       30.787 |   3 2        0.000 
2020-05-11 18:22:22 | DEBUG | call of SolverReInit ie a new symbolic and numerical factorization will be performed
2020-05-11 18:22:22 | INFO |       30.787 |   4 2        0.000 
2020-05-11 18:22:22 | DEBUG | call of SolverReInit ie a new symbolic and numerical factorization will be performed
2020-05-11 18:22:22 | INFO |       30.787 |   5 2        0.000 
2020-05-11 18:22:22 | DEBUG | call of SolverReInit ie a new symbolic and numerical factorization will be performed
2020-05-11 18:22:22 | INFO |       30.787 |   6 2        0.000 
2020-05-11 18:22:22 | DEBUG | call of SolverReInit ie a new symbolic and numerical factorization will be performed
2020-05-11 18:22:22 | INFO |       30.787 |   7 2        0.000 
2020-05-11 18:22:22 | DEBUG | call of SolverReInit ie a new symbolic and numerical factorization will be performed
2020-05-11 18:22:22 | INFO |       30.787 |   8 2        0.000 
2020-05-11 18:22:22 | DEBUG | call of SolverReInit ie a new symbolic and numerical factorization will be performed
2020-05-11 18:22:22 | INFO |       30.787 |   9 2        0.000 
2020-05-11 18:22:22 | INFO |       30.787 |   9 2        0.000 
2020-05-11 18:22:22 | INFO |       30.787 |   9 2        0.000 
2020-05-11 18:22:22 | DEBUG | call of SolverReInit ie a new symbolic and numerical factorization will be performed
2020-05-11 18:22:22 | INFO |       30.787 |  10 2        0.000 
2020-05-11 18:22:22 | DEBUG | call of SolverReInit ie a new symbolic and numerical factorization will be performed
2020-05-11 18:22:22 | INFO |       30.788 |  11 2        0.001 
2020-05-11 18:22:22 | DEBUG | call of SolverReInit ie a new symbolic and numerical factorization will be performed
2020-05-11 18:22:22 | INFO |       30.789 |  12 2        0.001 
2020-05-11 18:22:22 | DEBUG | call of SolverReInit ie a new symbolic and numerical factorization will be performed
2020-05-11 18:22:22 | INFO |       30.791 |  13 2        0.002 
2020-05-11 18:22:22 | DEBUG | call of SolverReInit ie a new symbolic and numerical factorization will be performed
2020-05-11 18:22:22 | INFO |       30.795 |  14 2        0.004 
2020-05-11 18:22:22 | DEBUG | call of SolverReInit ie a new symbolic and numerical factorization will be performed
2020-05-11 18:22:22 | INFO |       30.803 |  15 2        0.008 
2020-05-11 18:22:22 | DEBUG | call of SolverReInit ie a new symbolic and numerical factorization will be performed
2020-05-11 18:22:22 | INFO |       30.819 |  16 2        0.016 
2020-05-11 18:22:22 | DEBUG | call of SolverReInit ie a new symbolic and numerical factorization will be performed
2020-05-11 18:22:22 | INFO |       30.852 |  17 2        0.033 
2020-05-11 18:22:22 | DEBUG | call of SolverReInit ie a new symbolic and numerical factorization will be performed
2020-05-11 18:22:22 | INFO |       30.918 |  18 2        0.066 
2020-05-11 18:22:22 | DEBUG | call of SolverReInit ie a new symbolic and numerical factorization will be performed
2020-05-11 18:22:22 | INFO |       31.049 |  19 2        0.131 
2020-05-11 18:22:22 | INFO |       31.180 |  20 2        0.131 
2020-05-11 18:22:22 | INFO |       31.311 |  21 2        0.131 
2020-05-11 18:22:22 | INFO |       31.442 |  22 2        0.131 
2020-05-11 18:22:22 | INFO |       31.573 |  23 2        0.131 
2020-05-11 18:22:22 | DEBUG | call of SolverReInit ie a new symbolic and numerical factorization will be performed
2020-05-11 18:22:22 | INFO |       31.835 |  24 2        0.262 
2020-05-11 18:22:22 | INFO |       32.097 |  25 1        0.262 
2020-05-11 18:22:22 | INFO |       32.359 |  26 1        0.262 
2020-05-11 18:22:22 | DEBUG | call of SolverReInit ie a new symbolic and numerical factorization will be performed
2020-05-11 18:22:22 | INFO |       32.884 |  27 1        0.524 
2020-05-11 18:22:22 | INFO |       33.408 |  28 1        0.524 
2020-05-11 18:22:22 | DEBUG | call of SolverReInit ie a new symbolic and numerical factorization will be performed
2020-05-11 18:22:22 | INFO |       34.457 |  29 1        1.049 
2020-05-11 18:22:22 | DEBUG | call of SolverReInit ie a new symbolic and numerical factorization will be performed
2020-05-11 18:22:22 | INFO | tap of Transformer _BUS____5-BUS____6-1_PS change from 8 to 9
2020-05-11 18:22:22 | INFO | Algebraic mode change for model NETWORK
2020-05-11 18:22:22 | INFO |       35.000 |  30 1        2.097 
2020-05-11 18:22:22 | INFO | calculation of the new starting point of the simulation.
2020-05-11 18:22:22 | INFO |       35.000 |   0 0        0.000 
2020-05-11 18:22:22 | DEBUG | call of SolverReInit ie a new symbolic and numerical factorization will be performed
2020-05-11 18:22:22 | INFO |       35.000 |   1 1        0.000 
2020-05-11 18:22:22 | INFO |       35.000 |   2 1        0.000 
2020-05-11 18:22:22 | INFO |       35.000 |   3 2        0.000 
2020-05-11 18:22:22 | DEBUG | call of SolverReInit ie a new symbolic and numerical factorization will be performed
2020-05-11 18:22:22 | INFO |       35.000 |   4 2        0.000 
2020-05-11 18:22:22 | DEBUG | call of SolverReInit ie a new symbolic and numerical factorization will be performed
2020-05-11 18:22:22 | INFO |       35.000 |   5 2        0.000 
2020-05-11 18:22:22 | DEBUG | call of SolverReInit ie a new symbolic and numerical factorization will be performed
2020-05-11 18:22:22 | INFO |       35.000 |   6 2        0.000 
2020-05-11 18:22:22 | DEBUG | call of SolverReInit ie a new symbolic and numerical factorization will be performed
2020-05-11 18:22:22 | INFO |       35.000 |   7 2        0.000 
2020-05-11 18:22:22 | DEBUG | call of SolverReInit ie a new symbolic and numerical factorization will be performed
2020-05-11 18:22:22 | INFO |       35.000 |   8 2        0.000 
2020-05-11 18:22:22 | DEBUG | call of SolverReInit ie a new symbolic and numerical factorization will be performed
2020-05-11 18:22:22 | INFO |       35.000 |   9 2        0.000 
2020-05-11 18:22:22 | DEBUG | call of SolverReInit ie a new symbolic and numerical factorization will be performed
2020-05-11 18:22:22 | INFO |       35.001 |  10 2        0.000 
2020-05-11 18:22:22 | DEBUG | call of SolverReInit ie a new symbolic and numerical factorization will be performed
2020-05-11 18:22:22 | INFO |       35.001 |  11 2        0.001 
2020-05-11 18:22:22 | DEBUG | call of SolverReInit ie a new symbolic and numerical factorization will be performed
2020-05-11 18:22:22 | INFO |       35.002 |  12 2        0.001 
2020-05-11 18:22:22 | DEBUG | call of SolverReInit ie a new symbolic and numerical factorization will be performed
2020-05-11 18:22:22 | INFO |       35.004 |  13 2        0.002 
2020-05-11 18:22:22 | DEBUG | call of SolverReInit ie a new symbolic and numerical factorization will be performed
2020-05-11 18:22:22 | INFO |       35.008 |  14 2        0.004 
2020-05-11 18:22:22 | DEBUG | call of SolverReInit ie a new symbolic and numerical factorization will be performed
2020-05-11 18:22:22 | INFO |       35.016 |  15 2        0.008 
2020-05-11 18:22:22 | INFO |       35.016 |  15 2        0.008 
2020-05-11 18:22:22 | INFO |       35.016 |  15 2        0.008 
2020-05-11 18:22:22 | DEBUG | call of SolverReInit ie a new symbolic and numerical factorization will be performed
2020-05-11 18:22:22 | INFO |       35.033 |  16 2        0.016 
2020-05-11 18:22:22 | INFO |       35.049 |  17 2        0.016 
2020-05-11 18:22:22 | DEBUG | call of SolverReInit ie a new symbolic and numerical factorization will be performed
2020-05-11 18:22:22 | INFO |       35.082 |  18 2        0.033 
2020-05-11 18:22:22 | INFO |       35.115 |  19 2        0.033 
2020-05-11 18:22:22 | INFO |       35.147 |  20 2        0.033 
2020-05-11 18:22:22 | INFO |       35.180 |  21 2        0.033 
2020-05-11 18:22:22 | DEBUG | call of SolverReInit ie a new symbolic and numerical factorization will be performed
2020-05-11 18:22:22 | INFO |       35.246 |  22 2        0.066 
2020-05-11 18:22:22 | DEBUG | call of SolverReInit ie a new symbolic and numerical factorization will be performed
2020-05-11 18:22:22 | DEBUG | call of SolverReInit ie a new symbolic and numerical factorization will be performed
2020-05-11 18:22:22 | INFO |       35.319 |  23 1        0.074 
2020-05-11 18:22:22 | INFO |       35.393 |  24 1        0.074 
2020-05-11 18:22:22 | INFO |       35.467 |  25 1        0.074 
2020-05-11 18:22:22 | INFO |       35.496 |  26 2        0.147 
2020-05-11 18:22:22 | INFO |       35.496 |  26 2        0.147 
2020-05-11 18:22:22 | INFO | Algebraic mode change for model GEN____6_SM
2020-05-11 18:22:22 | INFO |       35.497 |  26 2        0.147 
2020-05-11 18:22:22 | INFO | calculation of the new starting point of the simulation.
2020-05-11 18:22:22 | INFO |       35.497 |   0 0        0.000 
2020-05-11 18:22:22 | DEBUG | call of SolverReInit ie a new symbolic and numerical factorization will be performed
2020-05-11 18:22:22 | INFO |       35.497 |   1 1        0.000 
2020-05-11 18:22:22 | INFO |       35.497 |   2 1        0.000 
2020-05-11 18:22:22 | INFO |       35.497 |   3 2        0.000 
2020-05-11 18:22:22 | DEBUG | call of SolverReInit ie a new symbolic and numerical factorization will be performed
2020-05-11 18:22:22 | INFO |       35.497 |   4 2        0.000 
2020-05-11 18:22:22 | DEBUG | call of SolverReInit ie a new symbolic and numerical factorization will be performed
2020-05-11 18:22:22 | INFO |       35.497 |   5 2        0.000 
2020-05-11 18:22:22 | DEBUG | call of SolverReInit ie a new symbolic and numerical factorization will be performed
2020-05-11 18:22:22 | INFO |       35.497 |   6 2        0.000 
2020-05-11 18:22:22 | DEBUG | call of SolverReInit ie a new symbolic and numerical factorization will be performed
2020-05-11 18:22:22 | INFO |       35.497 |   7 2        0.000 
2020-05-11 18:22:22 | DEBUG | call of SolverReInit ie a new symbolic and numerical factorization will be performed
2020-05-11 18:22:22 | INFO |       35.497 |   8 2        0.000 
2020-05-11 18:22:22 | DEBUG | call of SolverReInit ie a new symbolic and numerical factorization will be performed
2020-05-11 18:22:22 | INFO |       35.497 |   9 2        0.000 
2020-05-11 18:22:22 | DEBUG | call of SolverReInit ie a new symbolic and numerical factorization will be performed
2020-05-11 18:22:22 | INFO |       35.497 |  10 2        0.000 
2020-05-11 18:22:22 | DEBUG | call of SolverReInit ie a new symbolic and numerical factorization will be performed
2020-05-11 18:22:22 | INFO |       35.498 |  11 2        0.001 
2020-05-11 18:22:22 | DEBUG | call of SolverReInit ie a new symbolic and numerical factorization will be performed
2020-05-11 18:22:22 | INFO |       35.499 |  12 2        0.001 
2020-05-11 18:22:22 | DEBUG | call of SolverReInit ie a new symbolic and numerical factorization will be performed
2020-05-11 18:22:22 | INFO |       35.501 |  13 2        0.002 
2020-05-11 18:22:22 | DEBUG | call of SolverReInit ie a new symbolic and numerical factorization will be performed
2020-05-11 18:22:22 | INFO |       35.505 |  14 2        0.004 
2020-05-11 18:22:22 | DEBUG | call of SolverReInit ie a new symbolic and numerical factorization will be performed
2020-05-11 18:22:22 | INFO |       35.513 |  15 2        0.008 
2020-05-11 18:22:22 | DEBUG | call of SolverReInit ie a new symbolic and numerical factorization will be performed
2020-05-11 18:22:22 | INFO |       35.529 |  16 2        0.016 
2020-05-11 18:22:22 | DEBUG | call of SolverReInit ie a new symbolic and numerical factorization will be performed
2020-05-11 18:22:22 | INFO |       35.562 |  17 2        0.033 
2020-05-11 18:22:22 | DEBUG | call of SolverReInit ie a new symbolic and numerical factorization will be performed
2020-05-11 18:22:22 | INFO |       35.628 |  18 2        0.066 
2020-05-11 18:22:22 | INFO |       35.693 |  19 2        0.066 
2020-05-11 18:22:22 | DEBUG | call of SolverReInit ie a new symbolic and numerical factorization will be performed
2020-05-11 18:22:22 | INFO | Algebraic mode change for model GEN____6_SM
2020-05-11 18:22:22 | INFO |       35.782 |  20 1        0.131 
2020-05-11 18:22:22 | INFO | calculation of the new starting point of the simulation.
2020-05-11 18:22:22 | INFO |       35.782 |   0 0        0.000 
2020-05-11 18:22:22 | DEBUG | call of SolverReInit ie a new symbolic and numerical factorization will be performed
2020-05-11 18:22:22 | INFO |       35.782 |   1 1        0.000 
2020-05-11 18:22:22 | INFO |       35.782 |   2 1        0.000 
2020-05-11 18:22:22 | INFO |       35.782 |   3 2        0.000 
2020-05-11 18:22:22 | DEBUG | call of SolverReInit ie a new symbolic and numerical factorization will be performed
2020-05-11 18:22:22 | INFO |       35.782 |   4 2        0.000 
2020-05-11 18:22:22 | DEBUG | call of SolverReInit ie a new symbolic and numerical factorization will be performed
2020-05-11 18:22:22 | INFO |       35.782 |   5 2        0.000 
2020-05-11 18:22:22 | DEBUG | call of SolverReInit ie a new symbolic and numerical factorization will be performed
2020-05-11 18:22:22 | INFO |       35.782 |   6 2        0.000 
2020-05-11 18:22:22 | DEBUG | call of SolverReInit ie a new symbolic and numerical factorization will be performed
2020-05-11 18:22:22 | INFO |       35.782 |   7 2        0.000 
2020-05-11 18:22:22 | DEBUG | call of SolverReInit ie a new symbolic and numerical factorization will be performed
2020-05-11 18:22:22 | INFO |       35.782 |   8 2        0.000 
2020-05-11 18:22:22 | DEBUG | call of SolverReInit ie a new symbolic and numerical factorization will be performed
2020-05-11 18:22:22 | INFO |       35.783 |   9 2        0.000 
2020-05-11 18:22:22 | INFO |       35.783 |   9 2        0.000 
2020-05-11 18:22:22 | INFO |       35.783 |   9 2        0.000 
2020-05-11 18:22:22 | DEBUG | call of SolverReInit ie a new symbolic and numerical factorization will be performed
2020-05-11 18:22:22 | INFO |       35.783 |  10 2        0.000 
2020-05-11 18:22:22 | DEBUG | call of SolverReInit ie a new symbolic and numerical factorization will be performed
2020-05-11 18:22:22 | INFO |       35.783 |  11 2        0.001 
2020-05-11 18:22:22 | DEBUG | call of SolverReInit ie a new symbolic and numerical factorization will be performed
2020-05-11 18:22:22 | INFO |       35.784 |  12 2        0.001 
2020-05-11 18:22:22 | DEBUG | call of SolverReInit ie a new symbolic and numerical factorization will be performed
2020-05-11 18:22:22 | INFO |       35.786 |  13 2        0.002 
2020-05-11 18:22:22 | DEBUG | call of SolverReInit ie a new symbolic and numerical factorization will be performed
2020-05-11 18:22:22 | INFO |       35.790 |  14 2        0.004 
2020-05-11 18:22:22 | DEBUG | call of SolverReInit ie a new symbolic and numerical factorization will be performed
2020-05-11 18:22:22 | INFO |       35.799 |  15 2        0.008 
2020-05-11 18:22:22 | DEBUG | call of SolverReInit ie a new symbolic and numerical factorization will be performed
2020-05-11 18:22:22 | INFO |       35.815 |  16 2        0.016 
2020-05-11 18:22:22 | DEBUG | call of SolverReInit ie a new symbolic and numerical factorization will be performed
2020-05-11 18:22:22 | INFO |       35.848 |  17 2        0.033 
2020-05-11 18:22:22 | DEBUG | call of SolverReInit ie a new symbolic and numerical factorization will be performed
2020-05-11 18:22:22 | INFO |       35.913 |  18 2        0.066 
2020-05-11 18:22:22 | DEBUG | call of SolverReInit ie a new symbolic and numerical factorization will be performed
2020-05-11 18:22:22 | INFO |       36.044 |  19 2        0.131 
2020-05-11 18:22:22 | INFO |       36.176 |  20 2        0.131 
2020-05-11 18:22:22 | INFO |       36.307 |  21 2        0.131 
2020-05-11 18:22:22 | INFO |       36.438 |  22 2        0.131 
2020-05-11 18:22:22 | INFO |       36.569 |  23 2        0.131 
2020-05-11 18:22:22 | DEBUG | call of SolverReInit ie a new symbolic and numerical factorization will be performed
2020-05-11 18:22:22 | INFO |       36.831 |  24 2        0.262 
2020-05-11 18:22:22 | INFO |       37.093 |  25 1        0.262 
2020-05-11 18:22:22 | INFO |       37.355 |  26 1        0.262 
2020-05-11 18:22:22 | DEBUG | call of SolverReInit ie a new symbolic and numerical factorization will be performed
2020-05-11 18:22:22 | INFO |       37.879 |  27 1        0.524 
2020-05-11 18:22:22 | INFO |       38.404 |  28 1        0.524 
2020-05-11 18:22:22 | DEBUG | call of SolverReInit ie a new symbolic and numerical factorization will be performed
2020-05-11 18:22:22 | INFO |       39.452 |  29 1        1.049 
2020-05-11 18:22:22 | DEBUG | call of SolverReInit ie a new symbolic and numerical factorization will be performed
2020-05-11 18:22:22 | INFO |       41.549 |  30 1        2.097 
2020-05-11 18:22:22 | DEBUG | call of SolverReInit ie a new symbolic and numerical factorization will be performed
2020-05-11 18:22:22 | INFO | tap of Transformer _BUS____5-BUS____6-1_PS change from 9 to 10
2020-05-11 18:22:22 | INFO | Algebraic mode change for model NETWORK
2020-05-11 18:22:22 | INFO |       45.016 |  31 1        4.194 
2020-05-11 18:22:22 | INFO | calculation of the new starting point of the simulation.
2020-05-11 18:22:22 | INFO |       45.016 |   0 0        0.000 
2020-05-11 18:22:22 | DEBUG | call of SolverReInit ie a new symbolic and numerical factorization will be performed
2020-05-11 18:22:22 | INFO |       45.016 |   1 1        0.000 
2020-05-11 18:22:22 | INFO |       45.016 |   2 1        0.000 
2020-05-11 18:22:22 | INFO |       45.016 |   3 2        0.000 
2020-05-11 18:22:22 | DEBUG | call of SolverReInit ie a new symbolic and numerical factorization will be performed
2020-05-11 18:22:22 | INFO |       45.016 |   4 2        0.000 
2020-05-11 18:22:22 | DEBUG | call of SolverReInit ie a new symbolic and numerical factorization will be performed
2020-05-11 18:22:22 | INFO |       45.016 |   5 2        0.000 
2020-05-11 18:22:22 | DEBUG | call of SolverReInit ie a new symbolic and numerical factorization will be performed
2020-05-11 18:22:22 | INFO |       45.016 |   6 2        0.000 
2020-05-11 18:22:22 | DEBUG | call of SolverReInit ie a new symbolic and numerical factorization will be performed
2020-05-11 18:22:22 | INFO |       45.016 |   7 2        0.000 
2020-05-11 18:22:22 | DEBUG | call of SolverReInit ie a new symbolic and numerical factorization will be performed
2020-05-11 18:22:22 | INFO |       45.016 |   8 2        0.000 
2020-05-11 18:22:22 | DEBUG | call of SolverReInit ie a new symbolic and numerical factorization will be performed
2020-05-11 18:22:22 | INFO |       45.016 |   9 2        0.000 
2020-05-11 18:22:22 | DEBUG | call of SolverReInit ie a new symbolic and numerical factorization will be performed
2020-05-11 18:22:22 | INFO |       45.016 |  10 2        0.000 
2020-05-11 18:22:22 | DEBUG | call of SolverReInit ie a new symbolic and numerical factorization will be performed
2020-05-11 18:22:22 | INFO |       45.017 |  11 2        0.001 
2020-05-11 18:22:22 | DEBUG | call of SolverReInit ie a new symbolic and numerical factorization will be performed
2020-05-11 18:22:22 | INFO |       45.018 |  12 2        0.001 
2020-05-11 18:22:22 | DEBUG | call of SolverReInit ie a new symbolic and numerical factorization will be performed
2020-05-11 18:22:22 | INFO |       45.020 |  13 2        0.002 
2020-05-11 18:22:22 | DEBUG | call of SolverReInit ie a new symbolic and numerical factorization will be performed
2020-05-11 18:22:22 | INFO |       45.024 |  14 2        0.004 
2020-05-11 18:22:22 | DEBUG | call of SolverReInit ie a new symbolic and numerical factorization will be performed
2020-05-11 18:22:22 | INFO |       45.032 |  15 2        0.008 
2020-05-11 18:22:22 | DEBUG | call of SolverReInit ie a new symbolic and numerical factorization will be performed
2020-05-11 18:22:22 | INFO |       45.049 |  16 2        0.016 
2020-05-11 18:22:22 | INFO |       45.065 |  17 2        0.016 
2020-05-11 18:22:22 | DEBUG | call of SolverReInit ie a new symbolic and numerical factorization will be performed
2020-05-11 18:22:22 | INFO |       45.098 |  18 2        0.033 
2020-05-11 18:22:22 | INFO |       45.130 |  19 2        0.033 
2020-05-11 18:22:22 | INFO |       45.153 |  20 2        0.033 
2020-05-11 18:22:22 | INFO |       45.153 |  20 2        0.033 
2020-05-11 18:22:22 | INFO |       45.163 |  20 2        0.033 
2020-05-11 18:22:22 | INFO |       45.196 |  21 2        0.033 
2020-05-11 18:22:22 | DEBUG | call of SolverReInit ie a new symbolic and numerical factorization will be performed
2020-05-11 18:22:22 | INFO |       45.262 |  22 2        0.066 
2020-05-11 18:22:22 | DEBUG | call of SolverReInit ie a new symbolic and numerical factorization will be performed
2020-05-11 18:22:22 | DEBUG | call of SolverReInit ie a new symbolic and numerical factorization will be performed
2020-05-11 18:22:22 | INFO |       45.335 |  23 1        0.074 
2020-05-11 18:22:22 | INFO |       45.409 |  24 1        0.074 
2020-05-11 18:22:22 | INFO |       45.483 |  25 1        0.074 
2020-05-11 18:22:22 | INFO |       45.517 |  26 2        0.148 
2020-05-11 18:22:22 | INFO |       45.517 |  26 2        0.148 
2020-05-11 18:22:22 | INFO | Algebraic mode change for model GEN____6_SM
2020-05-11 18:22:22 | INFO |       45.517 |  26 2        0.148 
2020-05-11 18:22:22 | INFO | calculation of the new starting point of the simulation.
2020-05-11 18:22:22 | INFO |       45.517 |   0 0        0.000 
2020-05-11 18:22:22 | DEBUG | call of SolverReInit ie a new symbolic and numerical factorization will be performed
2020-05-11 18:22:22 | INFO |       45.517 |   1 1        0.000 
2020-05-11 18:22:22 | INFO |       45.517 |   2 1        0.000 
2020-05-11 18:22:22 | INFO |       45.517 |   3 2        0.000 
2020-05-11 18:22:22 | DEBUG | call of SolverReInit ie a new symbolic and numerical factorization will be performed
2020-05-11 18:22:22 | INFO |       45.517 |   4 2        0.000 
2020-05-11 18:22:22 | DEBUG | call of SolverReInit ie a new symbolic and numerical factorization will be performed
2020-05-11 18:22:22 | INFO |       45.517 |   5 2        0.000 
2020-05-11 18:22:22 | DEBUG | call of SolverReInit ie a new symbolic and numerical factorization will be performed
2020-05-11 18:22:22 | INFO |       45.517 |   6 2        0.000 
2020-05-11 18:22:22 | DEBUG | call of SolverReInit ie a new symbolic and numerical factorization will be performed
2020-05-11 18:22:22 | INFO |       45.517 |   7 2        0.000 
2020-05-11 18:22:22 | DEBUG | call of SolverReInit ie a new symbolic and numerical factorization will be performed
2020-05-11 18:22:22 | INFO |       45.517 |   8 2        0.000 
2020-05-11 18:22:22 | DEBUG | call of SolverReInit ie a new symbolic and numerical factorization will be performed
2020-05-11 18:22:22 | INFO |       45.517 |   9 2        0.000 
2020-05-11 18:22:22 | DEBUG | call of SolverReInit ie a new symbolic and numerical factorization will be performed
2020-05-11 18:22:22 | INFO |       45.517 |  10 2        0.000 
2020-05-11 18:22:22 | DEBUG | call of SolverReInit ie a new symbolic and numerical factorization will be performed
2020-05-11 18:22:22 | INFO |       45.518 |  11 2        0.001 
2020-05-11 18:22:22 | DEBUG | call of SolverReInit ie a new symbolic and numerical factorization will be performed
2020-05-11 18:22:22 | INFO |       45.519 |  12 2        0.001 
2020-05-11 18:22:22 | DEBUG | call of SolverReInit ie a new symbolic and numerical factorization will be performed
2020-05-11 18:22:22 | INFO |       45.521 |  13 2        0.002 
2020-05-11 18:22:22 | DEBUG | call of SolverReInit ie a new symbolic and numerical factorization will be performed
2020-05-11 18:22:22 | INFO |       45.525 |  14 2        0.004 
2020-05-11 18:22:22 | DEBUG | call of SolverReInit ie a new symbolic and numerical factorization will be performed
2020-05-11 18:22:22 | INFO |       45.533 |  15 2        0.008 
2020-05-11 18:22:22 | DEBUG | call of SolverReInit ie a new symbolic and numerical factorization will be performed
2020-05-11 18:22:22 | INFO |       45.550 |  16 2        0.016 
2020-05-11 18:22:22 | DEBUG | call of SolverReInit ie a new symbolic and numerical factorization will be performed
2020-05-11 18:22:22 | INFO |       45.583 |  17 2        0.033 
2020-05-11 18:22:22 | DEBUG | call of SolverReInit ie a new symbolic and numerical factorization will be performed
2020-05-11 18:22:22 | INFO |       45.648 |  18 2        0.066 
2020-05-11 18:22:22 | INFO |       45.714 |  19 2        0.066 
2020-05-11 18:22:22 | DEBUG | call of SolverReInit ie a new symbolic and numerical factorization will be performed
2020-05-11 18:22:22 | INFO | Algebraic mode change for model GEN____6_SM
2020-05-11 18:22:22 | INFO |       45.793 |  20 1        0.131 
2020-05-11 18:22:22 | INFO | calculation of the new starting point of the simulation.
2020-05-11 18:22:22 | INFO |       45.793 |   0 0        0.000 
2020-05-11 18:22:22 | DEBUG | call of SolverReInit ie a new symbolic and numerical factorization will be performed
2020-05-11 18:22:22 | INFO |       45.793 |   1 1        0.000 
2020-05-11 18:22:22 | INFO |       45.793 |   2 1        0.000 
2020-05-11 18:22:22 | INFO |       45.793 |   3 2        0.000 
2020-05-11 18:22:22 | DEBUG | call of SolverReInit ie a new symbolic and numerical factorization will be performed
2020-05-11 18:22:22 | INFO |       45.793 |   4 2        0.000 
2020-05-11 18:22:22 | DEBUG | call of SolverReInit ie a new symbolic and numerical factorization will be performed
2020-05-11 18:22:22 | INFO |       45.793 |   5 2        0.000 
2020-05-11 18:22:22 | DEBUG | call of SolverReInit ie a new symbolic and numerical factorization will be performed
2020-05-11 18:22:22 | INFO |       45.793 |   6 2        0.000 
2020-05-11 18:22:22 | DEBUG | call of SolverReInit ie a new symbolic and numerical factorization will be performed
2020-05-11 18:22:22 | INFO |       45.793 |   7 2        0.000 
2020-05-11 18:22:22 | DEBUG | call of SolverReInit ie a new symbolic and numerical factorization will be performed
2020-05-11 18:22:22 | INFO |       45.793 |   8 2        0.000 
2020-05-11 18:22:22 | DEBUG | call of SolverReInit ie a new symbolic and numerical factorization will be performed
2020-05-11 18:22:22 | INFO |       45.794 |   9 2        0.000 
2020-05-11 18:22:22 | INFO |       45.794 |   9 2        0.000 
2020-05-11 18:22:22 | INFO |       45.794 |   9 2        0.000 
2020-05-11 18:22:22 | DEBUG | call of SolverReInit ie a new symbolic and numerical factorization will be performed
2020-05-11 18:22:22 | INFO |       45.794 |  10 2        0.000 
2020-05-11 18:22:22 | DEBUG | call of SolverReInit ie a new symbolic and numerical factorization will be performed
2020-05-11 18:22:22 | INFO |       45.794 |  11 2        0.001 
2020-05-11 18:22:22 | DEBUG | call of SolverReInit ie a new symbolic and numerical factorization will be performed
2020-05-11 18:22:22 | INFO |       45.795 |  12 2        0.001 
2020-05-11 18:22:22 | DEBUG | call of SolverReInit ie a new symbolic and numerical factorization will be performed
2020-05-11 18:22:22 | INFO |       45.797 |  13 2        0.002 
2020-05-11 18:22:22 | DEBUG | call of SolverReInit ie a new symbolic and numerical factorization will be performed
2020-05-11 18:22:22 | INFO |       45.802 |  14 2        0.004 
2020-05-11 18:22:22 | DEBUG | call of SolverReInit ie a new symbolic and numerical factorization will be performed
2020-05-11 18:22:22 | INFO |       45.810 |  15 2        0.008 
2020-05-11 18:22:22 | DEBUG | call of SolverReInit ie a new symbolic and numerical factorization will be performed
2020-05-11 18:22:22 | INFO |       45.826 |  16 2        0.016 
2020-05-11 18:22:22 | DEBUG | call of SolverReInit ie a new symbolic and numerical factorization will be performed
2020-05-11 18:22:22 | INFO |       45.859 |  17 2        0.033 
2020-05-11 18:22:22 | DEBUG | call of SolverReInit ie a new symbolic and numerical factorization will be performed
2020-05-11 18:22:22 | INFO |       45.924 |  18 2        0.066 
2020-05-11 18:22:22 | DEBUG | call of SolverReInit ie a new symbolic and numerical factorization will be performed
2020-05-11 18:22:22 | INFO |       46.055 |  19 2        0.131 
2020-05-11 18:22:22 | INFO |       46.187 |  20 2        0.131 
2020-05-11 18:22:22 | INFO |       46.318 |  21 2        0.131 
2020-05-11 18:22:22 | INFO |       46.449 |  22 2        0.131 
2020-05-11 18:22:22 | INFO |       46.580 |  23 2        0.131 
2020-05-11 18:22:22 | DEBUG | call of SolverReInit ie a new symbolic and numerical factorization will be performed
2020-05-11 18:22:22 | INFO |       46.842 |  24 2        0.262 
2020-05-11 18:22:22 | INFO |       47.104 |  25 1        0.262 
2020-05-11 18:22:22 | INFO |       47.366 |  26 1        0.262 
2020-05-11 18:22:22 | DEBUG | call of SolverReInit ie a new symbolic and numerical factorization will be performed
2020-05-11 18:22:22 | INFO |       47.890 |  27 1        0.524 
2020-05-11 18:22:22 | INFO |       48.415 |  28 1        0.524 
2020-05-11 18:22:22 | DEBUG | call of SolverReInit ie a new symbolic and numerical factorization will be performed
2020-05-11 18:22:22 | INFO |       49.463 |  29 1        1.049 
2020-05-11 18:22:22 | DEBUG | call of SolverReInit ie a new symbolic and numerical factorization will be performed
2020-05-11 18:22:22 | INFO |       51.560 |  30 1        2.097 
2020-05-11 18:22:22 | DEBUG | call of SolverReInit ie a new symbolic and numerical factorization will be performed
2020-05-11 18:22:22 | INFO | tap of Transformer _BUS____5-BUS____6-1_PS change from 10 to 11
2020-05-11 18:22:22 | INFO | Algebraic mode change for model NETWORK
2020-05-11 18:22:22 | INFO |       55.153 |  31 1        4.194 
2020-05-11 18:22:22 | INFO | calculation of the new starting point of the simulation.
2020-05-11 18:22:22 | INFO |       55.153 |   0 0        0.000 
2020-05-11 18:22:22 | DEBUG | call of SolverReInit ie a new symbolic and numerical factorization will be performed
2020-05-11 18:22:22 | INFO |       55.153 |   1 1        0.000 
2020-05-11 18:22:22 | INFO |       55.153 |   2 1        0.000 
2020-05-11 18:22:22 | INFO |       55.153 |   3 2        0.000 
2020-05-11 18:22:22 | DEBUG | call of SolverReInit ie a new symbolic and numerical factorization will be performed
2020-05-11 18:22:22 | INFO |       55.153 |   4 2        0.000 
2020-05-11 18:22:22 | DEBUG | call of SolverReInit ie a new symbolic and numerical factorization will be performed
2020-05-11 18:22:22 | INFO |       55.153 |   5 2        0.000 
2020-05-11 18:22:22 | DEBUG | call of SolverReInit ie a new symbolic and numerical factorization will be performed
2020-05-11 18:22:22 | INFO |       55.153 |   6 2        0.000 
2020-05-11 18:22:22 | DEBUG | call of SolverReInit ie a new symbolic and numerical factorization will be performed
2020-05-11 18:22:22 | INFO |       55.153 |   7 2        0.000 
2020-05-11 18:22:22 | DEBUG | call of SolverReInit ie a new symbolic and numerical factorization will be performed
2020-05-11 18:22:22 | INFO |       55.153 |   8 2        0.000 
2020-05-11 18:22:22 | DEBUG | call of SolverReInit ie a new symbolic and numerical factorization will be performed
2020-05-11 18:22:22 | INFO |       55.153 |   9 2        0.000 
2020-05-11 18:22:22 | DEBUG | call of SolverReInit ie a new symbolic and numerical factorization will be performed
2020-05-11 18:22:22 | INFO |       55.153 |  10 2        0.000 
2020-05-11 18:22:22 | DEBUG | call of SolverReInit ie a new symbolic and numerical factorization will be performed
2020-05-11 18:22:22 | INFO |       55.154 |  11 2        0.001 
2020-05-11 18:22:22 | DEBUG | call of SolverReInit ie a new symbolic and numerical factorization will be performed
2020-05-11 18:22:22 | INFO |       55.155 |  12 2        0.001 
2020-05-11 18:22:22 | DEBUG | call of SolverReInit ie a new symbolic and numerical factorization will be performed
2020-05-11 18:22:22 | INFO |       55.157 |  13 2        0.002 
2020-05-11 18:22:22 | DEBUG | call of SolverReInit ie a new symbolic and numerical factorization will be performed
2020-05-11 18:22:22 | INFO |       55.161 |  14 2        0.004 
2020-05-11 18:22:22 | DEBUG | call of SolverReInit ie a new symbolic and numerical factorization will be performed
2020-05-11 18:22:22 | INFO |       55.169 |  15 2        0.008 
2020-05-11 18:22:22 | DEBUG | call of SolverReInit ie a new symbolic and numerical factorization will be performed
2020-05-11 18:22:22 | INFO |       55.186 |  16 2        0.016 
2020-05-11 18:22:22 | INFO |       55.202 |  17 2        0.016 
2020-05-11 18:22:22 | DEBUG | call of SolverReInit ie a new symbolic and numerical factorization will be performed
2020-05-11 18:22:22 | INFO |       55.234 |  18 2        0.033 
2020-05-11 18:22:22 | INFO |       55.234 |  18 2        0.033 
2020-05-11 18:22:22 | INFO |       55.235 |  18 2        0.033 
2020-05-11 18:22:22 | INFO |       55.268 |  19 2        0.033 
2020-05-11 18:22:22 | INFO |       55.300 |  20 2        0.033 
2020-05-11 18:22:22 | INFO |       55.333 |  21 2        0.033 
2020-05-11 18:22:22 | DEBUG | call of SolverReInit ie a new symbolic and numerical factorization will be performed
2020-05-11 18:22:22 | INFO |       55.399 |  22 2        0.066 
2020-05-11 18:22:22 | DEBUG | call of SolverReInit ie a new symbolic and numerical factorization will be performed
2020-05-11 18:22:22 | DEBUG | call of SolverReInit ie a new symbolic and numerical factorization will be performed
2020-05-11 18:22:22 | INFO |       55.459 |  23 1        0.074 
2020-05-11 18:22:22 | INFO |       55.459 |  23 1        0.074 
2020-05-11 18:22:22 | INFO |       55.473 |  23 1        0.074 
2020-05-11 18:22:22 | INFO |       55.547 |  24 1        0.074 
2020-05-11 18:22:22 | INFO |       55.614 |  25 1        0.074 
2020-05-11 18:22:22 | INFO |       55.614 |  25 1        0.074 
2020-05-11 18:22:22 | INFO |       55.621 |  25 1        0.074 
2020-05-11 18:22:22 | INFO |       55.659 |  26 2        0.148 
2020-05-11 18:22:22 | INFO |       55.659 |  26 2        0.148 
2020-05-11 18:22:22 | INFO | Algebraic mode change for model GEN____6_SM
2020-05-11 18:22:22 | INFO |       55.659 |  26 2        0.148 
2020-05-11 18:22:22 | INFO | calculation of the new starting point of the simulation.
2020-05-11 18:22:22 | INFO |       55.659 |   0 0        0.000 
2020-05-11 18:22:22 | DEBUG | call of SolverReInit ie a new symbolic and numerical factorization will be performed
2020-05-11 18:22:22 | INFO |       55.659 |   1 1        0.000 
2020-05-11 18:22:22 | INFO |       55.659 |   2 1        0.000 
2020-05-11 18:22:22 | INFO |       55.659 |   3 2        0.000 
2020-05-11 18:22:22 | DEBUG | call of SolverReInit ie a new symbolic and numerical factorization will be performed
2020-05-11 18:22:22 | INFO |       55.659 |   4 2        0.000 
2020-05-11 18:22:22 | DEBUG | call of SolverReInit ie a new symbolic and numerical factorization will be performed
2020-05-11 18:22:22 | INFO |       55.659 |   5 2        0.000 
2020-05-11 18:22:22 | DEBUG | call of SolverReInit ie a new symbolic and numerical factorization will be performed
2020-05-11 18:22:22 | INFO |       55.659 |   6 2        0.000 
2020-05-11 18:22:22 | DEBUG | call of SolverReInit ie a new symbolic and numerical factorization will be performed
2020-05-11 18:22:22 | INFO |       55.659 |   7 2        0.000 
2020-05-11 18:22:22 | DEBUG | call of SolverReInit ie a new symbolic and numerical factorization will be performed
2020-05-11 18:22:22 | INFO |       55.659 |   8 2        0.000 
2020-05-11 18:22:22 | DEBUG | call of SolverReInit ie a new symbolic and numerical factorization will be performed
2020-05-11 18:22:22 | INFO |       55.659 |   9 2        0.000 
2020-05-11 18:22:22 | DEBUG | call of SolverReInit ie a new symbolic and numerical factorization will be performed
2020-05-11 18:22:22 | INFO |       55.659 |  10 2        0.000 
2020-05-11 18:22:22 | DEBUG | call of SolverReInit ie a new symbolic and numerical factorization will be performed
2020-05-11 18:22:22 | INFO |       55.660 |  11 2        0.001 
2020-05-11 18:22:22 | DEBUG | call of SolverReInit ie a new symbolic and numerical factorization will be performed
2020-05-11 18:22:22 | INFO |       55.661 |  12 2        0.001 
2020-05-11 18:22:22 | DEBUG | call of SolverReInit ie a new symbolic and numerical factorization will be performed
2020-05-11 18:22:22 | INFO |       55.663 |  13 2        0.002 
2020-05-11 18:22:22 | DEBUG | call of SolverReInit ie a new symbolic and numerical factorization will be performed
2020-05-11 18:22:22 | INFO |       55.667 |  14 2        0.004 
2020-05-11 18:22:22 | DEBUG | call of SolverReInit ie a new symbolic and numerical factorization will be performed
2020-05-11 18:22:22 | INFO |       55.675 |  15 2        0.008 
2020-05-11 18:22:22 | DEBUG | call of SolverReInit ie a new symbolic and numerical factorization will be performed
2020-05-11 18:22:22 | INFO |       55.692 |  16 2        0.016 
2020-05-11 18:22:22 | DEBUG | call of SolverReInit ie a new symbolic and numerical factorization will be performed
2020-05-11 18:22:22 | INFO |       55.724 |  17 2        0.033 
2020-05-11 18:22:22 | DEBUG | call of SolverReInit ie a new symbolic and numerical factorization will be performed
2020-05-11 18:22:22 | INFO |       55.790 |  18 2        0.066 
2020-05-11 18:22:22 | INFO |       55.855 |  19 2        0.066 
2020-05-11 18:22:22 | DEBUG | call of SolverReInit ie a new symbolic and numerical factorization will be performed
2020-05-11 18:22:22 | INFO | Algebraic mode change for model GEN____6_SM
2020-05-11 18:22:22 | INFO |       55.926 |  20 1        0.131 
2020-05-11 18:22:22 | INFO | calculation of the new starting point of the simulation.
2020-05-11 18:22:22 | INFO |       55.926 |   0 0        0.000 
2020-05-11 18:22:22 | DEBUG | call of SolverReInit ie a new symbolic and numerical factorization will be performed
2020-05-11 18:22:22 | INFO |       55.926 |   1 1        0.000 
2020-05-11 18:22:22 | INFO |       55.926 |   2 1        0.000 
2020-05-11 18:22:22 | INFO |       55.926 |   3 2        0.000 
2020-05-11 18:22:22 | DEBUG | call of SolverReInit ie a new symbolic and numerical factorization will be performed
2020-05-11 18:22:22 | INFO |       55.926 |   4 2        0.000 
2020-05-11 18:22:22 | DEBUG | call of SolverReInit ie a new symbolic and numerical factorization will be performed
2020-05-11 18:22:22 | INFO |       55.926 |   5 2        0.000 
2020-05-11 18:22:22 | DEBUG | call of SolverReInit ie a new symbolic and numerical factorization will be performed
2020-05-11 18:22:22 | INFO |       55.926 |   6 2        0.000 
2020-05-11 18:22:22 | DEBUG | call of SolverReInit ie a new symbolic and numerical factorization will be performed
2020-05-11 18:22:22 | INFO |       55.926 |   7 2        0.000 
2020-05-11 18:22:22 | DEBUG | call of SolverReInit ie a new symbolic and numerical factorization will be performed
2020-05-11 18:22:22 | INFO |       55.926 |   8 2        0.000 
2020-05-11 18:22:22 | DEBUG | call of SolverReInit ie a new symbolic and numerical factorization will be performed
2020-05-11 18:22:22 | INFO |       55.926 |   9 2        0.000 
2020-05-11 18:22:22 | DEBUG | call of SolverReInit ie a new symbolic and numerical factorization will be performed
2020-05-11 18:22:22 | INFO |       55.926 |  10 2        0.000 
2020-05-11 18:22:22 | INFO |       55.926 |  10 2        0.000 
2020-05-11 18:22:22 | INFO |       55.926 |  10 2        0.000 
2020-05-11 18:22:22 | DEBUG | call of SolverReInit ie a new symbolic and numerical factorization will be performed
2020-05-11 18:22:22 | INFO |       55.927 |  11 2        0.001 
2020-05-11 18:22:22 | DEBUG | call of SolverReInit ie a new symbolic and numerical factorization will be performed
2020-05-11 18:22:22 | INFO |       55.928 |  12 2        0.001 
2020-05-11 18:22:22 | DEBUG | call of SolverReInit ie a new symbolic and numerical factorization will be performed
2020-05-11 18:22:22 | INFO |       55.930 |  13 2        0.002 
2020-05-11 18:22:22 | DEBUG | call of SolverReInit ie a new symbolic and numerical factorization will be performed
2020-05-11 18:22:22 | INFO |       55.934 |  14 2        0.004 
2020-05-11 18:22:22 | DEBUG | call of SolverReInit ie a new symbolic and numerical factorization will be performed
2020-05-11 18:22:22 | INFO |       55.942 |  15 2        0.008 
2020-05-11 18:22:22 | DEBUG | call of SolverReInit ie a new symbolic and numerical factorization will be performed
2020-05-11 18:22:22 | INFO |       55.959 |  16 2        0.016 
2020-05-11 18:22:22 | DEBUG | call of SolverReInit ie a new symbolic and numerical factorization will be performed
2020-05-11 18:22:22 | INFO |       55.991 |  17 2        0.033 
2020-05-11 18:22:22 | DEBUG | call of SolverReInit ie a new symbolic and numerical factorization will be performed
2020-05-11 18:22:22 | INFO |       56.057 |  18 2        0.066 
2020-05-11 18:22:22 | DEBUG | call of SolverReInit ie a new symbolic and numerical factorization will be performed
2020-05-11 18:22:22 | INFO |       56.188 |  19 2        0.131 
2020-05-11 18:22:22 | INFO |       56.319 |  20 2        0.131 
2020-05-11 18:22:22 | INFO |       56.450 |  21 2        0.131 
2020-05-11 18:22:22 | DEBUG | call of SolverReInit ie a new symbolic and numerical factorization will be performed
2020-05-11 18:22:22 | INFO |       56.712 |  22 1        0.262 
2020-05-11 18:22:22 | INFO |       56.912 |  23 1        0.200 
2020-05-11 18:22:22 | INFO |       57.311 |  24 1        0.399 
2020-05-11 18:22:22 | INFO |       57.710 |  25 1        0.399 
2020-05-11 18:22:22 | DEBUG | call of SolverReInit ie a new symbolic and numerical factorization will be performed
2020-05-11 18:22:22 | INFO |       58.509 |  26 1        0.798 
2020-05-11 18:22:22 | DEBUG | call of SolverReInit ie a new symbolic and numerical factorization will be performed
2020-05-11 18:22:22 | INFO |       60.105 |  27 1        1.597 
2020-05-11 18:22:22 | DEBUG | call of SolverReInit ie a new symbolic and numerical factorization will be performed
2020-05-11 18:22:22 | INFO |       63.299 |  28 1        3.193 
2020-05-11 18:22:22 | DEBUG | call of SolverReInit ie a new symbolic and numerical factorization will be performed
2020-05-11 18:22:22 | INFO |       69.686 |  29 1        6.387 
2020-05-11 18:22:22 | INFO |       79.686 |  30 1       10.000 
2020-05-11 18:22:22 | INFO |       89.686 |  31 1       10.000 
2020-05-11 18:22:22 | INFO |       99.686 |  32 1       10.000 
2020-05-11 18:22:22 | DEBUG | call of SolverReInit ie a new symbolic and numerical factorization will be performed
2020-05-11 18:22:22 | INFO |      100.000 |  33 1        0.314 
2020-05-11 18:22:22 | INFO | 
2020-05-11 18:22:22 | INFO | execution Stats :
2020-05-11 18:22:22 | INFO | 
2020-05-11 18:22:22 | INFO | number of iterations                     = 551
2020-05-11 18:22:22 | INFO | number of Residual evaluations           = 689
2020-05-11 18:22:22 | INFO | number of Jacobian evaluations           = 433
2020-05-11 18:22:22 | INFO | number of Nonlinear iterations           = 687
2020-05-11 18:22:22 | INFO | number of error test failures            = 5
2020-05-11 18:22:22 | INFO | number of Nonlinear convergence failures = 0
2020-05-11 18:22:22 | INFO | number of root functions evaluations     = 2958
2020-05-11 18:22:22 | INFO | end of job 'IEEE14 - PhaseShifterP'
>>>>>>> 4e4b2c15
<|MERGE_RESOLUTION|>--- conflicted
+++ resolved
@@ -1,1318 +1,3 @@
-<<<<<<< HEAD
-2020-05-11 18:10:16 | DEBUG |  ============================================================ 
-2020-05-11 18:10:16 | DEBUG | DYNAWO VERSION  :     1.1.0
-2020-05-11 18:10:16 | DEBUG | DYNAWO REVISION :  863_ControlTapChanger-853dbdec
-2020-05-11 18:10:16 | DEBUG |  ============================================================ 
-2020-05-11 18:10:16 | DEBUG | connecting DISCONNECT_LINE_event_state1_value with NETWORK__BUS____9-BUS___10-1_AC_state_value
-2020-05-11 18:10:16 | DEBUG | connecting OMEGA_REF_omega_grp_0 with GEN____1_SM_generator_omegaPu
-2020-05-11 18:10:16 | DEBUG | connecting OMEGA_REF_omegaRef_grp_0 with GEN____1_SM_generator_omegaRefPu
-2020-05-11 18:10:16 | DEBUG | connecting OMEGA_REF_running_grp_0 with GEN____1_SM_generator_running
-2020-05-11 18:10:16 | DEBUG | connecting GEN____1_SM_generator_switchOffSignal1 with NETWORK__BUS____1_TN_switchOff
-2020-05-11 18:10:16 | DEBUG | connecting GEN____1_SM_generator_terminal with NETWORK__BUS____1_TN_ACPIN
-2020-05-11 18:10:16 | DEBUG | connecting OMEGA_REF_omega_grp_1 with GEN____2_SM_generator_omegaPu
-2020-05-11 18:10:16 | DEBUG | connecting OMEGA_REF_omegaRef_grp_1 with GEN____2_SM_generator_omegaRefPu
-2020-05-11 18:10:16 | DEBUG | connecting OMEGA_REF_running_grp_1 with GEN____2_SM_generator_running
-2020-05-11 18:10:16 | DEBUG | connecting GEN____2_SM_generator_switchOffSignal1 with NETWORK__BUS____2_TN_switchOff
-2020-05-11 18:10:16 | DEBUG | connecting GEN____2_SM_generator_terminal with NETWORK__BUS____2_TN_ACPIN
-2020-05-11 18:10:16 | DEBUG | connecting OMEGA_REF_omega_grp_2 with GEN____3_SM_generator_omegaPu
-2020-05-11 18:10:16 | DEBUG | connecting OMEGA_REF_omegaRef_grp_2 with GEN____3_SM_generator_omegaRefPu
-2020-05-11 18:10:16 | DEBUG | connecting OMEGA_REF_running_grp_2 with GEN____3_SM_generator_running
-2020-05-11 18:10:16 | DEBUG | connecting GEN____3_SM_generator_switchOffSignal1 with NETWORK__BUS____3_TN_switchOff
-2020-05-11 18:10:16 | DEBUG | connecting GEN____3_SM_generator_terminal with NETWORK__BUS____3_TN_ACPIN
-2020-05-11 18:10:16 | DEBUG | connecting OMEGA_REF_omega_grp_3 with GEN____6_SM_generator_omegaPu
-2020-05-11 18:10:16 | DEBUG | connecting OMEGA_REF_omegaRef_grp_3 with GEN____6_SM_generator_omegaRefPu
-2020-05-11 18:10:16 | DEBUG | connecting OMEGA_REF_running_grp_3 with GEN____6_SM_generator_running
-2020-05-11 18:10:16 | DEBUG | connecting GEN____6_SM_generator_switchOffSignal1 with NETWORK__BUS____6_TN_switchOff
-2020-05-11 18:10:16 | DEBUG | connecting GEN____6_SM_generator_terminal with NETWORK__BUS____6_TN_ACPIN
-2020-05-11 18:10:16 | DEBUG | connecting OMEGA_REF_omega_grp_4 with GEN____8_SM_generator_omegaPu
-2020-05-11 18:10:16 | DEBUG | connecting OMEGA_REF_omegaRef_grp_4 with GEN____8_SM_generator_omegaRefPu
-2020-05-11 18:10:16 | DEBUG | connecting OMEGA_REF_running_grp_4 with GEN____8_SM_generator_running
-2020-05-11 18:10:16 | DEBUG | connecting GEN____8_SM_generator_switchOffSignal1 with NETWORK__BUS____8_TN_switchOff
-2020-05-11 18:10:16 | DEBUG | connecting GEN____8_SM_generator_terminal with NETWORK__BUS____8_TN_ACPIN
-2020-05-11 18:10:16 | DEBUG | connecting OMEGA_REF_numcc_node_0 with NETWORK__BUS____1_TN_numcc
-2020-05-11 18:10:16 | DEBUG | connecting OMEGA_REF_numcc_node_1 with NETWORK__BUS____2_TN_numcc
-2020-05-11 18:10:16 | DEBUG | connecting OMEGA_REF_numcc_node_2 with NETWORK__BUS____3_TN_numcc
-2020-05-11 18:10:16 | DEBUG | connecting OMEGA_REF_numcc_node_3 with NETWORK__BUS____6_TN_numcc
-2020-05-11 18:10:16 | DEBUG | connecting OMEGA_REF_numcc_node_4 with NETWORK__BUS____8_TN_numcc
-2020-05-11 18:10:16 | DEBUG | connecting _LOAD__10_EC_load_terminal with NETWORK__BUS___10_TN_ACPIN
-2020-05-11 18:10:16 | DEBUG | connecting _LOAD__11_EC_load_terminal with NETWORK__BUS___11_TN_ACPIN
-2020-05-11 18:10:16 | DEBUG | connecting _LOAD__12_EC_load_terminal with NETWORK__BUS___12_TN_ACPIN
-2020-05-11 18:10:16 | DEBUG | connecting _LOAD__13_EC_load_terminal with NETWORK__BUS___13_TN_ACPIN
-2020-05-11 18:10:16 | DEBUG | connecting _LOAD__14_EC_load_terminal with NETWORK__BUS___14_TN_ACPIN
-2020-05-11 18:10:16 | DEBUG | connecting _LOAD___2_EC_load_terminal with NETWORK__BUS____2_TN_ACPIN
-2020-05-11 18:10:16 | DEBUG | connecting _LOAD___3_EC_load_terminal with NETWORK__BUS____3_TN_ACPIN
-2020-05-11 18:10:16 | DEBUG | connecting _LOAD___4_EC_load_terminal with NETWORK__BUS____4_TN_ACPIN
-2020-05-11 18:10:16 | DEBUG | connecting PhaseShifter_phaseShifter_PMonitored with NETWORK__BUS____5-BUS____6-1_PS_P1
-2020-05-11 18:10:16 | DEBUG | connecting PhaseShifter_phaseShifter_AutomatonExists with NETWORK__BUS____5-BUS____6-1_PS_disable_internal_tapChanger
-2020-05-11 18:10:16 | DEBUG | connecting PhaseShifter_phaseShifter_tap with NETWORK__BUS____5-BUS____6-1_PS_step
-2020-05-11 18:10:16 | DEBUG | connecting _LOAD___5_EC_load_terminal with NETWORK__BUS____5_TN_ACPIN
-2020-05-11 18:10:16 | DEBUG | connecting _LOAD___6_EC_load_terminal with NETWORK__BUS____6_TN_ACPIN
-2020-05-11 18:10:16 | DEBUG | connecting _LOAD___9_EC_load_terminal with NETWORK__BUS____9_TN_ACPIN
-2020-05-11 18:10:16 | DEBUG | keep SubNetworks num : 0
-2020-05-11 18:10:16 | DEBUG | ------------------------------
-2020-05-11 18:10:16 | DEBUG | starting local initialization of model GEN____1_SM
-2020-05-11 18:10:16 | DEBUG | generator_sStator0Pu_im opposite value of generator_QStator0Pu
-2020-05-11 18:10:16 | DEBUG | generator_Theta0 same value as generator_ThetaInternal0
-2020-05-11 18:10:16 | DEBUG | voltageRegulator_u0_im same value as generator_uStator0Pu_im
-2020-05-11 18:10:16 | DEBUG | voltageRegulator_u0_re same value as generator_uStator0Pu_re
-2020-05-11 18:10:16 | DEBUG | voltageRegulator_limiterWithLag_y0 same value as voltageRegulator_Efd0Pu
-2020-05-11 18:10:16 | DEBUG | generator_Efd0Pu same value as voltageRegulator_Efd0PuLF
-2020-05-11 18:10:16 | DEBUG | voltageRegulator_limiterWithLag_u0 same value as voltageRegulator_Efd0PuLF
-2020-05-11 18:10:16 | DEBUG | voltageRegulator_limiterWithLag_y0LF same value as voltageRegulator_Efd0PuLF
-2020-05-11 18:10:16 | DEBUG | voltageRegulator_tEfdMaxReached0 same value as voltageRegulator_limiterWithLag_tUMaxReached0
-2020-05-11 18:10:16 | DEBUG | voltageRegulator_tEfdMinReached0 same value as voltageRegulator_limiterWithLag_tUMinReached0
-2020-05-11 18:10:16 | DEBUG | generator_Cm0Pu same value as Pm_Value0
-2020-05-11 18:10:16 | DEBUG | generator_Pm0Pu same value as Pm_Value0
-2020-05-11 18:10:16 | DEBUG | governor_Pm0Pu same value as Pm_Value0
-2020-05-11 18:10:16 | DEBUG | voltageRegulator_UsRef0Pu same value as URef_Value0
-2020-05-11 18:10:16 | DEBUG | generator_LambdaQ10Pu same value as generator_LambdaQ20Pu
-2020-05-11 18:10:16 | DEBUG | local initialization of model GEN____1_SM ended successfully
-2020-05-11 18:10:16 | DEBUG | ------------------------------
-2020-05-11 18:10:16 | DEBUG | starting local initialization of model GEN____2_SM
-2020-05-11 18:10:16 | DEBUG | generator_sStator0Pu_im opposite value of generator_QStator0Pu
-2020-05-11 18:10:16 | DEBUG | generator_Theta0 same value as generator_ThetaInternal0
-2020-05-11 18:10:16 | DEBUG | voltageRegulator_u0_im same value as generator_uStator0Pu_im
-2020-05-11 18:10:16 | DEBUG | voltageRegulator_u0_re same value as generator_uStator0Pu_re
-2020-05-11 18:10:16 | DEBUG | voltageRegulator_limiterWithLag_y0 same value as voltageRegulator_Efd0Pu
-2020-05-11 18:10:16 | DEBUG | generator_Efd0Pu same value as voltageRegulator_Efd0PuLF
-2020-05-11 18:10:16 | DEBUG | voltageRegulator_limiterWithLag_u0 same value as voltageRegulator_Efd0PuLF
-2020-05-11 18:10:16 | DEBUG | voltageRegulator_limiterWithLag_y0LF same value as voltageRegulator_Efd0PuLF
-2020-05-11 18:10:16 | DEBUG | voltageRegulator_tEfdMaxReached0 same value as voltageRegulator_limiterWithLag_tUMaxReached0
-2020-05-11 18:10:16 | DEBUG | voltageRegulator_tEfdMinReached0 same value as voltageRegulator_limiterWithLag_tUMinReached0
-2020-05-11 18:10:16 | DEBUG | generator_Cm0Pu same value as Pm_Value0
-2020-05-11 18:10:16 | DEBUG | generator_Pm0Pu same value as Pm_Value0
-2020-05-11 18:10:16 | DEBUG | governor_Pm0Pu same value as Pm_Value0
-2020-05-11 18:10:16 | DEBUG | voltageRegulator_UsRef0Pu same value as URef_Value0
-2020-05-11 18:10:16 | DEBUG | generator_LambdaQ10Pu same value as generator_LambdaQ20Pu
-2020-05-11 18:10:16 | DEBUG | local initialization of model GEN____2_SM ended successfully
-2020-05-11 18:10:16 | DEBUG | ------------------------------
-2020-05-11 18:10:16 | DEBUG | starting local initialization of model GEN____3_SM
-2020-05-11 18:10:16 | DEBUG | generator_sStator0Pu_im opposite value of generator_QStator0Pu
-2020-05-11 18:10:16 | DEBUG | generator_Theta0 same value as generator_ThetaInternal0
-2020-05-11 18:10:16 | DEBUG | voltageRegulator_u0_im same value as generator_uStator0Pu_im
-2020-05-11 18:10:16 | DEBUG | voltageRegulator_u0_re same value as generator_uStator0Pu_re
-2020-05-11 18:10:16 | DEBUG | voltageRegulator_limiterWithLag_y0 same value as voltageRegulator_Efd0Pu
-2020-05-11 18:10:16 | DEBUG | generator_Efd0Pu same value as voltageRegulator_Efd0PuLF
-2020-05-11 18:10:16 | DEBUG | voltageRegulator_limiterWithLag_u0 same value as voltageRegulator_Efd0PuLF
-2020-05-11 18:10:16 | DEBUG | voltageRegulator_limiterWithLag_y0LF same value as voltageRegulator_Efd0PuLF
-2020-05-11 18:10:16 | DEBUG | voltageRegulator_tEfdMaxReached0 same value as voltageRegulator_limiterWithLag_tUMaxReached0
-2020-05-11 18:10:16 | DEBUG | voltageRegulator_tEfdMinReached0 same value as voltageRegulator_limiterWithLag_tUMinReached0
-2020-05-11 18:10:16 | DEBUG | generator_Cm0Pu same value as Pm_Value0
-2020-05-11 18:10:16 | DEBUG | generator_Pm0Pu same value as Pm_Value0
-2020-05-11 18:10:16 | DEBUG | governor_Pm0Pu same value as Pm_Value0
-2020-05-11 18:10:16 | DEBUG | voltageRegulator_UsRef0Pu same value as URef_Value0
-2020-05-11 18:10:16 | DEBUG | generator_LambdaQ10Pu same value as generator_LambdaQ20Pu
-2020-05-11 18:10:16 | DEBUG | local initialization of model GEN____3_SM ended successfully
-2020-05-11 18:10:16 | DEBUG | ------------------------------
-2020-05-11 18:10:16 | DEBUG | starting local initialization of model GEN____6_SM
-2020-05-11 18:10:16 | DEBUG | generator_sStator0Pu_im opposite value of generator_QStator0Pu
-2020-05-11 18:10:16 | DEBUG | generator_Theta0 same value as generator_ThetaInternal0
-2020-05-11 18:10:16 | DEBUG | voltageRegulator_u0_im same value as generator_uStator0Pu_im
-2020-05-11 18:10:16 | DEBUG | voltageRegulator_u0_re same value as generator_uStator0Pu_re
-2020-05-11 18:10:16 | DEBUG | voltageRegulator_limiterWithLag_y0 same value as voltageRegulator_Efd0Pu
-2020-05-11 18:10:16 | DEBUG | generator_Efd0Pu same value as voltageRegulator_Efd0PuLF
-2020-05-11 18:10:16 | DEBUG | voltageRegulator_limiterWithLag_u0 same value as voltageRegulator_Efd0PuLF
-2020-05-11 18:10:16 | DEBUG | voltageRegulator_limiterWithLag_y0LF same value as voltageRegulator_Efd0PuLF
-2020-05-11 18:10:16 | DEBUG | voltageRegulator_tEfdMaxReached0 same value as voltageRegulator_limiterWithLag_tUMaxReached0
-2020-05-11 18:10:16 | DEBUG | voltageRegulator_tEfdMinReached0 same value as voltageRegulator_limiterWithLag_tUMinReached0
-2020-05-11 18:10:16 | DEBUG | generator_Cm0Pu same value as Pm_Value0
-2020-05-11 18:10:16 | DEBUG | generator_Pm0Pu same value as Pm_Value0
-2020-05-11 18:10:16 | DEBUG | governor_Pm0Pu same value as Pm_Value0
-2020-05-11 18:10:16 | DEBUG | voltageRegulator_UsRef0Pu same value as URef_Value0
-2020-05-11 18:10:16 | DEBUG | generator_LambdaQ10Pu same value as generator_LambdaQ20Pu
-2020-05-11 18:10:16 | DEBUG | local initialization of model GEN____6_SM ended successfully
-2020-05-11 18:10:16 | DEBUG | ------------------------------
-2020-05-11 18:10:16 | DEBUG | starting local initialization of model GEN____8_SM
-2020-05-11 18:10:16 | DEBUG | generator_sStator0Pu_im opposite value of generator_QStator0Pu
-2020-05-11 18:10:16 | DEBUG | generator_Theta0 same value as generator_ThetaInternal0
-2020-05-11 18:10:16 | DEBUG | voltageRegulator_u0_im same value as generator_uStator0Pu_im
-2020-05-11 18:10:16 | DEBUG | voltageRegulator_u0_re same value as generator_uStator0Pu_re
-2020-05-11 18:10:16 | DEBUG | voltageRegulator_limiterWithLag_y0 same value as voltageRegulator_Efd0Pu
-2020-05-11 18:10:16 | DEBUG | generator_Efd0Pu same value as voltageRegulator_Efd0PuLF
-2020-05-11 18:10:16 | DEBUG | voltageRegulator_limiterWithLag_u0 same value as voltageRegulator_Efd0PuLF
-2020-05-11 18:10:16 | DEBUG | voltageRegulator_limiterWithLag_y0LF same value as voltageRegulator_Efd0PuLF
-2020-05-11 18:10:16 | DEBUG | voltageRegulator_tEfdMaxReached0 same value as voltageRegulator_limiterWithLag_tUMaxReached0
-2020-05-11 18:10:16 | DEBUG | voltageRegulator_tEfdMinReached0 same value as voltageRegulator_limiterWithLag_tUMinReached0
-2020-05-11 18:10:16 | DEBUG | generator_Cm0Pu same value as Pm_Value0
-2020-05-11 18:10:16 | DEBUG | generator_Pm0Pu same value as Pm_Value0
-2020-05-11 18:10:16 | DEBUG | governor_Pm0Pu same value as Pm_Value0
-2020-05-11 18:10:16 | DEBUG | voltageRegulator_UsRef0Pu same value as URef_Value0
-2020-05-11 18:10:16 | DEBUG | generator_LambdaQ10Pu same value as generator_LambdaQ20Pu
-2020-05-11 18:10:16 | DEBUG | local initialization of model GEN____8_SM ended successfully
-2020-05-11 18:10:16 | DEBUG | ------------------------------
-2020-05-11 18:10:16 | DEBUG | starting local initialization of model PhaseShifter
-2020-05-11 18:10:16 | DEBUG | local initialization of model PhaseShifter ended successfully
-2020-05-11 18:10:16 | DEBUG | ------------------------------
-2020-05-11 18:10:16 | DEBUG | starting local initialization of model _LOAD__10_EC
-2020-05-11 18:10:16 | DEBUG | local initialization of model _LOAD__10_EC ended successfully
-2020-05-11 18:10:16 | DEBUG | ------------------------------
-2020-05-11 18:10:16 | DEBUG | starting local initialization of model _LOAD__11_EC
-2020-05-11 18:10:16 | DEBUG | local initialization of model _LOAD__11_EC ended successfully
-2020-05-11 18:10:16 | DEBUG | ------------------------------
-2020-05-11 18:10:16 | DEBUG | starting local initialization of model _LOAD__12_EC
-2020-05-11 18:10:16 | DEBUG | local initialization of model _LOAD__12_EC ended successfully
-2020-05-11 18:10:16 | DEBUG | ------------------------------
-2020-05-11 18:10:16 | DEBUG | starting local initialization of model _LOAD__13_EC
-2020-05-11 18:10:16 | DEBUG | local initialization of model _LOAD__13_EC ended successfully
-2020-05-11 18:10:16 | DEBUG | ------------------------------
-2020-05-11 18:10:16 | DEBUG | starting local initialization of model _LOAD__14_EC
-2020-05-11 18:10:16 | DEBUG | local initialization of model _LOAD__14_EC ended successfully
-2020-05-11 18:10:16 | DEBUG | ------------------------------
-2020-05-11 18:10:16 | DEBUG | starting local initialization of model _LOAD___2_EC
-2020-05-11 18:10:16 | DEBUG | local initialization of model _LOAD___2_EC ended successfully
-2020-05-11 18:10:16 | DEBUG | ------------------------------
-2020-05-11 18:10:16 | DEBUG | starting local initialization of model _LOAD___3_EC
-2020-05-11 18:10:16 | DEBUG | local initialization of model _LOAD___3_EC ended successfully
-2020-05-11 18:10:16 | DEBUG | ------------------------------
-2020-05-11 18:10:16 | DEBUG | starting local initialization of model _LOAD___4_EC
-2020-05-11 18:10:16 | DEBUG | local initialization of model _LOAD___4_EC ended successfully
-2020-05-11 18:10:16 | DEBUG | ------------------------------
-2020-05-11 18:10:16 | DEBUG | starting local initialization of model _LOAD___5_EC
-2020-05-11 18:10:16 | DEBUG | local initialization of model _LOAD___5_EC ended successfully
-2020-05-11 18:10:16 | DEBUG | ------------------------------
-2020-05-11 18:10:16 | DEBUG | starting local initialization of model _LOAD___6_EC
-2020-05-11 18:10:16 | DEBUG | local initialization of model _LOAD___6_EC ended successfully
-2020-05-11 18:10:16 | DEBUG | ------------------------------
-2020-05-11 18:10:16 | DEBUG | starting local initialization of model _LOAD___9_EC
-2020-05-11 18:10:16 | DEBUG | local initialization of model _LOAD___9_EC ended successfully
-2020-05-11 18:10:16 | DEBUG | _BUS____5-BUS____6-1_PS disable internal tap changer, use external automaton
-2020-05-11 18:10:16 | DEBUG | call of SolverReInit ie a new symbolic and numerical factorization will be performed
-2020-05-11 18:10:16 | DEBUG | call of SolverReInit ie a new symbolic and numerical factorization will be performed
-2020-05-11 18:10:16 | DEBUG | call of SolverReInit ie a new symbolic and numerical factorization will be performed
-2020-05-11 18:10:16 | INFO | adding curve : Id: NETWORK; output: _BUS____9-BUS___10-1_AC_P1 found.( _BUS____9-BUS___10-1_AC_P1_value )
-2020-05-11 18:10:16 | INFO | adding curve : Id: NETWORK; output: _BUS____5-BUS____6-1_PS_P1 found.( _BUS____5-BUS____6-1_PS_P1_value )
-2020-05-11 18:10:16 | INFO | adding curve : Id: NETWORK; output: _BUS____5-BUS____6-1_PS_step found.( _BUS____5-BUS____6-1_PS_step_value )
-2020-05-11 18:10:16 | INFO | adding curve : Id: PhaseShifter; curve: phaseShifter_state found. (exact name)
-2020-05-11 18:10:16 | INFO | adding parameter curve: Id: PhaseShifter; parameter curve: phaseShifter_valueMax found. (exact name)
-2020-05-11 18:10:16 | INFO | adding parameter curve: Id: PhaseShifter; parameter curve: phaseShifter_valueMin found. (exact name)
-2020-05-11 18:10:16 | INFO | adding curve : Id: PhaseShifter; output: phaseShifter_PMonitored found.( phaseShifter_PMonitored_value )
-2020-05-11 18:10:16 | INFO | adding curve : Id: PhaseShifter; curve: phaseShifter_valueUnderMin found. (exact name)
-2020-05-11 18:10:16 | INFO | adding curve : Id: PhaseShifter; curve: phaseShifter_valueAboveMax found. (exact name)
-2020-05-11 18:10:16 | DEBUG | -----------------------------------------------------------------------
-2020-05-11 18:10:16 | DEBUG | number of continuous variables : 351 (display limited to 4 variables)
-2020-05-11 18:10:16 | DEBUG | number of discrete variables : 276
-2020-05-11 18:10:16 | DEBUG | -----------------------------------------------------------------------
-2020-05-11 18:10:16 | DEBUG |     t              y1            y2            y3            y4      | nst k      h
-2020-05-11 18:10:16 | DEBUG | -----------------------------------------------------------------------
-2020-05-11 18:10:16 | DEBUG |        0.000  1.014782e+00 -2.737273e-01 -6.830785e-02  7.558946e-02 |   0 0 1.000000e-02 
-2020-05-11 18:10:16 | DEBUG | call of SolverReInit ie a new symbolic and numerical factorization will be performed
-2020-05-11 18:10:16 | DEBUG |        0.000  1.014782e+00 -2.737273e-01 -6.830785e-02  7.558947e-02 |   1 1 1.000000e-06 
-2020-05-11 18:10:16 | DEBUG |        0.000  1.014782e+00 -2.737273e-01 -6.830785e-02  7.558947e-02 |   2 1 1.000000e-06 
-2020-05-11 18:10:16 | DEBUG |        0.000  1.014782e+00 -2.737273e-01 -6.830785e-02  7.558947e-02 |   3 2 2.000000e-06 
-2020-05-11 18:10:16 | DEBUG | call of SolverReInit ie a new symbolic and numerical factorization will be performed
-2020-05-11 18:10:16 | DEBUG |        0.000  1.014782e+00 -2.737273e-01 -6.830785e-02  7.558947e-02 |   4 2 4.000000e-06 
-2020-05-11 18:10:16 | DEBUG | call of SolverReInit ie a new symbolic and numerical factorization will be performed
-2020-05-11 18:10:16 | DEBUG |        0.000  1.014782e+00 -2.737273e-01 -6.830785e-02  7.558947e-02 |   5 2 8.000000e-06 
-2020-05-11 18:10:16 | DEBUG | call of SolverReInit ie a new symbolic and numerical factorization will be performed
-2020-05-11 18:10:16 | DEBUG |        0.000  1.014782e+00 -2.737273e-01 -6.830785e-02  7.558947e-02 |   6 2 1.600000e-05 
-2020-05-11 18:10:16 | DEBUG | call of SolverReInit ie a new symbolic and numerical factorization will be performed
-2020-05-11 18:10:16 | DEBUG |        0.000  1.014782e+00 -2.737273e-01 -6.830785e-02  7.558947e-02 |   7 2 3.200000e-05 
-2020-05-11 18:10:16 | DEBUG | call of SolverReInit ie a new symbolic and numerical factorization will be performed
-2020-05-11 18:10:16 | DEBUG |        0.000  1.014782e+00 -2.737273e-01 -6.830785e-02  7.558946e-02 |   8 2 6.400000e-05 
-2020-05-11 18:10:16 | DEBUG | call of SolverReInit ie a new symbolic and numerical factorization will be performed
-2020-05-11 18:10:16 | DEBUG |        0.000  1.014782e+00 -2.737273e-01 -6.830785e-02  7.558946e-02 |   9 2 1.280000e-04 
-2020-05-11 18:10:16 | DEBUG | call of SolverReInit ie a new symbolic and numerical factorization will be performed
-2020-05-11 18:10:16 | DEBUG |        0.001  1.014782e+00 -2.737273e-01 -6.830785e-02  7.558945e-02 |  10 2 2.560000e-04 
-2020-05-11 18:10:16 | DEBUG | call of SolverReInit ie a new symbolic and numerical factorization will be performed
-2020-05-11 18:10:16 | DEBUG |        0.001  1.014782e+00 -2.737273e-01 -6.830784e-02  7.558944e-02 |  11 2 5.120000e-04 
-2020-05-11 18:10:16 | DEBUG | call of SolverReInit ie a new symbolic and numerical factorization will be performed
-2020-05-11 18:10:16 | DEBUG |        0.002  1.014782e+00 -2.737273e-01 -6.830783e-02  7.558942e-02 |  12 2 1.024000e-03 
-2020-05-11 18:10:16 | DEBUG | call of SolverReInit ie a new symbolic and numerical factorization will be performed
-2020-05-11 18:10:16 | DEBUG |        0.004  1.014781e+00 -2.737272e-01 -6.830781e-02  7.558938e-02 |  13 2 2.048000e-03 
-2020-05-11 18:10:16 | DEBUG | call of SolverReInit ie a new symbolic and numerical factorization will be performed
-2020-05-11 18:10:16 | DEBUG |        0.008  1.014780e+00 -2.737272e-01 -6.830777e-02  7.558931e-02 |  14 2 4.096000e-03 
-2020-05-11 18:10:16 | DEBUG | call of SolverReInit ie a new symbolic and numerical factorization will be performed
-2020-05-11 18:10:16 | DEBUG |        0.016  1.014778e+00 -2.737272e-01 -6.830772e-02  7.558921e-02 |  15 2 8.192000e-03 
-2020-05-11 18:10:16 | DEBUG | call of SolverReInit ie a new symbolic and numerical factorization will be performed
-2020-05-11 18:10:16 | DEBUG |        0.029  1.014777e+00 -2.737274e-01 -6.830767e-02  7.558915e-02 |  16 2 1.638400e-02 
-2020-05-11 18:10:16 | DEBUG |        0.029  1.014777e+00 -2.737274e-01 -6.830767e-02  7.558915e-02 |  16 2 1.638400e-02 
-2020-05-11 18:10:16 | DEBUG |        0.033  1.014777e+00 -2.737274e-01 -6.830767e-02  7.558915e-02 |  16 2 1.638400e-02 
-2020-05-11 18:10:16 | DEBUG | call of SolverReInit ie a new symbolic and numerical factorization will be performed
-2020-05-11 18:10:16 | DEBUG | Algebraic mode change for model GEN____3_SM
-2020-05-11 18:10:16 | DEBUG |        0.050  1.014778e+00 -2.737278e-01 -6.830765e-02  7.558920e-02 |  17 2 3.276800e-02 
-2020-05-11 18:10:16 | DEBUG | calculation of the new starting point of the simulation.
-2020-05-11 18:10:16 | DEBUG |        0.050  1.014778e+00 -2.737278e-01 -6.830765e-02  7.558920e-02 |   0 0 0.000000e+00 
-2020-05-11 18:10:16 | DEBUG | call of SolverReInit ie a new symbolic and numerical factorization will be performed
-2020-05-11 18:10:16 | DEBUG |        0.050  1.014778e+00 -2.737278e-01 -6.830765e-02  7.558920e-02 |   1 1 1.000000e-06 
-2020-05-11 18:10:16 | DEBUG |        0.050  1.014778e+00 -2.737278e-01 -6.830765e-02  7.558920e-02 |   2 1 1.000000e-06 
-2020-05-11 18:10:16 | DEBUG |        0.050  1.014778e+00 -2.737278e-01 -6.830765e-02  7.558920e-02 |   3 2 2.000000e-06 
-2020-05-11 18:10:16 | DEBUG | call of SolverReInit ie a new symbolic and numerical factorization will be performed
-2020-05-11 18:10:16 | DEBUG |        0.050  1.014778e+00 -2.737278e-01 -6.830765e-02  7.558920e-02 |   4 2 4.000000e-06 
-2020-05-11 18:10:16 | DEBUG | call of SolverReInit ie a new symbolic and numerical factorization will be performed
-2020-05-11 18:10:16 | DEBUG |        0.050  1.014778e+00 -2.737278e-01 -6.830765e-02  7.558920e-02 |   5 2 8.000000e-06 
-2020-05-11 18:10:16 | DEBUG | call of SolverReInit ie a new symbolic and numerical factorization will be performed
-2020-05-11 18:10:16 | DEBUG |        0.050  1.014778e+00 -2.737278e-01 -6.830765e-02  7.558920e-02 |   6 2 1.600000e-05 
-2020-05-11 18:10:16 | DEBUG | call of SolverReInit ie a new symbolic and numerical factorization will be performed
-2020-05-11 18:10:16 | DEBUG |        0.050  1.014778e+00 -2.737278e-01 -6.830765e-02  7.558920e-02 |   7 2 3.200000e-05 
-2020-05-11 18:10:16 | DEBUG | call of SolverReInit ie a new symbolic and numerical factorization will be performed
-2020-05-11 18:10:16 | DEBUG |        0.051  1.014778e+00 -2.737278e-01 -6.830765e-02  7.558920e-02 |   8 2 6.400000e-05 
-2020-05-11 18:10:16 | DEBUG | call of SolverReInit ie a new symbolic and numerical factorization will be performed
-2020-05-11 18:10:16 | DEBUG |        0.051  1.014778e+00 -2.737278e-01 -6.830765e-02  7.558920e-02 |   9 2 1.280000e-04 
-2020-05-11 18:10:16 | DEBUG | call of SolverReInit ie a new symbolic and numerical factorization will be performed
-2020-05-11 18:10:16 | DEBUG |        0.051  1.014778e+00 -2.737278e-01 -6.830765e-02  7.558920e-02 |  10 2 2.560000e-04 
-2020-05-11 18:10:16 | DEBUG | call of SolverReInit ie a new symbolic and numerical factorization will be performed
-2020-05-11 18:10:16 | DEBUG |        0.051  1.014778e+00 -2.737278e-01 -6.830765e-02  7.558921e-02 |  11 2 5.120000e-04 
-2020-05-11 18:10:16 | DEBUG | call of SolverReInit ie a new symbolic and numerical factorization will be performed
-2020-05-11 18:10:16 | DEBUG |        0.052  1.014778e+00 -2.737279e-01 -6.830765e-02  7.558922e-02 |  12 2 1.024000e-03 
-2020-05-11 18:10:16 | DEBUG | call of SolverReInit ie a new symbolic and numerical factorization will be performed
-2020-05-11 18:10:16 | DEBUG |        0.055  1.014778e+00 -2.737279e-01 -6.830766e-02  7.558924e-02 |  13 2 2.048000e-03 
-2020-05-11 18:10:16 | DEBUG | call of SolverReInit ie a new symbolic and numerical factorization will be performed
-2020-05-11 18:10:16 | DEBUG |        0.059  1.014778e+00 -2.737280e-01 -6.830767e-02  7.558928e-02 |  14 2 4.096000e-03 
-2020-05-11 18:10:16 | DEBUG | call of SolverReInit ie a new symbolic and numerical factorization will be performed
-2020-05-11 18:10:16 | DEBUG |        0.067  1.014779e+00 -2.737283e-01 -6.830768e-02  7.558937e-02 |  15 2 8.192000e-03 
-2020-05-11 18:10:16 | DEBUG | call of SolverReInit ie a new symbolic and numerical factorization will be performed
-2020-05-11 18:10:16 | DEBUG |        0.083  1.014782e+00 -2.737290e-01 -6.830773e-02  7.558958e-02 |  16 2 1.638400e-02 
-2020-05-11 18:10:16 | DEBUG | call of SolverReInit ie a new symbolic and numerical factorization will be performed
-2020-05-11 18:10:16 | DEBUG |        0.116  1.014787e+00 -2.737303e-01 -6.830782e-02  7.559002e-02 |  17 2 3.276800e-02 
-2020-05-11 18:10:16 | DEBUG | call of SolverReInit ie a new symbolic and numerical factorization will be performed
-2020-05-11 18:10:16 | DEBUG |        0.181  1.014796e+00 -2.737331e-01 -6.830799e-02  7.559088e-02 |  18 2 6.553600e-02 
-2020-05-11 18:10:16 | DEBUG | call of SolverReInit ie a new symbolic and numerical factorization will be performed
-2020-05-11 18:10:16 | DEBUG |        0.313  1.014810e+00 -2.737393e-01 -6.830811e-02  7.559236e-02 |  19 2 1.310720e-01 
-2020-05-11 18:10:16 | DEBUG | call of SolverReInit ie a new symbolic and numerical factorization will be performed
-2020-05-11 18:10:16 | DEBUG | Algebraic mode change for model GEN____3_SM
-2020-05-11 18:10:16 | DEBUG |        0.519  1.014822e+00 -2.737508e-01 -6.830781e-02  7.559414e-02 |  20 2 2.621440e-01 
-2020-05-11 18:10:16 | DEBUG | calculation of the new starting point of the simulation.
-2020-05-11 18:10:16 | DEBUG | call of SolverReInit ie a new symbolic and numerical factorization will be performed
-2020-05-11 18:10:16 | DEBUG |        0.519  1.014822e+00 -2.737508e-01 -6.830781e-02  7.559414e-02 |   0 0 0.000000e+00 
-2020-05-11 18:10:16 | DEBUG | call of SolverReInit ie a new symbolic and numerical factorization will be performed
-2020-05-11 18:10:16 | DEBUG |        0.519  1.014822e+00 -2.737508e-01 -6.830781e-02  7.559414e-02 |   1 1 1.000000e-06 
-2020-05-11 18:10:16 | DEBUG |        0.519  1.014822e+00 -2.737508e-01 -6.830781e-02  7.559414e-02 |   2 1 1.000000e-06 
-2020-05-11 18:10:16 | DEBUG |        0.519  1.014822e+00 -2.737508e-01 -6.830781e-02  7.559414e-02 |   3 2 2.000000e-06 
-2020-05-11 18:10:16 | DEBUG | call of SolverReInit ie a new symbolic and numerical factorization will be performed
-2020-05-11 18:10:16 | DEBUG |        0.519  1.014822e+00 -2.737508e-01 -6.830781e-02  7.559414e-02 |   4 2 4.000000e-06 
-2020-05-11 18:10:16 | DEBUG | call of SolverReInit ie a new symbolic and numerical factorization will be performed
-2020-05-11 18:10:16 | DEBUG |        0.519  1.014822e+00 -2.737508e-01 -6.830781e-02  7.559414e-02 |   5 2 8.000000e-06 
-2020-05-11 18:10:16 | DEBUG | call of SolverReInit ie a new symbolic and numerical factorization will be performed
-2020-05-11 18:10:16 | DEBUG |        0.519  1.014822e+00 -2.737508e-01 -6.830781e-02  7.559414e-02 |   6 2 1.600000e-05 
-2020-05-11 18:10:16 | DEBUG | call of SolverReInit ie a new symbolic and numerical factorization will be performed
-2020-05-11 18:10:16 | DEBUG |        0.519  1.014822e+00 -2.737508e-01 -6.830781e-02  7.559414e-02 |   7 2 3.200000e-05 
-2020-05-11 18:10:16 | DEBUG | call of SolverReInit ie a new symbolic and numerical factorization will be performed
-2020-05-11 18:10:16 | DEBUG |        0.519  1.014822e+00 -2.737508e-01 -6.830781e-02  7.559414e-02 |   8 2 6.400000e-05 
-2020-05-11 18:10:16 | DEBUG | call of SolverReInit ie a new symbolic and numerical factorization will be performed
-2020-05-11 18:10:16 | DEBUG |        0.519  1.014822e+00 -2.737508e-01 -6.830781e-02  7.559414e-02 |   9 2 1.280000e-04 
-2020-05-11 18:10:16 | DEBUG | call of SolverReInit ie a new symbolic and numerical factorization will be performed
-2020-05-11 18:10:16 | DEBUG |        0.519  1.014822e+00 -2.737508e-01 -6.830781e-02  7.559414e-02 |  10 2 2.560000e-04 
-2020-05-11 18:10:16 | DEBUG | call of SolverReInit ie a new symbolic and numerical factorization will be performed
-2020-05-11 18:10:16 | DEBUG |        0.520  1.014822e+00 -2.737509e-01 -6.830780e-02  7.559414e-02 |  11 2 5.120000e-04 
-2020-05-11 18:10:16 | DEBUG | call of SolverReInit ie a new symbolic and numerical factorization will be performed
-2020-05-11 18:10:16 | DEBUG |        0.521  1.014822e+00 -2.737509e-01 -6.830780e-02  7.559415e-02 |  12 2 1.024000e-03 
-2020-05-11 18:10:16 | DEBUG | call of SolverReInit ie a new symbolic and numerical factorization will be performed
-2020-05-11 18:10:16 | DEBUG |        0.523  1.014822e+00 -2.737511e-01 -6.830779e-02  7.559417e-02 |  13 2 2.048000e-03 
-2020-05-11 18:10:16 | DEBUG | call of SolverReInit ie a new symbolic and numerical factorization will be performed
-2020-05-11 18:10:16 | DEBUG |        0.527  1.014822e+00 -2.737513e-01 -6.830778e-02  7.559419e-02 |  14 2 4.096000e-03 
-2020-05-11 18:10:16 | DEBUG | call of SolverReInit ie a new symbolic and numerical factorization will be performed
-2020-05-11 18:10:16 | DEBUG |        0.535  1.014822e+00 -2.737518e-01 -6.830775e-02  7.559425e-02 |  15 2 8.192000e-03 
-2020-05-11 18:10:16 | DEBUG | call of SolverReInit ie a new symbolic and numerical factorization will be performed
-2020-05-11 18:10:16 | DEBUG |        0.538  1.014822e+00 -2.737520e-01 -6.830774e-02  7.559426e-02 |  16 2 1.638400e-02 
-2020-05-11 18:10:16 | DEBUG |        0.538  1.014822e+00 -2.737520e-01 -6.830774e-02  7.559426e-02 |  16 2 1.638400e-02 
-2020-05-11 18:10:16 | DEBUG |        0.552  1.014823e+00 -2.737529e-01 -6.830769e-02  7.559435e-02 |  16 2 1.638400e-02 
-2020-05-11 18:10:16 | DEBUG | call of SolverReInit ie a new symbolic and numerical factorization will be performed
-2020-05-11 18:10:16 | DEBUG |        0.584  1.014823e+00 -2.737550e-01 -6.830756e-02  7.559455e-02 |  17 2 3.276800e-02 
-2020-05-11 18:10:16 | DEBUG | call of SolverReInit ie a new symbolic and numerical factorization will be performed
-2020-05-11 18:10:16 | DEBUG |        0.650  1.014823e+00 -2.737595e-01 -6.830727e-02  7.559491e-02 |  18 2 6.553600e-02 
-2020-05-11 18:10:16 | DEBUG | call of SolverReInit ie a new symbolic and numerical factorization will be performed
-2020-05-11 18:10:16 | DEBUG |        0.781  1.014821e+00 -2.737676e-01 -6.830667e-02  7.559548e-02 |  19 2 1.310720e-01 
-2020-05-11 18:10:16 | DEBUG | call of SolverReInit ie a new symbolic and numerical factorization will be performed
-2020-05-11 18:10:16 | DEBUG |        1.043  1.014818e+00 -2.737735e-01 -6.830617e-02  7.559577e-02 |  20 2 2.621440e-01 
-2020-05-11 18:10:16 | DEBUG | call of SolverReInit ie a new symbolic and numerical factorization will be performed
-2020-05-11 18:10:16 | DEBUG |        1.567  1.014819e+00 -2.737618e-01 -6.830697e-02  7.559484e-02 |  21 2 5.242880e-01 
-2020-05-11 18:10:16 | DEBUG | call of SolverReInit ie a new symbolic and numerical factorization will be performed
-2020-05-11 18:10:16 | DEBUG |        2.616  1.014822e+00 -2.737560e-01 -6.830746e-02  7.559454e-02 |  22 1 1.048576e+00 
-2020-05-11 18:10:16 | DEBUG | call of SolverReInit ie a new symbolic and numerical factorization will be performed
-2020-05-11 18:10:16 | DEBUG |        4.713  1.014821e+00 -2.737588e-01 -6.830727e-02  7.559477e-02 |  23 1 2.097152e+00 
-2020-05-11 18:10:16 | DEBUG | call of SolverReInit ie a new symbolic and numerical factorization will be performed
-2020-05-11 18:10:16 | DEBUG |        8.907  1.014821e+00 -2.737590e-01 -6.830726e-02  7.559479e-02 |  24 1 4.194304e+00 
-2020-05-11 18:10:16 | DEBUG | call of SolverReInit ie a new symbolic and numerical factorization will be performed
-2020-05-11 18:10:16 | DEBUG |       17.296  1.014822e+00 -2.737588e-01 -6.830727e-02  7.559479e-02 |  25 1 8.388608e+00 
-2020-05-11 18:10:16 | DEBUG | state of Line _BUS____9-BUS___10-1_AC change from 2 to 3
-2020-05-11 18:10:16 | DEBUG | keep SubNetworks num : 0
-2020-05-11 18:10:16 | DEBUG | Algebraic mode (with J recalculation) change for model NETWORK
-2020-05-11 18:10:16 | DEBUG |       20.000  1.014822e+00 -2.737588e-01 -6.830727e-02  7.559478e-02 |  26 1 1.000000e+01 
-2020-05-11 18:10:16 | DEBUG | calculation of the new starting point of the simulation.
-2020-05-11 18:10:16 | DEBUG | call of SolverReInit ie a new symbolic and numerical factorization will be performed
-2020-05-11 18:10:16 | DEBUG | call of SolverReInit ie a new symbolic and numerical factorization will be performed
-2020-05-11 18:10:16 | DEBUG | call of SolverReInit ie a new symbolic and numerical factorization will be performed
-2020-05-11 18:10:16 | DEBUG |       20.000  9.846887e-01 -2.815841e-01 -6.668027e-02  7.428286e-02 |   0 0 0.000000e+00 
-2020-05-11 18:10:16 | DEBUG | call of SolverReInit ie a new symbolic and numerical factorization will be performed
-2020-05-11 18:10:16 | DEBUG |       20.000  9.846886e-01 -2.815841e-01 -6.668027e-02  7.428287e-02 |   1 1 1.000000e-06 
-2020-05-11 18:10:16 | DEBUG |       20.000  9.846886e-01 -2.815842e-01 -6.668026e-02  7.428287e-02 |   2 1 1.000000e-06 
-2020-05-11 18:10:16 | DEBUG |       20.000  9.846885e-01 -2.815842e-01 -6.668025e-02  7.428287e-02 |   3 2 2.000000e-06 
-2020-05-11 18:10:16 | DEBUG | call of SolverReInit ie a new symbolic and numerical factorization will be performed
-2020-05-11 18:10:16 | DEBUG |       20.000  9.846884e-01 -2.815844e-01 -6.668024e-02  7.428288e-02 |   4 2 4.000000e-06 
-2020-05-11 18:10:16 | DEBUG | call of SolverReInit ie a new symbolic and numerical factorization will be performed
-2020-05-11 18:10:16 | DEBUG |       20.000  9.846881e-01 -2.815848e-01 -6.668020e-02  7.428289e-02 |   5 2 8.000000e-06 
-2020-05-11 18:10:16 | DEBUG | call of SolverReInit ie a new symbolic and numerical factorization will be performed
-2020-05-11 18:10:16 | DEBUG |       20.000  9.846875e-01 -2.815855e-01 -6.668013e-02  7.428292e-02 |   6 2 1.600000e-05 
-2020-05-11 18:10:16 | DEBUG | call of SolverReInit ie a new symbolic and numerical factorization will be performed
-2020-05-11 18:10:16 | DEBUG |       20.000  9.846863e-01 -2.815870e-01 -6.667999e-02  7.428297e-02 |   7 2 3.200000e-05 
-2020-05-11 18:10:16 | DEBUG | call of SolverReInit ie a new symbolic and numerical factorization will be performed
-2020-05-11 18:10:16 | DEBUG |       20.000  9.846840e-01 -2.815900e-01 -6.667971e-02  7.428307e-02 |   8 2 6.400000e-05 
-2020-05-11 18:10:16 | DEBUG | call of SolverReInit ie a new symbolic and numerical factorization will be performed
-2020-05-11 18:10:16 | DEBUG |       20.000  9.846794e-01 -2.815958e-01 -6.667916e-02  7.428328e-02 |   9 2 1.280000e-04 
-2020-05-11 18:10:16 | DEBUG | call of SolverReInit ie a new symbolic and numerical factorization will be performed
-2020-05-11 18:10:16 | DEBUG |       20.001  9.846702e-01 -2.816075e-01 -6.667806e-02  7.428369e-02 |  10 2 2.560000e-04 
-2020-05-11 18:10:16 | DEBUG | call of SolverReInit ie a new symbolic and numerical factorization will be performed
-2020-05-11 18:10:16 | DEBUG |       20.001  9.846521e-01 -2.816305e-01 -6.667589e-02  7.428450e-02 |  11 2 5.120000e-04 
-2020-05-11 18:10:16 | DEBUG | call of SolverReInit ie a new symbolic and numerical factorization will be performed
-2020-05-11 18:10:16 | DEBUG |       20.002  9.846171e-01 -2.816754e-01 -6.667167e-02  7.428610e-02 |  12 2 1.024000e-03 
-2020-05-11 18:10:16 | DEBUG | call of SolverReInit ie a new symbolic and numerical factorization will be performed
-2020-05-11 18:10:16 | DEBUG |       20.004  9.845510e-01 -2.817609e-01 -6.666366e-02  7.428919e-02 |  13 2 2.048000e-03 
-2020-05-11 18:10:16 | DEBUG | call of SolverReInit ie a new symbolic and numerical factorization will be performed
-2020-05-11 18:10:16 | DEBUG |       20.008  9.844339e-01 -2.819163e-01 -6.664921e-02  7.429500e-02 |  14 2 4.096000e-03 
-2020-05-11 18:10:16 | DEBUG | call of SolverReInit ie a new symbolic and numerical factorization will be performed
-2020-05-11 18:10:16 | DEBUG |       20.016  9.842590e-01 -2.821638e-01 -6.662662e-02  7.430501e-02 |  15 2 8.192000e-03 
-2020-05-11 18:10:16 | DEBUG |       20.016  9.842590e-01 -2.821638e-01 -6.662662e-02  7.430501e-02 |  15 2 8.192000e-03 
-2020-05-11 18:10:16 | DEBUG | Algebraic mode change for model GEN____8_SM
-2020-05-11 18:10:16 | DEBUG |       20.016  9.842564e-01 -2.821677e-01 -6.662627e-02  7.430518e-02 |  15 2 8.192000e-03 
-2020-05-11 18:10:16 | DEBUG | calculation of the new starting point of the simulation.
-2020-05-11 18:10:16 | DEBUG |       20.016  9.842564e-01 -2.821677e-01 -6.662627e-02  7.430518e-02 |   0 0 0.000000e+00 
-2020-05-11 18:10:16 | DEBUG | call of SolverReInit ie a new symbolic and numerical factorization will be performed
-2020-05-11 18:10:16 | DEBUG |       20.016  9.842564e-01 -2.821677e-01 -6.662627e-02  7.430518e-02 |   1 1 1.000000e-06 
-2020-05-11 18:10:16 | DEBUG |       20.016  9.842564e-01 -2.821677e-01 -6.662627e-02  7.430518e-02 |   2 1 1.000000e-06 
-2020-05-11 18:10:16 | DEBUG |       20.016  9.842564e-01 -2.821678e-01 -6.662626e-02  7.430518e-02 |   3 2 2.000000e-06 
-2020-05-11 18:10:16 | DEBUG | call of SolverReInit ie a new symbolic and numerical factorization will be performed
-2020-05-11 18:10:16 | DEBUG |       20.016  9.842563e-01 -2.821679e-01 -6.662625e-02  7.430519e-02 |   4 2 4.000000e-06 
-2020-05-11 18:10:16 | DEBUG | call of SolverReInit ie a new symbolic and numerical factorization will be performed
-2020-05-11 18:10:16 | DEBUG |       20.016  9.842561e-01 -2.821681e-01 -6.662623e-02  7.430520e-02 |   5 2 8.000000e-06 
-2020-05-11 18:10:16 | DEBUG | call of SolverReInit ie a new symbolic and numerical factorization will be performed
-2020-05-11 18:10:16 | DEBUG |       20.016  9.842558e-01 -2.821686e-01 -6.662619e-02  7.430522e-02 |   6 2 1.600000e-05 
-2020-05-11 18:10:16 | DEBUG | call of SolverReInit ie a new symbolic and numerical factorization will be performed
-2020-05-11 18:10:16 | DEBUG |       20.016  9.842552e-01 -2.821694e-01 -6.662611e-02  7.430526e-02 |   7 2 3.200000e-05 
-2020-05-11 18:10:16 | DEBUG | call of SolverReInit ie a new symbolic and numerical factorization will be performed
-2020-05-11 18:10:16 | DEBUG |       20.016  9.842541e-01 -2.821712e-01 -6.662595e-02  7.430533e-02 |   8 2 6.400000e-05 
-2020-05-11 18:10:16 | DEBUG | call of SolverReInit ie a new symbolic and numerical factorization will be performed
-2020-05-11 18:10:16 | DEBUG |       20.016  9.842517e-01 -2.821748e-01 -6.662563e-02  7.430549e-02 |   9 2 1.280000e-04 
-2020-05-11 18:10:16 | DEBUG | call of SolverReInit ie a new symbolic and numerical factorization will be performed
-2020-05-11 18:10:16 | DEBUG |       20.017  9.842470e-01 -2.821819e-01 -6.662500e-02  7.430580e-02 |  10 2 2.560000e-04 
-2020-05-11 18:10:16 | DEBUG | call of SolverReInit ie a new symbolic and numerical factorization will be performed
-2020-05-11 18:10:16 | DEBUG |       20.017  9.842378e-01 -2.821960e-01 -6.662374e-02  7.430642e-02 |  11 2 5.120000e-04 
-2020-05-11 18:10:16 | DEBUG | call of SolverReInit ie a new symbolic and numerical factorization will be performed
-2020-05-11 18:10:16 | DEBUG |       20.018  9.842200e-01 -2.822236e-01 -6.662128e-02  7.430764e-02 |  12 2 1.024000e-03 
-2020-05-11 18:10:16 | DEBUG | call of SolverReInit ie a new symbolic and numerical factorization will be performed
-2020-05-11 18:10:16 | DEBUG |       20.020  9.841866e-01 -2.822769e-01 -6.661659e-02  7.431008e-02 |  13 2 2.048000e-03 
-2020-05-11 18:10:16 | DEBUG | call of SolverReInit ie a new symbolic and numerical factorization will be performed
-2020-05-11 18:10:16 | DEBUG |       20.024  9.841283e-01 -2.823762e-01 -6.660796e-02  7.431486e-02 |  14 2 4.096000e-03 
-2020-05-11 18:10:16 | DEBUG | call of SolverReInit ie a new symbolic and numerical factorization will be performed
-2020-05-11 18:10:16 | DEBUG |       20.032  9.840390e-01 -2.825531e-01 -6.659316e-02  7.432434e-02 |  15 2 8.192000e-03 
-2020-05-11 18:10:16 | DEBUG | call of SolverReInit ie a new symbolic and numerical factorization will be performed
-2020-05-11 18:10:16 | DEBUG |       20.049  9.839363e-01 -2.828545e-01 -6.656979e-02  7.434369e-02 |  16 2 1.638400e-02 
-2020-05-11 18:10:16 | DEBUG | call of SolverReInit ie a new symbolic and numerical factorization will be performed
-2020-05-11 18:10:16 | DEBUG |       20.082  9.838831e-01 -2.833827e-01 -6.653357e-02  7.438582e-02 |  17 2 3.276800e-02 
-2020-05-11 18:10:16 | DEBUG |       20.114  9.839258e-01 -2.838886e-01 -6.650239e-02  7.443223e-02 |  18 2 3.276800e-02 
-2020-05-11 18:10:16 | DEBUG |       20.147  9.839817e-01 -2.844139e-01 -6.647043e-02  7.448117e-02 |  19 2 3.276800e-02 
-2020-05-11 18:10:16 | DEBUG |       20.180  9.840232e-01 -2.849515e-01 -6.643712e-02  7.453023e-02 |  20 2 3.276800e-02 
-2020-05-11 18:10:16 | DEBUG | call of SolverReInit ie a new symbolic and numerical factorization will be performed
-2020-05-11 18:10:16 | DEBUG |       20.245  9.840840e-01 -2.859277e-01 -6.637605e-02  7.461837e-02 |  21 2 6.553600e-02 
-2020-05-11 18:10:16 | DEBUG | call of SolverReInit ie a new symbolic and numerical factorization will be performed
-2020-05-11 18:10:16 | DEBUG | call of SolverReInit ie a new symbolic and numerical factorization will be performed
-2020-05-11 18:10:16 | DEBUG |       20.315  9.842132e-01 -2.865034e-01 -6.634351e-02  7.467639e-02 |  22 1 6.953217e-02 
-2020-05-11 18:10:16 | DEBUG |       20.384  9.844301e-01 -2.866812e-01 -6.634011e-02  7.470574e-02 |  23 1 6.953217e-02 
-2020-05-11 18:10:16 | DEBUG | Algebraic mode change for model GEN____8_SM
-2020-05-11 18:10:16 | DEBUG |       20.442  9.846548e-01 -2.865765e-01 -6.635534e-02  7.471125e-02 |  24 1 6.953217e-02 
-2020-05-11 18:10:16 | DEBUG | calculation of the new starting point of the simulation.
-2020-05-11 18:10:16 | DEBUG |       20.442  9.846548e-01 -2.865765e-01 -6.635534e-02  7.471125e-02 |   0 0 0.000000e+00 
-2020-05-11 18:10:16 | DEBUG | call of SolverReInit ie a new symbolic and numerical factorization will be performed
-2020-05-11 18:10:16 | DEBUG |       20.442  9.846547e-01 -2.865761e-01 -6.635535e-02  7.471122e-02 |   1 1 1.000000e-06 
-2020-05-11 18:10:16 | DEBUG |       20.442  9.846547e-01 -2.865761e-01 -6.635535e-02  7.471122e-02 |   2 1 1.000000e-06 
-2020-05-11 18:10:16 | DEBUG |       20.442  9.846547e-01 -2.865761e-01 -6.635535e-02  7.471122e-02 |   3 2 2.000000e-06 
-2020-05-11 18:10:16 | DEBUG | call of SolverReInit ie a new symbolic and numerical factorization will be performed
-2020-05-11 18:10:16 | DEBUG |       20.442  9.846548e-01 -2.865761e-01 -6.635535e-02  7.471122e-02 |   4 2 4.000000e-06 
-2020-05-11 18:10:16 | DEBUG | call of SolverReInit ie a new symbolic and numerical factorization will be performed
-2020-05-11 18:10:16 | DEBUG |       20.442  9.846548e-01 -2.865761e-01 -6.635536e-02  7.471122e-02 |   5 2 8.000000e-06 
-2020-05-11 18:10:16 | DEBUG | call of SolverReInit ie a new symbolic and numerical factorization will be performed
-2020-05-11 18:10:16 | DEBUG |       20.442  9.846548e-01 -2.865761e-01 -6.635536e-02  7.471122e-02 |   6 2 1.600000e-05 
-2020-05-11 18:10:16 | DEBUG | call of SolverReInit ie a new symbolic and numerical factorization will be performed
-2020-05-11 18:10:16 | DEBUG |       20.442  9.846550e-01 -2.865761e-01 -6.635537e-02  7.471123e-02 |   7 2 3.200000e-05 
-2020-05-11 18:10:16 | DEBUG | call of SolverReInit ie a new symbolic and numerical factorization will be performed
-2020-05-11 18:10:16 | DEBUG |       20.442  9.846552e-01 -2.865760e-01 -6.635538e-02  7.471124e-02 |   8 2 6.400000e-05 
-2020-05-11 18:10:16 | DEBUG | call of SolverReInit ie a new symbolic and numerical factorization will be performed
-2020-05-11 18:10:16 | DEBUG |       20.442  9.846556e-01 -2.865759e-01 -6.635540e-02  7.471125e-02 |   9 2 1.280000e-04 
-2020-05-11 18:10:16 | DEBUG |       20.442  9.846556e-01 -2.865759e-01 -6.635540e-02  7.471125e-02 |   9 2 1.280000e-04 
-2020-05-11 18:10:16 | DEBUG |       20.442  9.846557e-01 -2.865759e-01 -6.635541e-02  7.471126e-02 |   9 2 1.280000e-04 
-2020-05-11 18:10:16 | DEBUG | call of SolverReInit ie a new symbolic and numerical factorization will be performed
-2020-05-11 18:10:16 | DEBUG |       20.442  9.846567e-01 -2.865756e-01 -6.635546e-02  7.471130e-02 |  10 2 2.560000e-04 
-2020-05-11 18:10:16 | DEBUG | call of SolverReInit ie a new symbolic and numerical factorization will be performed
-2020-05-11 18:10:16 | DEBUG |       20.443  9.846586e-01 -2.865750e-01 -6.635557e-02  7.471137e-02 |  11 2 5.120000e-04 
-2020-05-11 18:10:16 | DEBUG | call of SolverReInit ie a new symbolic and numerical factorization will be performed
-2020-05-11 18:10:16 | DEBUG |       20.444  9.846625e-01 -2.865738e-01 -6.635579e-02  7.471152e-02 |  12 2 1.024000e-03 
-2020-05-11 18:10:16 | DEBUG | call of SolverReInit ie a new symbolic and numerical factorization will be performed
-2020-05-11 18:10:16 | DEBUG |       20.446  9.846703e-01 -2.865713e-01 -6.635625e-02  7.471181e-02 |  13 2 2.048000e-03 
-2020-05-11 18:10:16 | DEBUG | call of SolverReInit ie a new symbolic and numerical factorization will be performed
-2020-05-11 18:10:16 | DEBUG |       20.450  9.846861e-01 -2.865653e-01 -6.635724e-02  7.471232e-02 |  14 2 4.096000e-03 
-2020-05-11 18:10:16 | DEBUG | call of SolverReInit ie a new symbolic and numerical factorization will be performed
-2020-05-11 18:10:16 | DEBUG |       20.458  9.847184e-01 -2.865501e-01 -6.635943e-02  7.471310e-02 |  15 2 8.192000e-03 
-2020-05-11 18:10:16 | DEBUG | call of SolverReInit ie a new symbolic and numerical factorization will be performed
-2020-05-11 18:10:16 | DEBUG |       20.460  9.847248e-01 -2.865467e-01 -6.635989e-02  7.471321e-02 |  16 2 1.638400e-02 
-2020-05-11 18:10:16 | DEBUG |       20.460  9.847248e-01 -2.865467e-01 -6.635989e-02  7.471321e-02 |  16 2 1.638400e-02 
-2020-05-11 18:10:16 | DEBUG | Algebraic mode change for model GEN____6_SM
-2020-05-11 18:10:16 | DEBUG |       20.460  9.847253e-01 -2.865464e-01 -6.635993e-02  7.471322e-02 |  16 2 1.638400e-02 
-2020-05-11 18:10:16 | DEBUG | calculation of the new starting point of the simulation.
-2020-05-11 18:10:16 | DEBUG |       20.460  9.847253e-01 -2.865464e-01 -6.635993e-02  7.471322e-02 |   0 0 0.000000e+00 
-2020-05-11 18:10:16 | DEBUG | call of SolverReInit ie a new symbolic and numerical factorization will be performed
-2020-05-11 18:10:16 | DEBUG |       20.460  9.847253e-01 -2.865464e-01 -6.635993e-02  7.471322e-02 |   1 1 1.000000e-06 
-2020-05-11 18:10:16 | DEBUG |       20.460  9.847253e-01 -2.865464e-01 -6.635993e-02  7.471322e-02 |   2 1 1.000000e-06 
-2020-05-11 18:10:16 | DEBUG |       20.460  9.847253e-01 -2.865464e-01 -6.635993e-02  7.471322e-02 |   3 2 2.000000e-06 
-2020-05-11 18:10:16 | DEBUG | call of SolverReInit ie a new symbolic and numerical factorization will be performed
-2020-05-11 18:10:16 | DEBUG |       20.460  9.847253e-01 -2.865464e-01 -6.635993e-02  7.471322e-02 |   4 2 4.000000e-06 
-2020-05-11 18:10:16 | DEBUG | call of SolverReInit ie a new symbolic and numerical factorization will be performed
-2020-05-11 18:10:16 | DEBUG |       20.460  9.847254e-01 -2.865464e-01 -6.635993e-02  7.471322e-02 |   5 2 8.000000e-06 
-2020-05-11 18:10:16 | DEBUG | call of SolverReInit ie a new symbolic and numerical factorization will be performed
-2020-05-11 18:10:16 | DEBUG |       20.460  9.847254e-01 -2.865463e-01 -6.635994e-02  7.471322e-02 |   6 2 1.600000e-05 
-2020-05-11 18:10:16 | DEBUG | call of SolverReInit ie a new symbolic and numerical factorization will be performed
-2020-05-11 18:10:16 | DEBUG |       20.460  9.847255e-01 -2.865463e-01 -6.635995e-02  7.471323e-02 |   7 2 3.200000e-05 
-2020-05-11 18:10:16 | DEBUG | call of SolverReInit ie a new symbolic and numerical factorization will be performed
-2020-05-11 18:10:16 | DEBUG |       20.460  9.847258e-01 -2.865461e-01 -6.635997e-02  7.471323e-02 |   8 2 6.400000e-05 
-2020-05-11 18:10:16 | DEBUG | call of SolverReInit ie a new symbolic and numerical factorization will be performed
-2020-05-11 18:10:16 | DEBUG |       20.460  9.847263e-01 -2.865458e-01 -6.636000e-02  7.471324e-02 |   9 2 1.280000e-04 
-2020-05-11 18:10:16 | DEBUG | call of SolverReInit ie a new symbolic and numerical factorization will be performed
-2020-05-11 18:10:16 | DEBUG |       20.460  9.847273e-01 -2.865453e-01 -6.636008e-02  7.471326e-02 |  10 2 2.560000e-04 
-2020-05-11 18:10:16 | DEBUG | call of SolverReInit ie a new symbolic and numerical factorization will be performed
-2020-05-11 18:10:16 | DEBUG |       20.461  9.847294e-01 -2.865441e-01 -6.636023e-02  7.471329e-02 |  11 2 5.120000e-04 
-2020-05-11 18:10:16 | DEBUG | call of SolverReInit ie a new symbolic and numerical factorization will be performed
-2020-05-11 18:10:16 | DEBUG |       20.462  9.847335e-01 -2.865417e-01 -6.636054e-02  7.471335e-02 |  12 2 1.024000e-03 
-2020-05-11 18:10:16 | DEBUG | call of SolverReInit ie a new symbolic and numerical factorization will be performed
-2020-05-11 18:10:16 | DEBUG |       20.464  9.847418e-01 -2.865368e-01 -6.636117e-02  7.471346e-02 |  13 2 2.048000e-03 
-2020-05-11 18:10:16 | DEBUG | call of SolverReInit ie a new symbolic and numerical factorization will be performed
-2020-05-11 18:10:16 | DEBUG |       20.468  9.847585e-01 -2.865262e-01 -6.636249e-02  7.471363e-02 |  14 2 4.096000e-03 
-2020-05-11 18:10:16 | DEBUG | call of SolverReInit ie a new symbolic and numerical factorization will be performed
-2020-05-11 18:10:16 | DEBUG |       20.476  9.847923e-01 -2.865020e-01 -6.636533e-02  7.471374e-02 |  15 2 8.192000e-03 
-2020-05-11 18:10:16 | DEBUG | call of SolverReInit ie a new symbolic and numerical factorization will be performed
-2020-05-11 18:10:16 | DEBUG |       20.492  9.848619e-01 -2.864427e-01 -6.637179e-02  7.471312e-02 |  16 2 1.638400e-02 
-2020-05-11 18:10:16 | DEBUG | call of SolverReInit ie a new symbolic and numerical factorization will be performed
-2020-05-11 18:10:16 | DEBUG |       20.525  9.850056e-01 -2.862871e-01 -6.638728e-02  7.470900e-02 |  17 2 3.276800e-02 
-2020-05-11 18:10:16 | DEBUG | call of SolverReInit ie a new symbolic and numerical factorization will be performed
-2020-05-11 18:10:16 | DEBUG |       20.591  9.852886e-01 -2.858932e-01 -6.642347e-02  7.469338e-02 |  18 2 6.553600e-02 
-2020-05-11 18:10:16 | DEBUG |       20.656  9.855371e-01 -2.854744e-01 -6.645998e-02  7.467338e-02 |  19 2 6.553600e-02 
-2020-05-11 18:10:16 | DEBUG | call of SolverReInit ie a new symbolic and numerical factorization will be performed
-2020-05-11 18:10:16 | DEBUG |       20.787  9.858051e-01 -2.850071e-01 -6.650036e-02  7.465045e-02 |  20 2 1.310720e-01 
-2020-05-11 18:10:16 | DEBUG | Algebraic mode change for model GEN____6_SM
-2020-05-11 18:10:16 | DEBUG |       20.809  9.857863e-01 -2.850614e-01 -6.649613e-02  7.465392e-02 |  21 1 1.310720e-01 
-2020-05-11 18:10:16 | DEBUG | calculation of the new starting point of the simulation.
-2020-05-11 18:10:16 | DEBUG |       20.809  9.857863e-01 -2.850614e-01 -6.649613e-02  7.465392e-02 |   0 0 0.000000e+00 
-2020-05-11 18:10:16 | DEBUG | call of SolverReInit ie a new symbolic and numerical factorization will be performed
-2020-05-11 18:10:16 | DEBUG |       20.809  9.857863e-01 -2.850614e-01 -6.649613e-02  7.465392e-02 |   1 1 1.000000e-06 
-2020-05-11 18:10:16 | DEBUG |       20.809  9.857863e-01 -2.850614e-01 -6.649613e-02  7.465392e-02 |   2 1 1.000000e-06 
-2020-05-11 18:10:16 | DEBUG |       20.809  9.857863e-01 -2.850614e-01 -6.649613e-02  7.465392e-02 |   3 2 2.000000e-06 
-2020-05-11 18:10:16 | DEBUG | call of SolverReInit ie a new symbolic and numerical factorization will be performed
-2020-05-11 18:10:16 | DEBUG |       20.809  9.857863e-01 -2.850614e-01 -6.649613e-02  7.465392e-02 |   4 2 4.000000e-06 
-2020-05-11 18:10:16 | DEBUG | call of SolverReInit ie a new symbolic and numerical factorization will be performed
-2020-05-11 18:10:16 | DEBUG |       20.809  9.857863e-01 -2.850614e-01 -6.649613e-02  7.465392e-02 |   5 2 8.000000e-06 
-2020-05-11 18:10:16 | DEBUG | call of SolverReInit ie a new symbolic and numerical factorization will be performed
-2020-05-11 18:10:16 | DEBUG |       20.809  9.857863e-01 -2.850613e-01 -6.649613e-02  7.465392e-02 |   6 2 1.600000e-05 
-2020-05-11 18:10:16 | DEBUG | call of SolverReInit ie a new symbolic and numerical factorization will be performed
-2020-05-11 18:10:16 | DEBUG |       20.809  9.857863e-01 -2.850613e-01 -6.649613e-02  7.465391e-02 |   7 2 3.200000e-05 
-2020-05-11 18:10:16 | DEBUG | call of SolverReInit ie a new symbolic and numerical factorization will be performed
-2020-05-11 18:10:16 | DEBUG |       20.809  9.857864e-01 -2.850612e-01 -6.649614e-02  7.465391e-02 |   8 2 6.400000e-05 
-2020-05-11 18:10:16 | DEBUG | call of SolverReInit ie a new symbolic and numerical factorization will be performed
-2020-05-11 18:10:16 | DEBUG |       20.809  9.857864e-01 -2.850612e-01 -6.649614e-02  7.465391e-02 |   9 2 1.280000e-04 
-2020-05-11 18:10:16 | DEBUG |       20.809  9.857864e-01 -2.850612e-01 -6.649614e-02  7.465391e-02 |   9 2 1.280000e-04 
-2020-05-11 18:10:16 | DEBUG |       20.809  9.857865e-01 -2.850610e-01 -6.649616e-02  7.465390e-02 |   9 2 1.280000e-04 
-2020-05-11 18:10:16 | DEBUG | call of SolverReInit ie a new symbolic and numerical factorization will be performed
-2020-05-11 18:10:16 | DEBUG |       20.810  9.857867e-01 -2.850607e-01 -6.649619e-02  7.465388e-02 |  10 2 2.560000e-04 
-2020-05-11 18:10:16 | DEBUG | call of SolverReInit ie a new symbolic and numerical factorization will be performed
-2020-05-11 18:10:16 | DEBUG |       20.810  9.857870e-01 -2.850599e-01 -6.649625e-02  7.465384e-02 |  11 2 5.120000e-04 
-2020-05-11 18:10:16 | DEBUG | call of SolverReInit ie a new symbolic and numerical factorization will be performed
-2020-05-11 18:10:16 | DEBUG |       20.811  9.857877e-01 -2.850585e-01 -6.649637e-02  7.465376e-02 |  12 2 1.024000e-03 
-2020-05-11 18:10:16 | DEBUG | call of SolverReInit ie a new symbolic and numerical factorization will be performed
-2020-05-11 18:10:16 | DEBUG |       20.813  9.857891e-01 -2.850558e-01 -6.649659e-02  7.465362e-02 |  13 2 2.048000e-03 
-2020-05-11 18:10:16 | DEBUG | call of SolverReInit ie a new symbolic and numerical factorization will be performed
-2020-05-11 18:10:16 | DEBUG |       20.817  9.857915e-01 -2.850511e-01 -6.649699e-02  7.465337e-02 |  14 2 4.096000e-03 
-2020-05-11 18:10:16 | DEBUG | call of SolverReInit ie a new symbolic and numerical factorization will be performed
-2020-05-11 18:10:16 | DEBUG |       20.826  9.857952e-01 -2.850443e-01 -6.649757e-02  7.465302e-02 |  15 2 8.192000e-03 
-2020-05-11 18:10:16 | DEBUG | call of SolverReInit ie a new symbolic and numerical factorization will be performed
-2020-05-11 18:10:16 | DEBUG |       20.842  9.857981e-01 -2.850407e-01 -6.649791e-02  7.465290e-02 |  16 2 1.638400e-02 
-2020-05-11 18:10:16 | DEBUG | call of SolverReInit ie a new symbolic and numerical factorization will be performed
-2020-05-11 18:10:16 | DEBUG |       20.875  9.857876e-01 -2.850729e-01 -6.649543e-02  7.465499e-02 |  17 2 3.276800e-02 
-2020-05-11 18:10:16 | DEBUG | call of SolverReInit ie a new symbolic and numerical factorization will be performed
-2020-05-11 18:10:16 | DEBUG |       20.940  9.857155e-01 -2.852676e-01 -6.648009e-02  7.466710e-02 |  18 2 6.553600e-02 
-2020-05-11 18:10:16 | DEBUG | call of SolverReInit ie a new symbolic and numerical factorization will be performed
-2020-05-11 18:10:16 | DEBUG |       21.055  9.855349e-01 -2.857801e-01 -6.644005e-02  7.469958e-02 |  19 2 1.310720e-01 
-2020-05-11 18:10:16 | DEBUG |       21.055  9.855349e-01 -2.857801e-01 -6.644005e-02  7.469958e-02 |  19 2 1.310720e-01 
-2020-05-11 18:10:16 | DEBUG | Algebraic mode change for model GEN____8_SM
-2020-05-11 18:10:16 | DEBUG |       21.056  9.855339e-01 -2.857830e-01 -6.643982e-02  7.469977e-02 |  19 2 1.310720e-01 
-2020-05-11 18:10:16 | DEBUG | calculation of the new starting point of the simulation.
-2020-05-11 18:10:16 | DEBUG |       21.056  9.855339e-01 -2.857830e-01 -6.643982e-02  7.469977e-02 |   0 0 0.000000e+00 
-2020-05-11 18:10:16 | DEBUG | call of SolverReInit ie a new symbolic and numerical factorization will be performed
-2020-05-11 18:10:16 | DEBUG |       21.056  9.855339e-01 -2.857830e-01 -6.643982e-02  7.469977e-02 |   1 1 1.000000e-06 
-2020-05-11 18:10:16 | DEBUG |       21.056  9.855339e-01 -2.857830e-01 -6.643982e-02  7.469977e-02 |   2 1 1.000000e-06 
-2020-05-11 18:10:16 | DEBUG |       21.056  9.855339e-01 -2.857831e-01 -6.643982e-02  7.469977e-02 |   3 2 2.000000e-06 
-2020-05-11 18:10:16 | DEBUG | call of SolverReInit ie a new symbolic and numerical factorization will be performed
-2020-05-11 18:10:16 | DEBUG |       21.056  9.855339e-01 -2.857831e-01 -6.643982e-02  7.469977e-02 |   4 2 4.000000e-06 
-2020-05-11 18:10:16 | DEBUG | call of SolverReInit ie a new symbolic and numerical factorization will be performed
-2020-05-11 18:10:16 | DEBUG |       21.056  9.855339e-01 -2.857831e-01 -6.643982e-02  7.469977e-02 |   5 2 8.000000e-06 
-2020-05-11 18:10:16 | DEBUG | call of SolverReInit ie a new symbolic and numerical factorization will be performed
-2020-05-11 18:10:16 | DEBUG |       21.056  9.855338e-01 -2.857832e-01 -6.643981e-02  7.469978e-02 |   6 2 1.600000e-05 
-2020-05-11 18:10:16 | DEBUG | call of SolverReInit ie a new symbolic and numerical factorization will be performed
-2020-05-11 18:10:16 | DEBUG |       21.056  9.855337e-01 -2.857834e-01 -6.643979e-02  7.469979e-02 |   7 2 3.200000e-05 
-2020-05-11 18:10:16 | DEBUG | call of SolverReInit ie a new symbolic and numerical factorization will be performed
-2020-05-11 18:10:16 | DEBUG |       21.056  9.855336e-01 -2.857838e-01 -6.643976e-02  7.469982e-02 |   8 2 6.400000e-05 
-2020-05-11 18:10:16 | DEBUG | call of SolverReInit ie a new symbolic and numerical factorization will be performed
-2020-05-11 18:10:16 | DEBUG |       21.056  9.855333e-01 -2.857846e-01 -6.643970e-02  7.469987e-02 |   9 2 1.280000e-04 
-2020-05-11 18:10:16 | DEBUG | call of SolverReInit ie a new symbolic and numerical factorization will be performed
-2020-05-11 18:10:16 | DEBUG |       21.056  9.855328e-01 -2.857862e-01 -6.643958e-02  7.469997e-02 |  10 2 2.560000e-04 
-2020-05-11 18:10:16 | DEBUG | call of SolverReInit ie a new symbolic and numerical factorization will be performed
-2020-05-11 18:10:16 | DEBUG |       21.057  9.855317e-01 -2.857893e-01 -6.643933e-02  7.470016e-02 |  11 2 5.120000e-04 
-2020-05-11 18:10:16 | DEBUG | call of SolverReInit ie a new symbolic and numerical factorization will be performed
-2020-05-11 18:10:16 | DEBUG |       21.058  9.855294e-01 -2.857955e-01 -6.643885e-02  7.470056e-02 |  12 2 1.024000e-03 
-2020-05-11 18:10:16 | DEBUG | call of SolverReInit ie a new symbolic and numerical factorization will be performed
-2020-05-11 18:10:16 | DEBUG |       21.060  9.855250e-01 -2.858080e-01 -6.643787e-02  7.470135e-02 |  13 2 2.048000e-03 
-2020-05-11 18:10:16 | DEBUG | call of SolverReInit ie a new symbolic and numerical factorization will be performed
-2020-05-11 18:10:16 | DEBUG |       21.064  9.855161e-01 -2.858331e-01 -6.643591e-02  7.470293e-02 |  14 2 4.096000e-03 
-2020-05-11 18:10:16 | DEBUG | call of SolverReInit ie a new symbolic and numerical factorization will be performed
-2020-05-11 18:10:16 | DEBUG |       21.072  9.854985e-01 -2.858830e-01 -6.643201e-02  7.470609e-02 |  15 2 8.192000e-03 
-2020-05-11 18:10:16 | DEBUG | call of SolverReInit ie a new symbolic and numerical factorization will be performed
-2020-05-11 18:10:16 | DEBUG |       21.089  9.854644e-01 -2.859815e-01 -6.642433e-02  7.471238e-02 |  16 2 1.638400e-02 
-2020-05-11 18:10:16 | DEBUG | call of SolverReInit ie a new symbolic and numerical factorization will be performed
-2020-05-11 18:10:16 | DEBUG |       21.121  9.854026e-01 -2.861672e-01 -6.640995e-02  7.472438e-02 |  17 2 3.276800e-02 
-2020-05-11 18:10:16 | DEBUG | call of SolverReInit ie a new symbolic and numerical factorization will be performed
-2020-05-11 18:10:16 | DEBUG |       21.187  9.853170e-01 -2.864559e-01 -6.638800e-02  7.474373e-02 |  18 2 6.553600e-02 
-2020-05-11 18:10:16 | DEBUG | call of SolverReInit ie a new symbolic and numerical factorization will be performed
-2020-05-11 18:10:16 | DEBUG |       21.318  9.853146e-01 -2.866118e-01 -6.637778e-02  7.475700e-02 |  19 2 1.310720e-01 
-2020-05-11 18:10:16 | DEBUG | Algebraic mode change for model GEN____8_SM
-2020-05-11 18:10:16 | DEBUG |       21.406  9.854059e-01 -2.864561e-01 -6.639131e-02  7.474949e-02 |  20 2 1.310720e-01 
-2020-05-11 18:10:16 | DEBUG | calculation of the new starting point of the simulation.
-2020-05-11 18:10:16 | DEBUG |       21.406  9.854059e-01 -2.864561e-01 -6.639131e-02  7.474949e-02 |   0 0 0.000000e+00 
-2020-05-11 18:10:16 | DEBUG | call of SolverReInit ie a new symbolic and numerical factorization will be performed
-2020-05-11 18:10:16 | DEBUG |       21.406  9.854059e-01 -2.864561e-01 -6.639132e-02  7.474950e-02 |   1 1 1.000000e-06 
-2020-05-11 18:10:16 | DEBUG |       21.406  9.854059e-01 -2.864561e-01 -6.639132e-02  7.474950e-02 |   2 1 1.000000e-06 
-2020-05-11 18:10:16 | DEBUG |       21.406  9.854060e-01 -2.864561e-01 -6.639132e-02  7.474950e-02 |   3 2 2.000000e-06 
-2020-05-11 18:10:16 | DEBUG | call of SolverReInit ie a new symbolic and numerical factorization will be performed
-2020-05-11 18:10:16 | DEBUG |       21.406  9.854059e-01 -2.864561e-01 -6.639132e-02  7.474950e-02 |   4 2 4.000000e-06 
-2020-05-11 18:10:16 | DEBUG | call of SolverReInit ie a new symbolic and numerical factorization will be performed
-2020-05-11 18:10:16 | DEBUG |       21.406  9.854060e-01 -2.864561e-01 -6.639132e-02  7.474950e-02 |   5 2 8.000000e-06 
-2020-05-11 18:10:16 | DEBUG | call of SolverReInit ie a new symbolic and numerical factorization will be performed
-2020-05-11 18:10:16 | DEBUG |       21.406  9.854060e-01 -2.864560e-01 -6.639132e-02  7.474949e-02 |   6 2 1.600000e-05 
-2020-05-11 18:10:16 | DEBUG | call of SolverReInit ie a new symbolic and numerical factorization will be performed
-2020-05-11 18:10:16 | DEBUG |       21.406  9.854060e-01 -2.864559e-01 -6.639133e-02  7.474949e-02 |   7 2 3.200000e-05 
-2020-05-11 18:10:16 | DEBUG | call of SolverReInit ie a new symbolic and numerical factorization will be performed
-2020-05-11 18:10:16 | DEBUG |       21.406  9.854061e-01 -2.864557e-01 -6.639135e-02  7.474948e-02 |   8 2 6.400000e-05 
-2020-05-11 18:10:16 | DEBUG | call of SolverReInit ie a new symbolic and numerical factorization will be performed
-2020-05-11 18:10:16 | DEBUG |       21.407  9.854063e-01 -2.864553e-01 -6.639138e-02  7.474946e-02 |   9 2 1.280000e-04 
-2020-05-11 18:10:16 | DEBUG | call of SolverReInit ie a new symbolic and numerical factorization will be performed
-2020-05-11 18:10:16 | DEBUG |       21.407  9.854068e-01 -2.864545e-01 -6.639145e-02  7.474941e-02 |  10 2 2.560000e-04 
-2020-05-11 18:10:16 | DEBUG | call of SolverReInit ie a new symbolic and numerical factorization will be performed
-2020-05-11 18:10:16 | DEBUG |       21.407  9.854069e-01 -2.864543e-01 -6.639147e-02  7.474940e-02 |  11 2 5.120000e-04 
-2020-05-11 18:10:16 | DEBUG |       21.407  9.854069e-01 -2.864543e-01 -6.639147e-02  7.474940e-02 |  11 2 5.120000e-04 
-2020-05-11 18:10:16 | DEBUG |       21.407  9.854076e-01 -2.864528e-01 -6.639159e-02  7.474933e-02 |  11 2 5.120000e-04 
-2020-05-11 18:10:16 | DEBUG | call of SolverReInit ie a new symbolic and numerical factorization will be performed
-2020-05-11 18:10:16 | DEBUG |       21.408  9.854092e-01 -2.864495e-01 -6.639187e-02  7.474915e-02 |  12 2 1.024000e-03 
-2020-05-11 18:10:16 | DEBUG | call of SolverReInit ie a new symbolic and numerical factorization will be performed
-2020-05-11 18:10:16 | DEBUG |       21.410  9.854126e-01 -2.864429e-01 -6.639243e-02  7.474879e-02 |  13 2 2.048000e-03 
-2020-05-11 18:10:16 | DEBUG | call of SolverReInit ie a new symbolic and numerical factorization will be performed
-2020-05-11 18:10:16 | DEBUG |       21.411  9.854130e-01 -2.864420e-01 -6.639250e-02  7.474874e-02 |  14 2 4.096000e-03 
-2020-05-11 18:10:16 | DEBUG |       21.411  9.854130e-01 -2.864420e-01 -6.639250e-02  7.474874e-02 |  14 2 4.096000e-03 
-2020-05-11 18:10:16 | DEBUG | Algebraic mode change for model GEN____6_SM
-2020-05-11 18:10:16 | DEBUG |       21.411  9.854134e-01 -2.864412e-01 -6.639257e-02  7.474870e-02 |  14 2 4.096000e-03 
-2020-05-11 18:10:16 | DEBUG | calculation of the new starting point of the simulation.
-2020-05-11 18:10:16 | DEBUG |       21.411  9.854134e-01 -2.864412e-01 -6.639257e-02  7.474870e-02 |   0 0 0.000000e+00 
-2020-05-11 18:10:16 | DEBUG | call of SolverReInit ie a new symbolic and numerical factorization will be performed
-2020-05-11 18:10:16 | DEBUG |       21.411  9.854134e-01 -2.864412e-01 -6.639257e-02  7.474870e-02 |   1 1 1.000000e-06 
-2020-05-11 18:10:16 | DEBUG |       21.411  9.854134e-01 -2.864412e-01 -6.639257e-02  7.474870e-02 |   2 1 1.000000e-06 
-2020-05-11 18:10:16 | DEBUG |       21.411  9.854134e-01 -2.864412e-01 -6.639257e-02  7.474870e-02 |   3 2 2.000000e-06 
-2020-05-11 18:10:16 | DEBUG | call of SolverReInit ie a new symbolic and numerical factorization will be performed
-2020-05-11 18:10:16 | DEBUG |       21.411  9.854134e-01 -2.864412e-01 -6.639257e-02  7.474870e-02 |   4 2 4.000000e-06 
-2020-05-11 18:10:16 | DEBUG | call of SolverReInit ie a new symbolic and numerical factorization will be performed
-2020-05-11 18:10:16 | DEBUG |       21.411  9.854135e-01 -2.864411e-01 -6.639257e-02  7.474870e-02 |   5 2 8.000000e-06 
-2020-05-11 18:10:16 | DEBUG | call of SolverReInit ie a new symbolic and numerical factorization will be performed
-2020-05-11 18:10:16 | DEBUG |       21.411  9.854135e-01 -2.864411e-01 -6.639258e-02  7.474869e-02 |   6 2 1.600000e-05 
-2020-05-11 18:10:16 | DEBUG | call of SolverReInit ie a new symbolic and numerical factorization will be performed
-2020-05-11 18:10:16 | DEBUG |       21.411  9.854135e-01 -2.864410e-01 -6.639258e-02  7.474869e-02 |   7 2 3.200000e-05 
-2020-05-11 18:10:16 | DEBUG | call of SolverReInit ie a new symbolic and numerical factorization will be performed
-2020-05-11 18:10:16 | DEBUG |       21.411  9.854136e-01 -2.864408e-01 -6.639260e-02  7.474868e-02 |   8 2 6.400000e-05 
-2020-05-11 18:10:16 | DEBUG | call of SolverReInit ie a new symbolic and numerical factorization will be performed
-2020-05-11 18:10:16 | DEBUG |       21.411  9.854138e-01 -2.864403e-01 -6.639264e-02  7.474865e-02 |   9 2 1.280000e-04 
-2020-05-11 18:10:16 | DEBUG | call of SolverReInit ie a new symbolic and numerical factorization will be performed
-2020-05-11 18:10:16 | DEBUG |       21.411  9.854143e-01 -2.864395e-01 -6.639271e-02  7.474861e-02 |  10 2 2.560000e-04 
-2020-05-11 18:10:16 | DEBUG | call of SolverReInit ie a new symbolic and numerical factorization will be performed
-2020-05-11 18:10:16 | DEBUG |       21.412  9.854151e-01 -2.864378e-01 -6.639285e-02  7.474851e-02 |  11 2 5.120000e-04 
-2020-05-11 18:10:16 | DEBUG | call of SolverReInit ie a new symbolic and numerical factorization will be performed
-2020-05-11 18:10:16 | DEBUG |       21.413  9.854168e-01 -2.864343e-01 -6.639314e-02  7.474833e-02 |  12 2 1.024000e-03 
-2020-05-11 18:10:16 | DEBUG | call of SolverReInit ie a new symbolic and numerical factorization will be performed
-2020-05-11 18:10:16 | DEBUG |       21.415  9.854203e-01 -2.864274e-01 -6.639372e-02  7.474795e-02 |  13 2 2.048000e-03 
-2020-05-11 18:10:16 | DEBUG | call of SolverReInit ie a new symbolic and numerical factorization will be performed
-2020-05-11 18:10:16 | DEBUG |       21.419  9.854272e-01 -2.864131e-01 -6.639491e-02  7.474717e-02 |  14 2 4.096000e-03 
-2020-05-11 18:10:16 | DEBUG | call of SolverReInit ie a new symbolic and numerical factorization will be performed
-2020-05-11 18:10:16 | DEBUG |       21.427  9.854416e-01 -2.863832e-01 -6.639739e-02  7.474553e-02 |  15 2 8.192000e-03 
-2020-05-11 18:10:16 | DEBUG | call of SolverReInit ie a new symbolic and numerical factorization will be performed
-2020-05-11 18:10:16 | DEBUG |       21.444  9.854717e-01 -2.863187e-01 -6.640271e-02  7.474191e-02 |  16 2 1.638400e-02 
-2020-05-11 18:10:16 | DEBUG | call of SolverReInit ie a new symbolic and numerical factorization will be performed
-2020-05-11 18:10:16 | DEBUG |       21.476  9.855352e-01 -2.861752e-01 -6.641441e-02  7.473366e-02 |  17 2 3.276800e-02 
-2020-05-11 18:10:16 | DEBUG | call of SolverReInit ie a new symbolic and numerical factorization will be performed
-2020-05-11 18:10:16 | DEBUG |       21.542  9.856599e-01 -2.858716e-01 -6.643880e-02  7.471556e-02 |  18 2 6.553600e-02 
-2020-05-11 18:10:16 | DEBUG | call of SolverReInit ie a new symbolic and numerical factorization will be performed
-2020-05-11 18:10:16 | DEBUG |       21.673  9.858149e-01 -2.854372e-01 -6.647281e-02  7.468817e-02 |  19 2 1.310720e-01 
-2020-05-11 18:10:16 | DEBUG | Algebraic mode change for model GEN____6_SM
-2020-05-11 18:10:16 | DEBUG |       21.684  9.858095e-01 -2.854445e-01 -6.647213e-02  7.468845e-02 |  20 1 1.310720e-01 
-2020-05-11 18:10:16 | DEBUG | calculation of the new starting point of the simulation.
-2020-05-11 18:10:16 | DEBUG |       21.684  9.858095e-01 -2.854445e-01 -6.647213e-02  7.468845e-02 |   0 0 0.000000e+00 
-2020-05-11 18:10:16 | DEBUG | call of SolverReInit ie a new symbolic and numerical factorization will be performed
-2020-05-11 18:10:16 | DEBUG |       21.684  9.858095e-01 -2.854445e-01 -6.647213e-02  7.468845e-02 |   1 1 1.000000e-06 
-2020-05-11 18:10:16 | DEBUG |       21.684  9.858095e-01 -2.854445e-01 -6.647213e-02  7.468845e-02 |   2 1 1.000000e-06 
-2020-05-11 18:10:16 | DEBUG |       21.684  9.858095e-01 -2.854445e-01 -6.647213e-02  7.468845e-02 |   3 2 2.000000e-06 
-2020-05-11 18:10:16 | DEBUG | call of SolverReInit ie a new symbolic and numerical factorization will be performed
-2020-05-11 18:10:16 | DEBUG |       21.684  9.858095e-01 -2.854445e-01 -6.647213e-02  7.468845e-02 |   4 2 4.000000e-06 
-2020-05-11 18:10:16 | DEBUG | call of SolverReInit ie a new symbolic and numerical factorization will be performed
-2020-05-11 18:10:16 | DEBUG |       21.684  9.858095e-01 -2.854445e-01 -6.647213e-02  7.468845e-02 |   5 2 8.000000e-06 
-2020-05-11 18:10:16 | DEBUG | call of SolverReInit ie a new symbolic and numerical factorization will be performed
-2020-05-11 18:10:16 | DEBUG |       21.684  9.858095e-01 -2.854445e-01 -6.647214e-02  7.468845e-02 |   6 2 1.600000e-05 
-2020-05-11 18:10:16 | DEBUG | call of SolverReInit ie a new symbolic and numerical factorization will be performed
-2020-05-11 18:10:16 | DEBUG |       21.684  9.858096e-01 -2.854444e-01 -6.647214e-02  7.468844e-02 |   7 2 3.200000e-05 
-2020-05-11 18:10:16 | DEBUG | call of SolverReInit ie a new symbolic and numerical factorization will be performed
-2020-05-11 18:10:16 | DEBUG |       21.684  9.858096e-01 -2.854442e-01 -6.647215e-02  7.468843e-02 |   8 2 6.400000e-05 
-2020-05-11 18:10:16 | DEBUG | call of SolverReInit ie a new symbolic and numerical factorization will be performed
-2020-05-11 18:10:16 | DEBUG |       21.684  9.858097e-01 -2.854439e-01 -6.647218e-02  7.468841e-02 |   9 2 1.280000e-04 
-2020-05-11 18:10:16 | DEBUG | call of SolverReInit ie a new symbolic and numerical factorization will be performed
-2020-05-11 18:10:16 | DEBUG |       21.684  9.858097e-01 -2.854439e-01 -6.647218e-02  7.468841e-02 |  10 2 2.560000e-04 
-2020-05-11 18:10:16 | DEBUG |       21.684  9.858097e-01 -2.854439e-01 -6.647218e-02  7.468841e-02 |  10 2 2.560000e-04 
-2020-05-11 18:10:16 | DEBUG |       21.685  9.858099e-01 -2.854433e-01 -6.647222e-02  7.468837e-02 |  10 2 2.560000e-04 
-2020-05-11 18:10:16 | DEBUG | call of SolverReInit ie a new symbolic and numerical factorization will be performed
-2020-05-11 18:10:16 | DEBUG |       21.685  9.858102e-01 -2.854421e-01 -6.647232e-02  7.468828e-02 |  11 2 5.120000e-04 
-2020-05-11 18:10:16 | DEBUG | call of SolverReInit ie a new symbolic and numerical factorization will be performed
-2020-05-11 18:10:16 | DEBUG |       21.686  9.858109e-01 -2.854396e-01 -6.647250e-02  7.468812e-02 |  12 2 1.024000e-03 
-2020-05-11 18:10:16 | DEBUG | call of SolverReInit ie a new symbolic and numerical factorization will be performed
-2020-05-11 18:10:16 | DEBUG |       21.688  9.858123e-01 -2.854348e-01 -6.647287e-02  7.468779e-02 |  13 2 2.048000e-03 
-2020-05-11 18:10:16 | DEBUG | call of SolverReInit ie a new symbolic and numerical factorization will be performed
-2020-05-11 18:10:16 | DEBUG |       21.692  9.858148e-01 -2.854256e-01 -6.647356e-02  7.468716e-02 |  14 2 4.096000e-03 
-2020-05-11 18:10:16 | DEBUG | call of SolverReInit ie a new symbolic and numerical factorization will be performed
-2020-05-11 18:10:16 | DEBUG |       21.701  9.858192e-01 -2.854087e-01 -6.647482e-02  7.468599e-02 |  15 2 8.192000e-03 
-2020-05-11 18:10:16 | DEBUG | call of SolverReInit ie a new symbolic and numerical factorization will be performed
-2020-05-11 18:10:16 | DEBUG |       21.717  9.858253e-01 -2.853815e-01 -6.647682e-02  7.468403e-02 |  16 2 1.638400e-02 
-2020-05-11 18:10:16 | DEBUG | call of SolverReInit ie a new symbolic and numerical factorization will be performed
-2020-05-11 18:10:16 | DEBUG |       21.750  9.858266e-01 -2.853537e-01 -6.647867e-02  7.468172e-02 |  17 2 3.276800e-02 
-2020-05-11 18:10:16 | DEBUG | call of SolverReInit ie a new symbolic and numerical factorization will be performed
-2020-05-11 18:10:16 | DEBUG |       21.815  9.857916e-01 -2.853975e-01 -6.647451e-02  7.468324e-02 |  18 2 6.553600e-02 
-2020-05-11 18:10:16 | DEBUG | call of SolverReInit ie a new symbolic and numerical factorization will be performed
-2020-05-11 18:10:16 | DEBUG |       21.946  9.856453e-01 -2.857224e-01 -6.644794e-02  7.470176e-02 |  19 2 1.310720e-01 
-2020-05-11 18:10:16 | DEBUG |       22.077  9.854918e-01 -2.861290e-01 -6.641578e-02  7.472686e-02 |  20 2 1.310720e-01 
-2020-05-11 18:10:16 | DEBUG |       22.208  9.854237e-01 -2.863630e-01 -6.639802e-02  7.474263e-02 |  21 2 1.310720e-01 
-2020-05-11 18:10:16 | DEBUG |       22.340  9.854639e-01 -2.863268e-01 -6.640189e-02  7.474211e-02 |  22 2 1.310720e-01 
-2020-05-11 18:10:16 | DEBUG |       22.471  9.855678e-01 -2.860969e-01 -6.642071e-02  7.472903e-02 |  23 2 1.310720e-01 
-2020-05-11 18:10:16 | DEBUG | call of SolverReInit ie a new symbolic and numerical factorization will be performed
-2020-05-11 18:10:16 | DEBUG |       22.733  9.856864e-01 -2.857695e-01 -6.644642e-02  7.470849e-02 |  24 2 2.621440e-01 
-2020-05-11 18:10:16 | DEBUG | call of SolverReInit ie a new symbolic and numerical factorization will be performed
-2020-05-11 18:10:16 | DEBUG |       23.257  9.856121e-01 -2.859126e-01 -6.643434e-02  7.471600e-02 |  25 1 5.242880e-01 
-2020-05-11 18:10:16 | DEBUG |       23.657  9.855882e-01 -2.859759e-01 -6.642934e-02  7.471991e-02 |  26 1 3.996977e-01 
-2020-05-11 18:10:16 | DEBUG |       24.456  9.855856e-01 -2.859889e-01 -6.642840e-02  7.472086e-02 |  27 1 7.993955e-01 
-2020-05-11 18:10:16 | DEBUG | call of SolverReInit ie a new symbolic and numerical factorization will be performed
-2020-05-11 18:10:16 | DEBUG |       26.055  9.855865e-01 -2.859892e-01 -6.642841e-02  7.472095e-02 |  28 1 1.598791e+00 
-2020-05-11 18:10:16 | DEBUG | call of SolverReInit ie a new symbolic and numerical factorization will be performed
-2020-05-11 18:10:16 | DEBUG |       29.253  9.855856e-01 -2.859923e-01 -6.642817e-02  7.472116e-02 |  29 1 3.197582e+00 
-2020-05-11 18:10:16 | DEBUG | call of SolverReInit ie a new symbolic and numerical factorization will be performed
-2020-05-11 18:10:16 | DEBUG | tap of Transformer _BUS____5-BUS____6-1_PS change from 7 to 8
-2020-05-11 18:10:16 | DEBUG | Algebraic mode change for model NETWORK
-2020-05-11 18:10:16 | DEBUG |       30.000  9.855856e-01 -2.859925e-01 -6.642816e-02  7.472117e-02 |  30 1 6.395164e+00 
-2020-05-11 18:10:16 | DEBUG | calculation of the new starting point of the simulation.
-2020-05-11 18:10:16 | DEBUG |       30.000  9.847923e-01 -2.893308e-01 -6.618137e-02  7.495760e-02 |   0 0 0.000000e+00 
-2020-05-11 18:10:16 | DEBUG | call of SolverReInit ie a new symbolic and numerical factorization will be performed
-2020-05-11 18:10:16 | DEBUG |       30.000  9.847923e-01 -2.893309e-01 -6.618136e-02  7.495759e-02 |   1 1 1.000000e-06 
-2020-05-11 18:10:16 | DEBUG |       30.000  9.847923e-01 -2.893309e-01 -6.618136e-02  7.495760e-02 |   2 1 1.000000e-06 
-2020-05-11 18:10:16 | DEBUG |       30.000  9.847922e-01 -2.893310e-01 -6.618135e-02  7.495760e-02 |   3 2 2.000000e-06 
-2020-05-11 18:10:16 | DEBUG | call of SolverReInit ie a new symbolic and numerical factorization will be performed
-2020-05-11 18:10:16 | DEBUG |       30.000  9.847921e-01 -2.893312e-01 -6.618134e-02  7.495761e-02 |   4 2 4.000000e-06 
-2020-05-11 18:10:16 | DEBUG | call of SolverReInit ie a new symbolic and numerical factorization will be performed
-2020-05-11 18:10:16 | DEBUG |       30.000  9.847920e-01 -2.893316e-01 -6.618131e-02  7.495764e-02 |   5 2 8.000000e-06 
-2020-05-11 18:10:16 | DEBUG | call of SolverReInit ie a new symbolic and numerical factorization will be performed
-2020-05-11 18:10:16 | DEBUG |       30.000  9.847917e-01 -2.893324e-01 -6.618124e-02  7.495769e-02 |   6 2 1.600000e-05 
-2020-05-11 18:10:16 | DEBUG | call of SolverReInit ie a new symbolic and numerical factorization will be performed
-2020-05-11 18:10:16 | DEBUG |       30.000  9.847911e-01 -2.893340e-01 -6.618112e-02  7.495778e-02 |   7 2 3.200000e-05 
-2020-05-11 18:10:16 | DEBUG | call of SolverReInit ie a new symbolic and numerical factorization will be performed
-2020-05-11 18:10:16 | DEBUG |       30.000  9.847899e-01 -2.893372e-01 -6.618087e-02  7.495798e-02 |   8 2 6.400000e-05 
-2020-05-11 18:10:16 | DEBUG | call of SolverReInit ie a new symbolic and numerical factorization will be performed
-2020-05-11 18:10:16 | DEBUG |       30.000  9.847874e-01 -2.893435e-01 -6.618036e-02  7.495836e-02 |   9 2 1.280000e-04 
-2020-05-11 18:10:16 | DEBUG | call of SolverReInit ie a new symbolic and numerical factorization will be performed
-2020-05-11 18:10:16 | DEBUG |       30.001  9.847826e-01 -2.893560e-01 -6.617937e-02  7.495913e-02 |  10 2 2.560000e-04 
-2020-05-11 18:10:16 | DEBUG | call of SolverReInit ie a new symbolic and numerical factorization will be performed
-2020-05-11 18:10:16 | DEBUG |       30.001  9.847730e-01 -2.893807e-01 -6.617740e-02  7.496064e-02 |  11 2 5.120000e-04 
-2020-05-11 18:10:16 | DEBUG | call of SolverReInit ie a new symbolic and numerical factorization will be performed
-2020-05-11 18:10:16 | DEBUG |       30.002  9.847544e-01 -2.894288e-01 -6.617357e-02  7.496358e-02 |  12 2 1.024000e-03 
-2020-05-11 18:10:16 | DEBUG | call of SolverReInit ie a new symbolic and numerical factorization will be performed
-2020-05-11 18:10:16 | DEBUG |       30.004  9.847188e-01 -2.895201e-01 -6.616629e-02  7.496916e-02 |  13 2 2.048000e-03 
-2020-05-11 18:10:16 | DEBUG | call of SolverReInit ie a new symbolic and numerical factorization will be performed
-2020-05-11 18:10:16 | DEBUG |       30.008  9.846537e-01 -2.896856e-01 -6.615308e-02  7.497921e-02 |  14 2 4.096000e-03 
-2020-05-11 18:10:16 | DEBUG | call of SolverReInit ie a new symbolic and numerical factorization will be performed
-2020-05-11 18:10:16 | DEBUG |       30.016  9.845431e-01 -2.899611e-01 -6.613098e-02  7.499581e-02 |  15 2 8.192000e-03 
-2020-05-11 18:10:16 | DEBUG | call of SolverReInit ie a new symbolic and numerical factorization will be performed
-2020-05-11 18:10:16 | DEBUG |       30.033  9.843735e-01 -2.903683e-01 -6.609810e-02  7.501996e-02 |  16 2 1.638400e-02 
-2020-05-11 18:10:16 | DEBUG |       30.049  9.842489e-01 -2.906520e-01 -6.607495e-02  7.503636e-02 |  17 2 1.638400e-02 
-2020-05-11 18:10:16 | DEBUG | call of SolverReInit ie a new symbolic and numerical factorization will be performed
-2020-05-11 18:10:16 | DEBUG |       30.082  9.840407e-01 -2.911161e-01 -6.603689e-02  7.506293e-02 |  18 2 3.276800e-02 
-2020-05-11 18:10:16 | DEBUG |       30.115  9.838553e-01 -2.915347e-01 -6.600265e-02  7.508705e-02 |  19 2 3.276800e-02 
-2020-05-11 18:10:16 | DEBUG |       30.147  9.836688e-01 -2.919755e-01 -6.596691e-02  7.511302e-02 |  20 2 3.276800e-02 
-2020-05-11 18:10:16 | DEBUG |       30.180  9.834809e-01 -2.924404e-01 -6.592953e-02  7.514099e-02 |  21 2 3.276800e-02 
-2020-05-11 18:10:16 | DEBUG | call of SolverReInit ie a new symbolic and numerical factorization will be performed
-2020-05-11 18:10:16 | DEBUG |       30.246  9.831510e-01 -2.933118e-01 -6.586028e-02  7.519485e-02 |  22 2 6.553600e-02 
-2020-05-11 18:10:16 | DEBUG | call of SolverReInit ie a new symbolic and numerical factorization will be performed
-2020-05-11 18:10:16 | DEBUG | call of SolverReInit ie a new symbolic and numerical factorization will be performed
-2020-05-11 18:10:16 | DEBUG |       30.319  9.829907e-01 -2.938521e-01 -6.581899e-02  7.523110e-02 |  23 1 7.361686e-02 
-2020-05-11 18:10:16 | DEBUG |       30.393  9.829977e-01 -2.939792e-01 -6.581094e-02  7.524251e-02 |  24 1 7.361686e-02 
-2020-05-11 18:10:16 | DEBUG |       30.467  9.831209e-01 -2.937899e-01 -6.582793e-02  7.523412e-02 |  25 1 7.361686e-02 
-2020-05-11 18:10:16 | DEBUG |       30.493  9.831712e-01 -2.936979e-01 -6.583582e-02  7.522943e-02 |  26 2 1.472337e-01 
-2020-05-11 18:10:16 | DEBUG |       30.493  9.831712e-01 -2.936979e-01 -6.583582e-02  7.522943e-02 |  26 2 1.472337e-01 
-2020-05-11 18:10:16 | DEBUG | Algebraic mode change for model GEN____6_SM
-2020-05-11 18:10:16 | DEBUG |       30.493  9.831716e-01 -2.936973e-01 -6.583588e-02  7.522940e-02 |  26 2 1.472337e-01 
-2020-05-11 18:10:16 | DEBUG | calculation of the new starting point of the simulation.
-2020-05-11 18:10:16 | DEBUG |       30.493  9.831716e-01 -2.936973e-01 -6.583588e-02  7.522940e-02 |   0 0 0.000000e+00 
-2020-05-11 18:10:16 | DEBUG | call of SolverReInit ie a new symbolic and numerical factorization will be performed
-2020-05-11 18:10:16 | DEBUG |       30.493  9.831714e-01 -2.936971e-01 -6.583588e-02  7.522937e-02 |   1 1 1.000000e-06 
-2020-05-11 18:10:16 | DEBUG |       30.493  9.831714e-01 -2.936971e-01 -6.583588e-02  7.522937e-02 |   2 1 1.000000e-06 
-2020-05-11 18:10:16 | DEBUG |       30.493  9.831714e-01 -2.936971e-01 -6.583588e-02  7.522938e-02 |   3 2 2.000000e-06 
-2020-05-11 18:10:16 | DEBUG | call of SolverReInit ie a new symbolic and numerical factorization will be performed
-2020-05-11 18:10:16 | DEBUG |       30.493  9.831714e-01 -2.936971e-01 -6.583588e-02  7.522937e-02 |   4 2 4.000000e-06 
-2020-05-11 18:10:16 | DEBUG | call of SolverReInit ie a new symbolic and numerical factorization will be performed
-2020-05-11 18:10:16 | DEBUG |       30.493  9.831714e-01 -2.936971e-01 -6.583588e-02  7.522937e-02 |   5 2 8.000000e-06 
-2020-05-11 18:10:16 | DEBUG | call of SolverReInit ie a new symbolic and numerical factorization will be performed
-2020-05-11 18:10:16 | DEBUG |       30.493  9.831714e-01 -2.936970e-01 -6.583589e-02  7.522937e-02 |   6 2 1.600000e-05 
-2020-05-11 18:10:16 | DEBUG | call of SolverReInit ie a new symbolic and numerical factorization will be performed
-2020-05-11 18:10:16 | DEBUG |       30.493  9.831715e-01 -2.936969e-01 -6.583590e-02  7.522936e-02 |   7 2 3.200000e-05 
-2020-05-11 18:10:16 | DEBUG | call of SolverReInit ie a new symbolic and numerical factorization will be performed
-2020-05-11 18:10:16 | DEBUG |       30.493  9.831716e-01 -2.936966e-01 -6.583592e-02  7.522935e-02 |   8 2 6.400000e-05 
-2020-05-11 18:10:16 | DEBUG | call of SolverReInit ie a new symbolic and numerical factorization will be performed
-2020-05-11 18:10:16 | DEBUG |       30.493  9.831719e-01 -2.936962e-01 -6.583596e-02  7.522933e-02 |   9 2 1.280000e-04 
-2020-05-11 18:10:16 | DEBUG | call of SolverReInit ie a new symbolic and numerical factorization will be performed
-2020-05-11 18:10:16 | DEBUG |       30.493  9.831724e-01 -2.936952e-01 -6.583604e-02  7.522928e-02 |  10 2 2.560000e-04 
-2020-05-11 18:10:16 | DEBUG | call of SolverReInit ie a new symbolic and numerical factorization will be performed
-2020-05-11 18:10:16 | DEBUG |       30.494  9.831735e-01 -2.936932e-01 -6.583621e-02  7.522918e-02 |  11 2 5.120000e-04 
-2020-05-11 18:10:16 | DEBUG | call of SolverReInit ie a new symbolic and numerical factorization will be performed
-2020-05-11 18:10:16 | DEBUG |       30.495  9.831757e-01 -2.936893e-01 -6.583655e-02  7.522898e-02 |  12 2 1.024000e-03 
-2020-05-11 18:10:16 | DEBUG | call of SolverReInit ie a new symbolic and numerical factorization will be performed
-2020-05-11 18:10:16 | DEBUG |       30.497  9.831800e-01 -2.936813e-01 -6.583724e-02  7.522857e-02 |  13 2 2.048000e-03 
-2020-05-11 18:10:16 | DEBUG | call of SolverReInit ie a new symbolic and numerical factorization will be performed
-2020-05-11 18:10:16 | DEBUG |       30.501  9.831890e-01 -2.936647e-01 -6.583866e-02  7.522772e-02 |  14 2 4.096000e-03 
-2020-05-11 18:10:16 | DEBUG | call of SolverReInit ie a new symbolic and numerical factorization will be performed
-2020-05-11 18:10:16 | DEBUG |       30.509  9.832077e-01 -2.936290e-01 -6.584169e-02  7.522585e-02 |  15 2 8.192000e-03 
-2020-05-11 18:10:16 | DEBUG | call of SolverReInit ie a new symbolic and numerical factorization will be performed
-2020-05-11 18:10:16 | DEBUG |       30.526  9.832482e-01 -2.935489e-01 -6.584844e-02  7.522154e-02 |  16 2 1.638400e-02 
-2020-05-11 18:10:16 | DEBUG | call of SolverReInit ie a new symbolic and numerical factorization will be performed
-2020-05-11 18:10:16 | DEBUG |       30.558  9.833378e-01 -2.933598e-01 -6.586415e-02  7.521101e-02 |  17 2 3.276800e-02 
-2020-05-11 18:10:16 | DEBUG | call of SolverReInit ie a new symbolic and numerical factorization will be performed
-2020-05-11 18:10:16 | DEBUG |       30.624  9.835270e-01 -2.929256e-01 -6.589959e-02  7.518578e-02 |  18 2 6.553600e-02 
-2020-05-11 18:10:16 | DEBUG |       30.689  9.837001e-01 -2.924908e-01 -6.593446e-02  7.515946e-02 |  19 2 6.553600e-02 
-2020-05-11 18:10:16 | DEBUG | call of SolverReInit ie a new symbolic and numerical factorization will be performed
-2020-05-11 18:10:16 | DEBUG | Algebraic mode change for model GEN____6_SM
-2020-05-11 18:10:16 | DEBUG |       30.787  9.837543e-01 -2.922867e-01 -6.594981e-02  7.514536e-02 |  20 1 1.310720e-01 
-2020-05-11 18:10:16 | DEBUG | calculation of the new starting point of the simulation.
-2020-05-11 18:10:16 | DEBUG |       30.787  9.837543e-01 -2.922867e-01 -6.594981e-02  7.514536e-02 |   0 0 0.000000e+00 
-2020-05-11 18:10:16 | DEBUG | call of SolverReInit ie a new symbolic and numerical factorization will be performed
-2020-05-11 18:10:16 | DEBUG |       30.787  9.837543e-01 -2.922867e-01 -6.594981e-02  7.514536e-02 |   1 1 1.000000e-06 
-2020-05-11 18:10:16 | DEBUG |       30.787  9.837543e-01 -2.922867e-01 -6.594981e-02  7.514536e-02 |   2 1 1.000000e-06 
-2020-05-11 18:10:16 | DEBUG |       30.787  9.837543e-01 -2.922867e-01 -6.594981e-02  7.514536e-02 |   3 2 2.000000e-06 
-2020-05-11 18:10:16 | DEBUG | call of SolverReInit ie a new symbolic and numerical factorization will be performed
-2020-05-11 18:10:16 | DEBUG |       30.787  9.837543e-01 -2.922867e-01 -6.594981e-02  7.514536e-02 |   4 2 4.000000e-06 
-2020-05-11 18:10:16 | DEBUG | call of SolverReInit ie a new symbolic and numerical factorization will be performed
-2020-05-11 18:10:16 | DEBUG |       30.787  9.837543e-01 -2.922866e-01 -6.594981e-02  7.514536e-02 |   5 2 8.000000e-06 
-2020-05-11 18:10:16 | DEBUG | call of SolverReInit ie a new symbolic and numerical factorization will be performed
-2020-05-11 18:10:16 | DEBUG |       30.787  9.837543e-01 -2.922866e-01 -6.594982e-02  7.514535e-02 |   6 2 1.600000e-05 
-2020-05-11 18:10:16 | DEBUG | call of SolverReInit ie a new symbolic and numerical factorization will be performed
-2020-05-11 18:10:16 | DEBUG |       30.787  9.837544e-01 -2.922865e-01 -6.594983e-02  7.514535e-02 |   7 2 3.200000e-05 
-2020-05-11 18:10:17 | DEBUG | call of SolverReInit ie a new symbolic and numerical factorization will be performed
-2020-05-11 18:10:17 | DEBUG |       30.787  9.837544e-01 -2.922863e-01 -6.594984e-02  7.514533e-02 |   8 2 6.400000e-05 
-2020-05-11 18:10:17 | DEBUG | call of SolverReInit ie a new symbolic and numerical factorization will be performed
-2020-05-11 18:10:17 | DEBUG |       30.787  9.837546e-01 -2.922859e-01 -6.594987e-02  7.514531e-02 |   9 2 1.280000e-04 
-2020-05-11 18:10:17 | DEBUG |       30.787  9.837546e-01 -2.922859e-01 -6.594987e-02  7.514531e-02 |   9 2 1.280000e-04 
-2020-05-11 18:10:17 | DEBUG |       30.787  9.837546e-01 -2.922859e-01 -6.594987e-02  7.514531e-02 |   9 2 1.280000e-04 
-2020-05-11 18:10:17 | DEBUG | call of SolverReInit ie a new symbolic and numerical factorization will be performed
-2020-05-11 18:10:17 | DEBUG |       30.787  9.837548e-01 -2.922850e-01 -6.594994e-02  7.514525e-02 |  10 2 2.560000e-04 
-2020-05-11 18:10:17 | DEBUG | call of SolverReInit ie a new symbolic and numerical factorization will be performed
-2020-05-11 18:10:17 | DEBUG |       30.788  9.837554e-01 -2.922834e-01 -6.595007e-02  7.514514e-02 |  11 2 5.120000e-04 
-2020-05-11 18:10:17 | DEBUG | call of SolverReInit ie a new symbolic and numerical factorization will be performed
-2020-05-11 18:10:17 | DEBUG |       30.789  9.837564e-01 -2.922801e-01 -6.595032e-02  7.514493e-02 |  12 2 1.024000e-03 
-2020-05-11 18:10:17 | DEBUG | call of SolverReInit ie a new symbolic and numerical factorization will be performed
-2020-05-11 18:10:17 | DEBUG |       30.791  9.837585e-01 -2.922736e-01 -6.595083e-02  7.514450e-02 |  13 2 2.048000e-03 
-2020-05-11 18:10:17 | DEBUG | call of SolverReInit ie a new symbolic and numerical factorization will be performed
-2020-05-11 18:10:17 | DEBUG |       30.795  9.837625e-01 -2.922610e-01 -6.595180e-02  7.514367e-02 |  14 2 4.096000e-03 
-2020-05-11 18:10:17 | DEBUG | call of SolverReInit ie a new symbolic and numerical factorization will be performed
-2020-05-11 18:10:17 | DEBUG |       30.803  9.837698e-01 -2.922374e-01 -6.595360e-02  7.514211e-02 |  15 2 8.192000e-03 
-2020-05-11 18:10:17 | DEBUG | call of SolverReInit ie a new symbolic and numerical factorization will be performed
-2020-05-11 18:10:17 | DEBUG |       30.819  9.837813e-01 -2.921973e-01 -6.595665e-02  7.513939e-02 |  16 2 1.638400e-02 
-2020-05-11 18:10:17 | DEBUG | call of SolverReInit ie a new symbolic and numerical factorization will be performed
-2020-05-11 18:10:17 | DEBUG |       30.852  9.837922e-01 -2.921454e-01 -6.596045e-02  7.513563e-02 |  17 2 3.276800e-02 
-2020-05-11 18:10:17 | DEBUG | call of SolverReInit ie a new symbolic and numerical factorization will be performed
-2020-05-11 18:10:17 | DEBUG |       30.918  9.837714e-01 -2.921491e-01 -6.595943e-02  7.513460e-02 |  18 2 6.553600e-02 
-2020-05-11 18:10:17 | DEBUG | call of SolverReInit ie a new symbolic and numerical factorization will be performed
-2020-05-11 18:10:17 | DEBUG |       31.049  9.836354e-01 -2.924266e-01 -6.593622e-02  7.514975e-02 |  19 2 1.310720e-01 
-2020-05-11 18:10:17 | DEBUG |       31.180  9.834740e-01 -2.928249e-01 -6.590417e-02  7.517368e-02 |  20 2 1.310720e-01 
-2020-05-11 18:10:17 | DEBUG |       31.311  9.833886e-01 -2.930792e-01 -6.588436e-02  7.519011e-02 |  21 2 1.310720e-01 
-2020-05-11 18:10:17 | DEBUG |       31.442  9.834101e-01 -2.930791e-01 -6.588519e-02  7.519148e-02 |  22 2 1.310720e-01 
-2020-05-11 18:10:17 | DEBUG |       31.573  9.835002e-01 -2.928870e-01 -6.590110e-02  7.518073e-02 |  23 2 1.310720e-01 
-2020-05-11 18:10:17 | DEBUG | call of SolverReInit ie a new symbolic and numerical factorization will be performed
-2020-05-11 18:10:17 | DEBUG |       31.835  9.836158e-01 -2.925889e-01 -6.592490e-02  7.516249e-02 |  24 2 2.621440e-01 
-2020-05-11 18:10:17 | DEBUG |       32.097  9.835790e-01 -2.926485e-01 -6.591962e-02  7.516525e-02 |  25 1 2.621440e-01 
-2020-05-11 18:10:17 | DEBUG |       32.359  9.835371e-01 -2.927502e-01 -6.591142e-02  7.517132e-02 |  26 1 2.621440e-01 
-2020-05-11 18:10:17 | DEBUG | call of SolverReInit ie a new symbolic and numerical factorization will be performed
-2020-05-11 18:10:17 | DEBUG |       32.884  9.835404e-01 -2.927458e-01 -6.591183e-02  7.517115e-02 |  27 1 5.242880e-01 
-2020-05-11 18:10:17 | DEBUG |       33.408  9.835425e-01 -2.927411e-01 -6.591222e-02  7.517087e-02 |  28 1 5.242880e-01 
-2020-05-11 18:10:17 | DEBUG | call of SolverReInit ie a new symbolic and numerical factorization will be performed
-2020-05-11 18:10:17 | DEBUG |       34.457  9.835424e-01 -2.927414e-01 -6.591219e-02  7.517090e-02 |  29 1 1.048576e+00 
-2020-05-11 18:10:17 | DEBUG | call of SolverReInit ie a new symbolic and numerical factorization will be performed
-2020-05-11 18:10:17 | DEBUG | tap of Transformer _BUS____5-BUS____6-1_PS change from 8 to 9
-2020-05-11 18:10:17 | DEBUG | Algebraic mode change for model NETWORK
-2020-05-11 18:10:17 | DEBUG |       35.000  9.835423e-01 -2.927417e-01 -6.591217e-02  7.517091e-02 |  30 1 2.097152e+00 
-2020-05-11 18:10:17 | DEBUG | calculation of the new starting point of the simulation.
-2020-05-11 18:10:17 | DEBUG |       35.000  9.827191e-01 -2.960732e-01 -6.566358e-02  7.540512e-02 |   0 0 0.000000e+00 
-2020-05-11 18:10:17 | DEBUG | call of SolverReInit ie a new symbolic and numerical factorization will be performed
-2020-05-11 18:10:17 | DEBUG |       35.000  9.827191e-01 -2.960733e-01 -6.566358e-02  7.540508e-02 |   1 1 1.000000e-06 
-2020-05-11 18:10:17 | DEBUG |       35.000  9.827191e-01 -2.960733e-01 -6.566358e-02  7.540509e-02 |   2 1 1.000000e-06 
-2020-05-11 18:10:17 | DEBUG |       35.000  9.827191e-01 -2.960734e-01 -6.566357e-02  7.540510e-02 |   3 2 2.000000e-06 
-2020-05-11 18:10:17 | DEBUG | call of SolverReInit ie a new symbolic and numerical factorization will be performed
-2020-05-11 18:10:17 | DEBUG |       35.000  9.827190e-01 -2.960736e-01 -6.566355e-02  7.540510e-02 |   4 2 4.000000e-06 
-2020-05-11 18:10:17 | DEBUG | call of SolverReInit ie a new symbolic and numerical factorization will be performed
-2020-05-11 18:10:17 | DEBUG |       35.000  9.827188e-01 -2.960740e-01 -6.566352e-02  7.540513e-02 |   5 2 8.000000e-06 
-2020-05-11 18:10:17 | DEBUG | call of SolverReInit ie a new symbolic and numerical factorization will be performed
-2020-05-11 18:10:17 | DEBUG |       35.000  9.827185e-01 -2.960748e-01 -6.566346e-02  7.540518e-02 |   6 2 1.600000e-05 
-2020-05-11 18:10:17 | DEBUG | call of SolverReInit ie a new symbolic and numerical factorization will be performed
-2020-05-11 18:10:17 | DEBUG |       35.000  9.827179e-01 -2.960764e-01 -6.566333e-02  7.540527e-02 |   7 2 3.200000e-05 
-2020-05-11 18:10:17 | DEBUG | call of SolverReInit ie a new symbolic and numerical factorization will be performed
-2020-05-11 18:10:17 | DEBUG |       35.000  9.827167e-01 -2.960795e-01 -6.566308e-02  7.540546e-02 |   8 2 6.400000e-05 
-2020-05-11 18:10:17 | DEBUG | call of SolverReInit ie a new symbolic and numerical factorization will be performed
-2020-05-11 18:10:17 | DEBUG |       35.000  9.827142e-01 -2.960858e-01 -6.566257e-02  7.540585e-02 |   9 2 1.280000e-04 
-2020-05-11 18:10:17 | DEBUG | call of SolverReInit ie a new symbolic and numerical factorization will be performed
-2020-05-11 18:10:17 | DEBUG |       35.001  9.827093e-01 -2.960983e-01 -6.566157e-02  7.540661e-02 |  10 2 2.560000e-04 
-2020-05-11 18:10:17 | DEBUG | call of SolverReInit ie a new symbolic and numerical factorization will be performed
-2020-05-11 18:10:17 | DEBUG |       35.001  9.826995e-01 -2.961229e-01 -6.565959e-02  7.540810e-02 |  11 2 5.120000e-04 
-2020-05-11 18:10:17 | DEBUG | call of SolverReInit ie a new symbolic and numerical factorization will be performed
-2020-05-11 18:10:17 | DEBUG |       35.002  9.826805e-01 -2.961709e-01 -6.565574e-02  7.541102e-02 |  12 2 1.024000e-03 
-2020-05-11 18:10:17 | DEBUG | call of SolverReInit ie a new symbolic and numerical factorization will be performed
-2020-05-11 18:10:17 | DEBUG |       35.004  9.826442e-01 -2.962620e-01 -6.564842e-02  7.541653e-02 |  13 2 2.048000e-03 
-2020-05-11 18:10:17 | DEBUG | call of SolverReInit ie a new symbolic and numerical factorization will be performed
-2020-05-11 18:10:17 | DEBUG |       35.008  9.825778e-01 -2.964270e-01 -6.563513e-02  7.542649e-02 |  14 2 4.096000e-03 
-2020-05-11 18:10:17 | DEBUG | call of SolverReInit ie a new symbolic and numerical factorization will be performed
-2020-05-11 18:10:17 | DEBUG |       35.016  9.824727e-01 -2.966838e-01 -6.561438e-02  7.544187e-02 |  15 2 8.192000e-03 
-2020-05-11 18:10:17 | DEBUG |       35.016  9.824652e-01 -2.967018e-01 -6.561292e-02  7.544294e-02 |  15 2 8.192000e-03 
-2020-05-11 18:10:17 | DEBUG | call of SolverReInit ie a new symbolic and numerical factorization will be performed
-2020-05-11 18:10:17 | DEBUG |       35.033  9.822926e-01 -2.971079e-01 -6.557986e-02  7.546685e-02 |  16 2 1.638400e-02 
-2020-05-11 18:10:17 | DEBUG |       35.049  9.821660e-01 -2.973909e-01 -6.555658e-02  7.548311e-02 |  17 2 1.638400e-02 
-2020-05-11 18:10:17 | DEBUG | call of SolverReInit ie a new symbolic and numerical factorization will be performed
-2020-05-11 18:10:17 | DEBUG |       35.082  9.819548e-01 -2.978541e-01 -6.551832e-02  7.550947e-02 |  18 2 3.276800e-02 
-2020-05-11 18:10:17 | DEBUG |       35.115  9.817667e-01 -2.982721e-01 -6.548387e-02  7.553343e-02 |  19 2 3.276800e-02 
-2020-05-11 18:10:17 | DEBUG |       35.147  9.815774e-01 -2.987124e-01 -6.544791e-02  7.555924e-02 |  20 2 3.276800e-02 
-2020-05-11 18:10:17 | DEBUG |       35.180  9.813865e-01 -2.991769e-01 -6.541028e-02  7.558704e-02 |  21 2 3.276800e-02 
-2020-05-11 18:10:17 | DEBUG | call of SolverReInit ie a new symbolic and numerical factorization will be performed
-2020-05-11 18:10:17 | DEBUG |       35.246  9.810509e-01 -3.000476e-01 -6.534057e-02  7.564058e-02 |  22 2 6.553600e-02 
-2020-05-11 18:10:17 | DEBUG | call of SolverReInit ie a new symbolic and numerical factorization will be performed
-2020-05-11 18:10:17 | DEBUG | call of SolverReInit ie a new symbolic and numerical factorization will be performed
-2020-05-11 18:10:17 | DEBUG |       35.319  9.808873e-01 -3.005880e-01 -6.529896e-02  7.567668e-02 |  23 1 7.373258e-02 
-2020-05-11 18:10:17 | DEBUG |       35.393  9.808942e-01 -3.007147e-01 -6.529090e-02  7.568804e-02 |  24 1 7.373258e-02 
-2020-05-11 18:10:17 | DEBUG |       35.467  9.810197e-01 -3.005249e-01 -6.530807e-02  7.567972e-02 |  25 1 7.373258e-02 
-2020-05-11 18:10:17 | DEBUG |       35.496  9.810781e-01 -3.004196e-01 -6.531718e-02  7.567438e-02 |  26 2 1.474652e-01 
-2020-05-11 18:10:17 | DEBUG |       35.496  9.810781e-01 -3.004196e-01 -6.531718e-02  7.567438e-02 |  26 2 1.474652e-01 
-2020-05-11 18:10:17 | DEBUG | Algebraic mode change for model GEN____6_SM
-2020-05-11 18:10:17 | DEBUG |       35.497  9.810784e-01 -3.004189e-01 -6.531724e-02  7.567434e-02 |  26 2 1.474652e-01 
-2020-05-11 18:10:17 | DEBUG | calculation of the new starting point of the simulation.
-2020-05-11 18:10:17 | DEBUG |       35.497  9.810784e-01 -3.004189e-01 -6.531724e-02  7.567434e-02 |   0 0 0.000000e+00 
-2020-05-11 18:10:17 | DEBUG | call of SolverReInit ie a new symbolic and numerical factorization will be performed
-2020-05-11 18:10:17 | DEBUG |       35.497  9.810782e-01 -3.004188e-01 -6.531723e-02  7.567432e-02 |   1 1 1.000000e-06 
-2020-05-11 18:10:17 | DEBUG |       35.497  9.810782e-01 -3.004188e-01 -6.531723e-02  7.567432e-02 |   2 1 1.000000e-06 
-2020-05-11 18:10:17 | DEBUG |       35.497  9.810783e-01 -3.004188e-01 -6.531723e-02  7.567432e-02 |   3 2 2.000000e-06 
-2020-05-11 18:10:17 | DEBUG | call of SolverReInit ie a new symbolic and numerical factorization will be performed
-2020-05-11 18:10:17 | DEBUG |       35.497  9.810783e-01 -3.004188e-01 -6.531724e-02  7.567432e-02 |   4 2 4.000000e-06 
-2020-05-11 18:10:17 | DEBUG | call of SolverReInit ie a new symbolic and numerical factorization will be performed
-2020-05-11 18:10:17 | DEBUG |       35.497  9.810783e-01 -3.004187e-01 -6.531724e-02  7.567432e-02 |   5 2 8.000000e-06 
-2020-05-11 18:10:17 | DEBUG | call of SolverReInit ie a new symbolic and numerical factorization will be performed
-2020-05-11 18:10:17 | DEBUG |       35.497  9.810783e-01 -3.004187e-01 -6.531724e-02  7.567432e-02 |   6 2 1.600000e-05 
-2020-05-11 18:10:17 | DEBUG | call of SolverReInit ie a new symbolic and numerical factorization will be performed
-2020-05-11 18:10:17 | DEBUG |       35.497  9.810784e-01 -3.004185e-01 -6.531725e-02  7.567431e-02 |   7 2 3.200000e-05 
-2020-05-11 18:10:17 | DEBUG | call of SolverReInit ie a new symbolic and numerical factorization will be performed
-2020-05-11 18:10:17 | DEBUG |       35.497  9.810785e-01 -3.004183e-01 -6.531728e-02  7.567430e-02 |   8 2 6.400000e-05 
-2020-05-11 18:10:17 | DEBUG | call of SolverReInit ie a new symbolic and numerical factorization will be performed
-2020-05-11 18:10:17 | DEBUG |       35.497  9.810788e-01 -3.004178e-01 -6.531732e-02  7.567427e-02 |   9 2 1.280000e-04 
-2020-05-11 18:10:17 | DEBUG | call of SolverReInit ie a new symbolic and numerical factorization will be performed
-2020-05-11 18:10:17 | DEBUG |       35.497  9.810793e-01 -3.004168e-01 -6.531741e-02  7.567422e-02 |  10 2 2.560000e-04 
-2020-05-11 18:10:17 | DEBUG | call of SolverReInit ie a new symbolic and numerical factorization will be performed
-2020-05-11 18:10:17 | DEBUG |       35.498  9.810805e-01 -3.004148e-01 -6.531758e-02  7.567412e-02 |  11 2 5.120000e-04 
-2020-05-11 18:10:17 | DEBUG | call of SolverReInit ie a new symbolic and numerical factorization will be performed
-2020-05-11 18:10:17 | DEBUG |       35.499  9.810827e-01 -3.004107e-01 -6.531793e-02  7.567391e-02 |  12 2 1.024000e-03 
-2020-05-11 18:10:17 | DEBUG | call of SolverReInit ie a new symbolic and numerical factorization will be performed
-2020-05-11 18:10:17 | DEBUG |       35.501  9.810872e-01 -3.004024e-01 -6.531865e-02  7.567349e-02 |  13 2 2.048000e-03 
-2020-05-11 18:10:17 | DEBUG | call of SolverReInit ie a new symbolic and numerical factorization will be performed
-2020-05-11 18:10:17 | DEBUG |       35.505  9.810965e-01 -3.003852e-01 -6.532012e-02  7.567261e-02 |  14 2 4.096000e-03 
-2020-05-11 18:10:17 | DEBUG | call of SolverReInit ie a new symbolic and numerical factorization will be performed
-2020-05-11 18:10:17 | DEBUG |       35.513  9.811160e-01 -3.003485e-01 -6.532326e-02  7.567069e-02 |  15 2 8.192000e-03 
-2020-05-11 18:10:17 | DEBUG | call of SolverReInit ie a new symbolic and numerical factorization will be performed
-2020-05-11 18:10:17 | DEBUG |       35.529  9.811577e-01 -3.002666e-01 -6.533020e-02  7.566629e-02 |  16 2 1.638400e-02 
-2020-05-11 18:10:17 | DEBUG | call of SolverReInit ie a new symbolic and numerical factorization will be performed
-2020-05-11 18:10:17 | DEBUG |       35.562  9.812495e-01 -3.000750e-01 -6.534622e-02  7.565567e-02 |  17 2 3.276800e-02 
-2020-05-11 18:10:17 | DEBUG | call of SolverReInit ie a new symbolic and numerical factorization will be performed
-2020-05-11 18:10:17 | DEBUG |       35.628  9.814417e-01 -2.996404e-01 -6.538195e-02  7.563053e-02 |  18 2 6.553600e-02 
-2020-05-11 18:10:17 | DEBUG |       35.693  9.816156e-01 -2.992107e-01 -6.541666e-02  7.560463e-02 |  19 2 6.553600e-02 
-2020-05-11 18:10:17 | DEBUG | call of SolverReInit ie a new symbolic and numerical factorization will be performed
-2020-05-11 18:10:17 | DEBUG | Algebraic mode change for model GEN____6_SM
-2020-05-11 18:10:17 | DEBUG |       35.782  9.816619e-01 -2.990350e-01 -6.542992e-02  7.559246e-02 |  20 1 1.310720e-01 
-2020-05-11 18:10:17 | DEBUG | calculation of the new starting point of the simulation.
-2020-05-11 18:10:17 | DEBUG |       35.782  9.816619e-01 -2.990350e-01 -6.542992e-02  7.559246e-02 |   0 0 0.000000e+00 
-2020-05-11 18:10:17 | DEBUG | call of SolverReInit ie a new symbolic and numerical factorization will be performed
-2020-05-11 18:10:17 | DEBUG |       35.782  9.816619e-01 -2.990350e-01 -6.542992e-02  7.559246e-02 |   1 1 1.000000e-06 
-2020-05-11 18:10:17 | DEBUG |       35.782  9.816619e-01 -2.990350e-01 -6.542992e-02  7.559246e-02 |   2 1 1.000000e-06 
-2020-05-11 18:10:17 | DEBUG |       35.782  9.816619e-01 -2.990350e-01 -6.542992e-02  7.559246e-02 |   3 2 2.000000e-06 
-2020-05-11 18:10:17 | DEBUG | call of SolverReInit ie a new symbolic and numerical factorization will be performed
-2020-05-11 18:10:17 | DEBUG |       35.782  9.816619e-01 -2.990350e-01 -6.542992e-02  7.559246e-02 |   4 2 4.000000e-06 
-2020-05-11 18:10:17 | DEBUG | call of SolverReInit ie a new symbolic and numerical factorization will be performed
-2020-05-11 18:10:17 | DEBUG |       35.782  9.816619e-01 -2.990350e-01 -6.542992e-02  7.559246e-02 |   5 2 8.000000e-06 
-2020-05-11 18:10:17 | DEBUG | call of SolverReInit ie a new symbolic and numerical factorization will be performed
-2020-05-11 18:10:17 | DEBUG |       35.782  9.816619e-01 -2.990349e-01 -6.542993e-02  7.559246e-02 |   6 2 1.600000e-05 
-2020-05-11 18:10:17 | DEBUG | call of SolverReInit ie a new symbolic and numerical factorization will be performed
-2020-05-11 18:10:17 | DEBUG |       35.782  9.816619e-01 -2.990348e-01 -6.542993e-02  7.559245e-02 |   7 2 3.200000e-05 
-2020-05-11 18:10:17 | DEBUG | call of SolverReInit ie a new symbolic and numerical factorization will be performed
-2020-05-11 18:10:17 | DEBUG |       35.782  9.816620e-01 -2.990346e-01 -6.542995e-02  7.559244e-02 |   8 2 6.400000e-05 
-2020-05-11 18:10:17 | DEBUG | call of SolverReInit ie a new symbolic and numerical factorization will be performed
-2020-05-11 18:10:17 | DEBUG |       35.783  9.816622e-01 -2.990341e-01 -6.542998e-02  7.559241e-02 |   9 2 1.280000e-04 
-2020-05-11 18:10:17 | DEBUG |       35.783  9.816622e-01 -2.990341e-01 -6.542998e-02  7.559241e-02 |   9 2 1.280000e-04 
-2020-05-11 18:10:17 | DEBUG |       35.783  9.816622e-01 -2.990341e-01 -6.542999e-02  7.559241e-02 |   9 2 1.280000e-04 
-2020-05-11 18:10:17 | DEBUG | call of SolverReInit ie a new symbolic and numerical factorization will be performed
-2020-05-11 18:10:17 | DEBUG |       35.783  9.816625e-01 -2.990333e-01 -6.543005e-02  7.559235e-02 |  10 2 2.560000e-04 
-2020-05-11 18:10:17 | DEBUG | call of SolverReInit ie a new symbolic and numerical factorization will be performed
-2020-05-11 18:10:17 | DEBUG |       35.783  9.816630e-01 -2.990315e-01 -6.543019e-02  7.559224e-02 |  11 2 5.120000e-04 
-2020-05-11 18:10:17 | DEBUG | call of SolverReInit ie a new symbolic and numerical factorization will be performed
-2020-05-11 18:10:17 | DEBUG |       35.784  9.816642e-01 -2.990281e-01 -6.543046e-02  7.559201e-02 |  12 2 1.024000e-03 
-2020-05-11 18:10:17 | DEBUG | call of SolverReInit ie a new symbolic and numerical factorization will be performed
-2020-05-11 18:10:17 | DEBUG |       35.786  9.816665e-01 -2.990212e-01 -6.543099e-02  7.559157e-02 |  13 2 2.048000e-03 
-2020-05-11 18:10:17 | DEBUG | call of SolverReInit ie a new symbolic and numerical factorization will be performed
-2020-05-11 18:10:17 | DEBUG |       35.790  9.816709e-01 -2.990080e-01 -6.543203e-02  7.559071e-02 |  14 2 4.096000e-03 
-2020-05-11 18:10:17 | DEBUG | call of SolverReInit ie a new symbolic and numerical factorization will be performed
-2020-05-11 18:10:17 | DEBUG |       35.799  9.816788e-01 -2.989832e-01 -6.543395e-02  7.558908e-02 |  15 2 8.192000e-03 
-2020-05-11 18:10:17 | DEBUG | call of SolverReInit ie a new symbolic and numerical factorization will be performed
-2020-05-11 18:10:17 | DEBUG |       35.815  9.816918e-01 -2.989404e-01 -6.543724e-02  7.558622e-02 |  16 2 1.638400e-02 
-2020-05-11 18:10:17 | DEBUG | call of SolverReInit ie a new symbolic and numerical factorization will be performed
-2020-05-11 18:10:17 | DEBUG |       35.848  9.817052e-01 -2.988833e-01 -6.544149e-02  7.558217e-02 |  17 2 3.276800e-02 
-2020-05-11 18:10:17 | DEBUG | call of SolverReInit ie a new symbolic and numerical factorization will be performed
-2020-05-11 18:10:17 | DEBUG |       35.913  9.816876e-01 -2.988782e-01 -6.544117e-02  7.558060e-02 |  18 2 6.553600e-02 
-2020-05-11 18:10:17 | DEBUG | call of SolverReInit ie a new symbolic and numerical factorization will be performed
-2020-05-11 18:10:17 | DEBUG |       36.044  9.815515e-01 -2.991481e-01 -6.541836e-02  7.559513e-02 |  19 2 1.310720e-01 
-2020-05-11 18:10:17 | DEBUG |       36.176  9.813843e-01 -2.995508e-01 -6.538567e-02  7.561913e-02 |  20 2 1.310720e-01 
-2020-05-11 18:10:17 | DEBUG |       36.307  9.812923e-01 -2.998160e-01 -6.536482e-02  7.563608e-02 |  21 2 1.310720e-01 
-2020-05-11 18:10:17 | DEBUG |       36.438  9.813104e-01 -2.998253e-01 -6.536489e-02  7.563805e-02 |  22 2 1.310720e-01 
-2020-05-11 18:10:17 | DEBUG |       36.569  9.814015e-01 -2.996363e-01 -6.538071e-02  7.562759e-02 |  23 2 1.310720e-01 
-2020-05-11 18:10:17 | DEBUG | call of SolverReInit ie a new symbolic and numerical factorization will be performed
-2020-05-11 18:10:17 | DEBUG |       36.831  9.815226e-01 -2.993320e-01 -6.540521e-02  7.560913e-02 |  24 2 2.621440e-01 
-2020-05-11 18:10:17 | DEBUG |       37.093  9.814870e-01 -2.993863e-01 -6.540031e-02  7.561153e-02 |  25 1 2.621440e-01 
-2020-05-11 18:10:17 | DEBUG |       37.355  9.814437e-01 -2.994889e-01 -6.539197e-02  7.561759e-02 |  26 1 2.621440e-01 
-2020-05-11 18:10:17 | DEBUG | call of SolverReInit ie a new symbolic and numerical factorization will be performed
-2020-05-11 18:10:17 | DEBUG |       37.879  9.814468e-01 -2.994852e-01 -6.539233e-02  7.561747e-02 |  27 1 5.242880e-01 
-2020-05-11 18:10:17 | DEBUG |       38.404  9.814489e-01 -2.994804e-01 -6.539272e-02  7.561720e-02 |  28 1 5.242880e-01 
-2020-05-11 18:10:17 | DEBUG | call of SolverReInit ie a new symbolic and numerical factorization will be performed
-2020-05-11 18:10:17 | DEBUG |       39.452  9.814488e-01 -2.994808e-01 -6.539269e-02  7.561722e-02 |  29 1 1.048576e+00 
-2020-05-11 18:10:17 | DEBUG | call of SolverReInit ie a new symbolic and numerical factorization will be performed
-2020-05-11 18:10:17 | DEBUG |       41.549  9.814485e-01 -2.994818e-01 -6.539261e-02  7.561729e-02 |  30 1 2.097152e+00 
-2020-05-11 18:10:17 | DEBUG | call of SolverReInit ie a new symbolic and numerical factorization will be performed
-2020-05-11 18:10:17 | DEBUG | tap of Transformer _BUS____5-BUS____6-1_PS change from 9 to 10
-2020-05-11 18:10:17 | DEBUG | Algebraic mode change for model NETWORK
-2020-05-11 18:10:17 | DEBUG |       45.016  9.814484e-01 -2.994822e-01 -6.539258e-02  7.561732e-02 |  31 1 4.194304e+00 
-2020-05-11 18:10:17 | DEBUG | calculation of the new starting point of the simulation.
-2020-05-11 18:10:17 | DEBUG |       45.016  9.805954e-01 -3.028066e-01 -6.514223e-02  7.584930e-02 |   0 0 0.000000e+00 
-2020-05-11 18:10:17 | DEBUG | call of SolverReInit ie a new symbolic and numerical factorization will be performed
-2020-05-11 18:10:17 | DEBUG |       45.016  9.805954e-01 -3.028067e-01 -6.514222e-02  7.584922e-02 |   1 1 1.000000e-06 
-2020-05-11 18:10:17 | DEBUG |       45.016  9.805954e-01 -3.028067e-01 -6.514222e-02  7.584923e-02 |   2 1 1.000000e-06 
-2020-05-11 18:10:17 | DEBUG |       45.016  9.805954e-01 -3.028068e-01 -6.514221e-02  7.584924e-02 |   3 2 2.000000e-06 
-2020-05-11 18:10:17 | DEBUG | call of SolverReInit ie a new symbolic and numerical factorization will be performed
-2020-05-11 18:10:17 | DEBUG |       45.016  9.805953e-01 -3.028070e-01 -6.514219e-02  7.584924e-02 |   4 2 4.000000e-06 
-2020-05-11 18:10:17 | DEBUG | call of SolverReInit ie a new symbolic and numerical factorization will be performed
-2020-05-11 18:10:17 | DEBUG |       45.016  9.805951e-01 -3.028074e-01 -6.514216e-02  7.584927e-02 |   5 2 8.000000e-06 
-2020-05-11 18:10:17 | DEBUG | call of SolverReInit ie a new symbolic and numerical factorization will be performed
-2020-05-11 18:10:17 | DEBUG |       45.016  9.805948e-01 -3.028082e-01 -6.514210e-02  7.584932e-02 |   6 2 1.600000e-05 
-2020-05-11 18:10:17 | DEBUG | call of SolverReInit ie a new symbolic and numerical factorization will be performed
-2020-05-11 18:10:17 | DEBUG |       45.016  9.805942e-01 -3.028098e-01 -6.514197e-02  7.584941e-02 |   7 2 3.200000e-05 
-2020-05-11 18:10:17 | DEBUG | call of SolverReInit ie a new symbolic and numerical factorization will be performed
-2020-05-11 18:10:17 | DEBUG |       45.016  9.805929e-01 -3.028129e-01 -6.514172e-02  7.584960e-02 |   8 2 6.400000e-05 
-2020-05-11 18:10:17 | DEBUG | call of SolverReInit ie a new symbolic and numerical factorization will be performed
-2020-05-11 18:10:17 | DEBUG |       45.016  9.805904e-01 -3.028192e-01 -6.514121e-02  7.584998e-02 |   9 2 1.280000e-04 
-2020-05-11 18:10:17 | DEBUG | call of SolverReInit ie a new symbolic and numerical factorization will be performed
-2020-05-11 18:10:17 | DEBUG |       45.016  9.805854e-01 -3.028316e-01 -6.514020e-02  7.585073e-02 |  10 2 2.560000e-04 
-2020-05-11 18:10:17 | DEBUG | call of SolverReInit ie a new symbolic and numerical factorization will be performed
-2020-05-11 18:10:17 | DEBUG |       45.017  9.805754e-01 -3.028562e-01 -6.513821e-02  7.585221e-02 |  11 2 5.120000e-04 
-2020-05-11 18:10:17 | DEBUG | call of SolverReInit ie a new symbolic and numerical factorization will be performed
-2020-05-11 18:10:17 | DEBUG |       45.018  9.805560e-01 -3.029040e-01 -6.513434e-02  7.585510e-02 |  12 2 1.024000e-03 
-2020-05-11 18:10:17 | DEBUG | call of SolverReInit ie a new symbolic and numerical factorization will be performed
-2020-05-11 18:10:17 | DEBUG |       45.020  9.805191e-01 -3.029949e-01 -6.512697e-02  7.586056e-02 |  13 2 2.048000e-03 
-2020-05-11 18:10:17 | DEBUG | call of SolverReInit ie a new symbolic and numerical factorization will be performed
-2020-05-11 18:10:17 | DEBUG |       45.024  9.804515e-01 -3.031594e-01 -6.511362e-02  7.587042e-02 |  14 2 4.096000e-03 
-2020-05-11 18:10:17 | DEBUG | call of SolverReInit ie a new symbolic and numerical factorization will be performed
-2020-05-11 18:10:17 | DEBUG |       45.032  9.803367e-01 -3.034335e-01 -6.509128e-02  7.588670e-02 |  15 2 8.192000e-03 
-2020-05-11 18:10:17 | DEBUG | call of SolverReInit ie a new symbolic and numerical factorization will be performed
-2020-05-11 18:10:17 | DEBUG |       45.049  9.801612e-01 -3.038385e-01 -6.505804e-02  7.591039e-02 |  16 2 1.638400e-02 
-2020-05-11 18:10:17 | DEBUG |       45.065  9.800326e-01 -3.041208e-01 -6.503464e-02  7.592650e-02 |  17 2 1.638400e-02 
-2020-05-11 18:10:17 | DEBUG | call of SolverReInit ie a new symbolic and numerical factorization will be performed
-2020-05-11 18:10:17 | DEBUG |       45.098  9.798183e-01 -3.045830e-01 -6.499617e-02  7.595266e-02 |  18 2 3.276800e-02 
-2020-05-11 18:10:17 | DEBUG |       45.130  9.796276e-01 -3.050004e-01 -6.496152e-02  7.597645e-02 |  19 2 3.276800e-02 
-2020-05-11 18:10:17 | DEBUG |       45.153  9.794957e-01 -3.053004e-01 -6.493681e-02  7.599389e-02 |  20 2 3.276800e-02 
-2020-05-11 18:10:17 | DEBUG |       45.163  9.794355e-01 -3.054402e-01 -6.492534e-02  7.600210e-02 |  20 2 3.276800e-02 
-2020-05-11 18:10:17 | DEBUG |       45.196  9.792416e-01 -3.059043e-01 -6.488748e-02  7.602972e-02 |  21 2 3.276800e-02 
-2020-05-11 18:10:17 | DEBUG | call of SolverReInit ie a new symbolic and numerical factorization will be performed
-2020-05-11 18:10:17 | DEBUG |       45.262  9.789003e-01 -3.067741e-01 -6.481731e-02  7.608293e-02 |  22 2 6.553600e-02 
-2020-05-11 18:10:17 | DEBUG | call of SolverReInit ie a new symbolic and numerical factorization will be performed
-2020-05-11 18:10:17 | DEBUG | call of SolverReInit ie a new symbolic and numerical factorization will be performed
-2020-05-11 18:10:17 | DEBUG |       45.335  9.787333e-01 -3.073145e-01 -6.477539e-02  7.611887e-02 |  23 1 7.385022e-02 
-2020-05-11 18:10:17 | DEBUG |       45.409  9.787402e-01 -3.074408e-01 -6.476732e-02  7.613019e-02 |  24 1 7.385022e-02 
-2020-05-11 18:10:17 | DEBUG |       45.483  9.788680e-01 -3.072506e-01 -6.478467e-02  7.612193e-02 |  25 1 7.385022e-02 
-2020-05-11 18:10:17 | DEBUG |       45.517  9.789362e-01 -3.071290e-01 -6.479525e-02  7.611580e-02 |  26 2 1.477004e-01 
-2020-05-11 18:10:17 | DEBUG |       45.517  9.789362e-01 -3.071290e-01 -6.479525e-02  7.611580e-02 |  26 2 1.477004e-01 
-2020-05-11 18:10:17 | DEBUG | Algebraic mode change for model GEN____6_SM
-2020-05-11 18:10:17 | DEBUG |       45.517  9.789366e-01 -3.071283e-01 -6.479531e-02  7.611576e-02 |  26 2 1.477004e-01 
-2020-05-11 18:10:17 | DEBUG | calculation of the new starting point of the simulation.
-2020-05-11 18:10:17 | DEBUG |       45.517  9.789366e-01 -3.071283e-01 -6.479531e-02  7.611576e-02 |   0 0 0.000000e+00 
-2020-05-11 18:10:17 | DEBUG | call of SolverReInit ie a new symbolic and numerical factorization will be performed
-2020-05-11 18:10:17 | DEBUG |       45.517  9.789364e-01 -3.071281e-01 -6.479531e-02  7.611574e-02 |   1 1 1.000000e-06 
-2020-05-11 18:10:17 | DEBUG |       45.517  9.789364e-01 -3.071281e-01 -6.479531e-02  7.611574e-02 |   2 1 1.000000e-06 
-2020-05-11 18:10:17 | DEBUG |       45.517  9.789364e-01 -3.071281e-01 -6.479531e-02  7.611574e-02 |   3 2 2.000000e-06 
-2020-05-11 18:10:17 | DEBUG | call of SolverReInit ie a new symbolic and numerical factorization will be performed
-2020-05-11 18:10:17 | DEBUG |       45.517  9.789364e-01 -3.071281e-01 -6.479531e-02  7.611574e-02 |   4 2 4.000000e-06 
-2020-05-11 18:10:17 | DEBUG | call of SolverReInit ie a new symbolic and numerical factorization will be performed
-2020-05-11 18:10:17 | DEBUG |       45.517  9.789364e-01 -3.071281e-01 -6.479531e-02  7.611574e-02 |   5 2 8.000000e-06 
-2020-05-11 18:10:17 | DEBUG | call of SolverReInit ie a new symbolic and numerical factorization will be performed
-2020-05-11 18:10:17 | DEBUG |       45.517  9.789365e-01 -3.071280e-01 -6.479532e-02  7.611574e-02 |   6 2 1.600000e-05 
-2020-05-11 18:10:17 | DEBUG | call of SolverReInit ie a new symbolic and numerical factorization will be performed
-2020-05-11 18:10:17 | DEBUG |       45.517  9.789365e-01 -3.071279e-01 -6.479533e-02  7.611573e-02 |   7 2 3.200000e-05 
-2020-05-11 18:10:17 | DEBUG | call of SolverReInit ie a new symbolic and numerical factorization will be performed
-2020-05-11 18:10:17 | DEBUG |       45.517  9.789367e-01 -3.071276e-01 -6.479535e-02  7.611572e-02 |   8 2 6.400000e-05 
-2020-05-11 18:10:17 | DEBUG | call of SolverReInit ie a new symbolic and numerical factorization will be performed
-2020-05-11 18:10:17 | DEBUG |       45.517  9.789370e-01 -3.071271e-01 -6.479540e-02  7.611569e-02 |   9 2 1.280000e-04 
-2020-05-11 18:10:17 | DEBUG | call of SolverReInit ie a new symbolic and numerical factorization will be performed
-2020-05-11 18:10:17 | DEBUG |       45.517  9.789375e-01 -3.071260e-01 -6.479549e-02  7.611564e-02 |  10 2 2.560000e-04 
-2020-05-11 18:10:17 | DEBUG | call of SolverReInit ie a new symbolic and numerical factorization will be performed
-2020-05-11 18:10:17 | DEBUG |       45.518  9.789387e-01 -3.071239e-01 -6.479567e-02  7.611553e-02 |  11 2 5.120000e-04 
-2020-05-11 18:10:17 | DEBUG | call of SolverReInit ie a new symbolic and numerical factorization will be performed
-2020-05-11 18:10:17 | DEBUG |       45.519  9.789410e-01 -3.071197e-01 -6.479604e-02  7.611531e-02 |  12 2 1.024000e-03 
-2020-05-11 18:10:17 | DEBUG | call of SolverReInit ie a new symbolic and numerical factorization will be performed
-2020-05-11 18:10:17 | DEBUG |       45.521  9.789458e-01 -3.071111e-01 -6.479678e-02  7.611487e-02 |  13 2 2.048000e-03 
-2020-05-11 18:10:17 | DEBUG | call of SolverReInit ie a new symbolic and numerical factorization will be performed
-2020-05-11 18:10:17 | DEBUG |       45.525  9.789555e-01 -3.070933e-01 -6.479832e-02  7.611395e-02 |  14 2 4.096000e-03 
-2020-05-11 18:10:17 | DEBUG | call of SolverReInit ie a new symbolic and numerical factorization will be performed
-2020-05-11 18:10:17 | DEBUG |       45.533  9.789756e-01 -3.070554e-01 -6.480158e-02  7.611197e-02 |  15 2 8.192000e-03 
-2020-05-11 18:10:17 | DEBUG | call of SolverReInit ie a new symbolic and numerical factorization will be performed
-2020-05-11 18:10:17 | DEBUG |       45.550  9.790187e-01 -3.069713e-01 -6.480874e-02  7.610747e-02 |  16 2 1.638400e-02 
-2020-05-11 18:10:17 | DEBUG | call of SolverReInit ie a new symbolic and numerical factorization will be performed
-2020-05-11 18:10:17 | DEBUG |       45.583  9.791129e-01 -3.067770e-01 -6.482510e-02  7.609673e-02 |  17 2 3.276800e-02 
-2020-05-11 18:10:17 | DEBUG | call of SolverReInit ie a new symbolic and numerical factorization will be performed
-2020-05-11 18:10:17 | DEBUG |       45.648  9.793080e-01 -3.063420e-01 -6.486110e-02  7.607168e-02 |  18 2 6.553600e-02 
-2020-05-11 18:10:17 | DEBUG |       45.714  9.794819e-01 -3.059182e-01 -6.489557e-02  7.604625e-02 |  19 2 6.553600e-02 
-2020-05-11 18:10:17 | DEBUG | call of SolverReInit ie a new symbolic and numerical factorization will be performed
-2020-05-11 18:10:17 | DEBUG | Algebraic mode change for model GEN____6_SM
-2020-05-11 18:10:17 | DEBUG |       45.793  9.795195e-01 -3.057727e-01 -6.490657e-02  7.603611e-02 |  20 1 1.310720e-01 
-2020-05-11 18:10:17 | DEBUG | calculation of the new starting point of the simulation.
-2020-05-11 18:10:17 | DEBUG |       45.793  9.795195e-01 -3.057727e-01 -6.490657e-02  7.603611e-02 |   0 0 0.000000e+00 
-2020-05-11 18:10:17 | DEBUG | call of SolverReInit ie a new symbolic and numerical factorization will be performed
-2020-05-11 18:10:17 | DEBUG |       45.793  9.795196e-01 -3.057727e-01 -6.490658e-02  7.603611e-02 |   1 1 1.000000e-06 
-2020-05-11 18:10:17 | DEBUG |       45.793  9.795196e-01 -3.057727e-01 -6.490658e-02  7.603611e-02 |   2 1 1.000000e-06 
-2020-05-11 18:10:17 | DEBUG |       45.793  9.795196e-01 -3.057727e-01 -6.490658e-02  7.603611e-02 |   3 2 2.000000e-06 
-2020-05-11 18:10:17 | DEBUG | call of SolverReInit ie a new symbolic and numerical factorization will be performed
-2020-05-11 18:10:17 | DEBUG |       45.793  9.795196e-01 -3.057727e-01 -6.490658e-02  7.603611e-02 |   4 2 4.000000e-06 
-2020-05-11 18:10:17 | DEBUG | call of SolverReInit ie a new symbolic and numerical factorization will be performed
-2020-05-11 18:10:17 | DEBUG |       45.793  9.795196e-01 -3.057726e-01 -6.490658e-02  7.603611e-02 |   5 2 8.000000e-06 
-2020-05-11 18:10:17 | DEBUG | call of SolverReInit ie a new symbolic and numerical factorization will be performed
-2020-05-11 18:10:17 | DEBUG |       45.793  9.795196e-01 -3.057726e-01 -6.490659e-02  7.603610e-02 |   6 2 1.600000e-05 
-2020-05-11 18:10:17 | DEBUG | call of SolverReInit ie a new symbolic and numerical factorization will be performed
-2020-05-11 18:10:17 | DEBUG |       45.793  9.795196e-01 -3.057725e-01 -6.490659e-02  7.603610e-02 |   7 2 3.200000e-05 
-2020-05-11 18:10:17 | DEBUG | call of SolverReInit ie a new symbolic and numerical factorization will be performed
-2020-05-11 18:10:17 | DEBUG |       45.793  9.795197e-01 -3.057722e-01 -6.490661e-02  7.603608e-02 |   8 2 6.400000e-05 
-2020-05-11 18:10:17 | DEBUG | call of SolverReInit ie a new symbolic and numerical factorization will be performed
-2020-05-11 18:10:17 | DEBUG |       45.794  9.795199e-01 -3.057718e-01 -6.490665e-02  7.603605e-02 |   9 2 1.280000e-04 
-2020-05-11 18:10:17 | DEBUG |       45.794  9.795199e-01 -3.057718e-01 -6.490665e-02  7.603605e-02 |   9 2 1.280000e-04 
-2020-05-11 18:10:17 | DEBUG |       45.794  9.795199e-01 -3.057718e-01 -6.490665e-02  7.603605e-02 |   9 2 1.280000e-04 
-2020-05-11 18:10:17 | DEBUG | call of SolverReInit ie a new symbolic and numerical factorization will be performed
-2020-05-11 18:10:17 | DEBUG |       45.794  9.795202e-01 -3.057708e-01 -6.490672e-02  7.603599e-02 |  10 2 2.560000e-04 
-2020-05-11 18:10:17 | DEBUG | call of SolverReInit ie a new symbolic and numerical factorization will be performed
-2020-05-11 18:10:17 | DEBUG |       45.794  9.795208e-01 -3.057690e-01 -6.490687e-02  7.603588e-02 |  11 2 5.120000e-04 
-2020-05-11 18:10:17 | DEBUG | call of SolverReInit ie a new symbolic and numerical factorization will be performed
-2020-05-11 18:10:17 | DEBUG |       45.795  9.795221e-01 -3.057654e-01 -6.490715e-02  7.603564e-02 |  12 2 1.024000e-03 
-2020-05-11 18:10:17 | DEBUG | call of SolverReInit ie a new symbolic and numerical factorization will be performed
-2020-05-11 18:10:17 | DEBUG |       45.797  9.795246e-01 -3.057582e-01 -6.490772e-02  7.603518e-02 |  13 2 2.048000e-03 
-2020-05-11 18:10:17 | DEBUG | call of SolverReInit ie a new symbolic and numerical factorization will be performed
-2020-05-11 18:10:17 | DEBUG |       45.802  9.795294e-01 -3.057442e-01 -6.490882e-02  7.603428e-02 |  14 2 4.096000e-03 
-2020-05-11 18:10:17 | DEBUG | call of SolverReInit ie a new symbolic and numerical factorization will be performed
-2020-05-11 18:10:17 | DEBUG |       45.810  9.795382e-01 -3.057179e-01 -6.491089e-02  7.603258e-02 |  15 2 8.192000e-03 
-2020-05-11 18:10:17 | DEBUG | call of SolverReInit ie a new symbolic and numerical factorization will be performed
-2020-05-11 18:10:17 | DEBUG |       45.826  9.795527e-01 -3.056721e-01 -6.491445e-02  7.602956e-02 |  16 2 1.638400e-02 
-2020-05-11 18:10:17 | DEBUG | call of SolverReInit ie a new symbolic and numerical factorization will be performed
-2020-05-11 18:10:17 | DEBUG |       45.859  9.795689e-01 -3.056094e-01 -6.491919e-02  7.602519e-02 |  17 2 3.276800e-02 
-2020-05-11 18:10:17 | DEBUG | call of SolverReInit ie a new symbolic and numerical factorization will be performed
-2020-05-11 18:10:17 | DEBUG |       45.924  9.795548e-01 -3.055950e-01 -6.491961e-02  7.602305e-02 |  18 2 6.553600e-02 
-2020-05-11 18:10:17 | DEBUG | call of SolverReInit ie a new symbolic and numerical factorization will be performed
-2020-05-11 18:10:17 | DEBUG |       46.055  9.794183e-01 -3.058579e-01 -6.489716e-02  7.603699e-02 |  19 2 1.310720e-01 
-2020-05-11 18:10:17 | DEBUG |       46.187  9.792444e-01 -3.062668e-01 -6.486367e-02  7.606115e-02 |  20 2 1.310720e-01 
-2020-05-11 18:10:17 | DEBUG |       46.318  9.791450e-01 -3.065443e-01 -6.484164e-02  7.607872e-02 |  21 2 1.310720e-01 
-2020-05-11 18:10:17 | DEBUG |       46.449  9.791594e-01 -3.065635e-01 -6.484092e-02  7.608130e-02 |  22 2 1.310720e-01 
-2020-05-11 18:10:17 | DEBUG |       46.580  9.792518e-01 -3.063771e-01 -6.485669e-02  7.607112e-02 |  23 2 1.310720e-01 
-2020-05-11 18:10:17 | DEBUG | call of SolverReInit ie a new symbolic and numerical factorization will be performed
-2020-05-11 18:10:17 | DEBUG |       46.842  9.793790e-01 -3.060651e-01 -6.488203e-02  7.605235e-02 |  24 2 2.621440e-01 
-2020-05-11 18:10:17 | DEBUG |       47.104  9.793448e-01 -3.061140e-01 -6.487752e-02  7.605438e-02 |  25 1 2.621440e-01 
-2020-05-11 18:10:17 | DEBUG |       47.366  9.793000e-01 -3.062178e-01 -6.486900e-02  7.606046e-02 |  26 1 2.621440e-01 
-2020-05-11 18:10:17 | DEBUG | call of SolverReInit ie a new symbolic and numerical factorization will be performed
-2020-05-11 18:10:17 | DEBUG |       47.890  9.793029e-01 -3.062148e-01 -6.486930e-02  7.606039e-02 |  27 1 5.242880e-01 
-2020-05-11 18:10:17 | DEBUG |       48.415  9.793050e-01 -3.062099e-01 -6.486971e-02  7.606011e-02 |  28 1 5.242880e-01 
-2020-05-11 18:10:17 | DEBUG | call of SolverReInit ie a new symbolic and numerical factorization will be performed
-2020-05-11 18:10:17 | DEBUG |       49.463  9.793050e-01 -3.062102e-01 -6.486969e-02  7.606013e-02 |  29 1 1.048576e+00 
-2020-05-11 18:10:17 | DEBUG | call of SolverReInit ie a new symbolic and numerical factorization will be performed
-2020-05-11 18:10:17 | DEBUG |       51.560  9.793047e-01 -3.062111e-01 -6.486961e-02  7.606019e-02 |  30 1 2.097152e+00 
-2020-05-11 18:10:17 | DEBUG | call of SolverReInit ie a new symbolic and numerical factorization will be performed
-2020-05-11 18:10:17 | DEBUG | tap of Transformer _BUS____5-BUS____6-1_PS change from 10 to 11
-2020-05-11 18:10:17 | DEBUG | Algebraic mode change for model NETWORK
-2020-05-11 18:10:17 | DEBUG |       55.153  9.793045e-01 -3.062116e-01 -6.486957e-02  7.606022e-02 |  31 1 4.194304e+00 
-2020-05-11 18:10:17 | DEBUG | calculation of the new starting point of the simulation.
-2020-05-11 18:10:17 | DEBUG |       55.153  9.784218e-01 -3.095286e-01 -6.461749e-02  7.628999e-02 |   0 0 0.000000e+00 
-2020-05-11 18:10:17 | DEBUG | call of SolverReInit ie a new symbolic and numerical factorization will be performed
-2020-05-11 18:10:17 | DEBUG |       55.153  9.784218e-01 -3.095287e-01 -6.461747e-02  7.628985e-02 |   1 1 1.000000e-06 
-2020-05-11 18:10:17 | DEBUG |       55.153  9.784218e-01 -3.095287e-01 -6.461746e-02  7.628985e-02 |   2 1 1.000000e-06 
-2020-05-11 18:10:17 | DEBUG |       55.153  9.784218e-01 -3.095288e-01 -6.461745e-02  7.628986e-02 |   3 2 2.000000e-06 
-2020-05-11 18:10:17 | DEBUG | call of SolverReInit ie a new symbolic and numerical factorization will be performed
-2020-05-11 18:10:17 | DEBUG |       55.153  9.784217e-01 -3.095290e-01 -6.461744e-02  7.628987e-02 |   4 2 4.000000e-06 
-2020-05-11 18:10:17 | DEBUG | call of SolverReInit ie a new symbolic and numerical factorization will be performed
-2020-05-11 18:10:17 | DEBUG |       55.153  9.784215e-01 -3.095294e-01 -6.461741e-02  7.628989e-02 |   5 2 8.000000e-06 
-2020-05-11 18:10:17 | DEBUG | call of SolverReInit ie a new symbolic and numerical factorization will be performed
-2020-05-11 18:10:17 | DEBUG |       55.153  9.784212e-01 -3.095302e-01 -6.461734e-02  7.628994e-02 |   6 2 1.600000e-05 
-2020-05-11 18:10:17 | DEBUG | call of SolverReInit ie a new symbolic and numerical factorization will be performed
-2020-05-11 18:10:17 | DEBUG |       55.153  9.784206e-01 -3.095317e-01 -6.461721e-02  7.629003e-02 |   7 2 3.200000e-05 
-2020-05-11 18:10:17 | DEBUG | call of SolverReInit ie a new symbolic and numerical factorization will be performed
-2020-05-11 18:10:17 | DEBUG |       55.153  9.784193e-01 -3.095349e-01 -6.461696e-02  7.629022e-02 |   8 2 6.400000e-05 
-2020-05-11 18:10:17 | DEBUG | call of SolverReInit ie a new symbolic and numerical factorization will be performed
-2020-05-11 18:10:17 | DEBUG |       55.153  9.784167e-01 -3.095411e-01 -6.461645e-02  7.629059e-02 |   9 2 1.280000e-04 
-2020-05-11 18:10:17 | DEBUG | call of SolverReInit ie a new symbolic and numerical factorization will be performed
-2020-05-11 18:10:17 | DEBUG |       55.153  9.784116e-01 -3.095535e-01 -6.461543e-02  7.629134e-02 |  10 2 2.560000e-04 
-2020-05-11 18:10:17 | DEBUG | call of SolverReInit ie a new symbolic and numerical factorization will be performed
-2020-05-11 18:10:17 | DEBUG |       55.154  9.784015e-01 -3.095780e-01 -6.461344e-02  7.629280e-02 |  11 2 5.120000e-04 
-2020-05-11 18:10:17 | DEBUG | call of SolverReInit ie a new symbolic and numerical factorization will be performed
-2020-05-11 18:10:17 | DEBUG |       55.155  9.783817e-01 -3.096258e-01 -6.460954e-02  7.629566e-02 |  12 2 1.024000e-03 
-2020-05-11 18:10:17 | DEBUG | call of SolverReInit ie a new symbolic and numerical factorization will be performed
-2020-05-11 18:10:17 | DEBUG |       55.157  9.783440e-01 -3.097164e-01 -6.460214e-02  7.630107e-02 |  13 2 2.048000e-03 
-2020-05-11 18:10:17 | DEBUG | call of SolverReInit ie a new symbolic and numerical factorization will be performed
-2020-05-11 18:10:17 | DEBUG |       55.161  9.782752e-01 -3.098804e-01 -6.458871e-02  7.631083e-02 |  14 2 4.096000e-03 
-2020-05-11 18:10:17 | DEBUG | call of SolverReInit ie a new symbolic and numerical factorization will be performed
-2020-05-11 18:10:17 | DEBUG |       55.169  9.781584e-01 -3.101537e-01 -6.456625e-02  7.632695e-02 |  15 2 8.192000e-03 
-2020-05-11 18:10:17 | DEBUG | call of SolverReInit ie a new symbolic and numerical factorization will be performed
-2020-05-11 18:10:17 | DEBUG |       55.186  9.779799e-01 -3.105576e-01 -6.453284e-02  7.635041e-02 |  16 2 1.638400e-02 
-2020-05-11 18:10:17 | DEBUG |       55.202  9.778493e-01 -3.108392e-01 -6.450931e-02  7.636637e-02 |  17 2 1.638400e-02 
-2020-05-11 18:10:17 | DEBUG | call of SolverReInit ie a new symbolic and numerical factorization will be performed
-2020-05-11 18:10:17 | DEBUG |       55.234  9.776351e-01 -3.112940e-01 -6.447117e-02  7.639195e-02 |  18 2 3.276800e-02 
-2020-05-11 18:10:17 | DEBUG |       55.235  9.776320e-01 -3.113005e-01 -6.447063e-02  7.639232e-02 |  18 2 3.276800e-02 
-2020-05-11 18:10:17 | DEBUG |       55.268  9.774386e-01 -3.117173e-01 -6.443578e-02  7.641595e-02 |  19 2 3.276800e-02 
-2020-05-11 18:10:17 | DEBUG |       55.300  9.772437e-01 -3.121566e-01 -6.439937e-02  7.644144e-02 |  20 2 3.276800e-02 
-2020-05-11 18:10:17 | DEBUG |       55.333  9.770468e-01 -3.126202e-01 -6.436127e-02  7.646889e-02 |  21 2 3.276800e-02 
-2020-05-11 18:10:17 | DEBUG | call of SolverReInit ie a new symbolic and numerical factorization will be performed
-2020-05-11 18:10:17 | DEBUG |       55.399  9.766997e-01 -3.134893e-01 -6.429064e-02  7.652177e-02 |  22 2 6.553600e-02 
-2020-05-11 18:10:17 | DEBUG | call of SolverReInit ie a new symbolic and numerical factorization will be performed
-2020-05-11 18:10:17 | DEBUG | call of SolverReInit ie a new symbolic and numerical factorization will be performed
-2020-05-11 18:10:17 | DEBUG |       55.459  9.765620e-01 -3.139261e-01 -6.425651e-02  7.655068e-02 |  23 1 7.396466e-02 
-2020-05-11 18:10:17 | DEBUG |       55.473  9.765293e-01 -3.140298e-01 -6.424840e-02  7.655755e-02 |  23 1 7.396466e-02 
-2020-05-11 18:10:17 | DEBUG |       55.547  9.765362e-01 -3.141557e-01 -6.424031e-02  7.656883e-02 |  24 1 7.396466e-02 
-2020-05-11 18:10:17 | DEBUG |       55.614  9.766542e-01 -3.139827e-01 -6.425622e-02  7.656140e-02 |  25 1 7.396466e-02 
-2020-05-11 18:10:17 | DEBUG |       55.621  9.766663e-01 -3.139650e-01 -6.425784e-02  7.656064e-02 |  25 1 7.396466e-02 
-2020-05-11 18:10:17 | DEBUG |       55.659  9.767447e-01 -3.138269e-01 -6.426994e-02  7.655371e-02 |  26 2 1.479293e-01 
-2020-05-11 18:10:17 | DEBUG |       55.659  9.767447e-01 -3.138269e-01 -6.426994e-02  7.655371e-02 |  26 2 1.479293e-01 
-2020-05-11 18:10:17 | DEBUG | Algebraic mode change for model GEN____6_SM
-2020-05-11 18:10:17 | DEBUG |       55.659  9.767451e-01 -3.138261e-01 -6.427001e-02  7.655367e-02 |  26 2 1.479293e-01 
-2020-05-11 18:10:17 | DEBUG | calculation of the new starting point of the simulation.
-2020-05-11 18:10:17 | DEBUG |       55.659  9.767451e-01 -3.138261e-01 -6.427001e-02  7.655367e-02 |   0 0 0.000000e+00 
-2020-05-11 18:10:17 | DEBUG | call of SolverReInit ie a new symbolic and numerical factorization will be performed
-2020-05-11 18:10:17 | DEBUG |       55.659  9.767449e-01 -3.138260e-01 -6.427001e-02  7.655365e-02 |   1 1 1.000000e-06 
-2020-05-11 18:10:17 | DEBUG |       55.659  9.767449e-01 -3.138260e-01 -6.427001e-02  7.655365e-02 |   2 1 1.000000e-06 
-2020-05-11 18:10:17 | DEBUG |       55.659  9.767449e-01 -3.138260e-01 -6.427001e-02  7.655365e-02 |   3 2 2.000000e-06 
-2020-05-11 18:10:17 | DEBUG | call of SolverReInit ie a new symbolic and numerical factorization will be performed
-2020-05-11 18:10:17 | DEBUG |       55.659  9.767449e-01 -3.138259e-01 -6.427001e-02  7.655365e-02 |   4 2 4.000000e-06 
-2020-05-11 18:10:17 | DEBUG | call of SolverReInit ie a new symbolic and numerical factorization will be performed
-2020-05-11 18:10:17 | DEBUG |       55.659  9.767449e-01 -3.138259e-01 -6.427002e-02  7.655364e-02 |   5 2 8.000000e-06 
-2020-05-11 18:10:17 | DEBUG | call of SolverReInit ie a new symbolic and numerical factorization will be performed
-2020-05-11 18:10:17 | DEBUG |       55.659  9.767450e-01 -3.138258e-01 -6.427002e-02  7.655364e-02 |   6 2 1.600000e-05 
-2020-05-11 18:10:17 | DEBUG | call of SolverReInit ie a new symbolic and numerical factorization will be performed
-2020-05-11 18:10:17 | DEBUG |       55.659  9.767450e-01 -3.138257e-01 -6.427003e-02  7.655363e-02 |   7 2 3.200000e-05 
-2020-05-11 18:10:17 | DEBUG | call of SolverReInit ie a new symbolic and numerical factorization will be performed
-2020-05-11 18:10:17 | DEBUG |       55.659  9.767452e-01 -3.138254e-01 -6.427006e-02  7.655362e-02 |   8 2 6.400000e-05 
-2020-05-11 18:10:17 | DEBUG | call of SolverReInit ie a new symbolic and numerical factorization will be performed
-2020-05-11 18:10:17 | DEBUG |       55.659  9.767455e-01 -3.138249e-01 -6.427010e-02  7.655359e-02 |   9 2 1.280000e-04 
-2020-05-11 18:10:17 | DEBUG | call of SolverReInit ie a new symbolic and numerical factorization will be performed
-2020-05-11 18:10:17 | DEBUG |       55.659  9.767461e-01 -3.138238e-01 -6.427020e-02  7.655354e-02 |  10 2 2.560000e-04 
-2020-05-11 18:10:17 | DEBUG | call of SolverReInit ie a new symbolic and numerical factorization will be performed
-2020-05-11 18:10:17 | DEBUG |       55.660  9.767473e-01 -3.138216e-01 -6.427039e-02  7.655343e-02 |  11 2 5.120000e-04 
-2020-05-11 18:10:17 | DEBUG | call of SolverReInit ie a new symbolic and numerical factorization will be performed
-2020-05-11 18:10:17 | DEBUG |       55.661  9.767497e-01 -3.138172e-01 -6.427077e-02  7.655320e-02 |  12 2 1.024000e-03 
-2020-05-11 18:10:17 | DEBUG | call of SolverReInit ie a new symbolic and numerical factorization will be performed
-2020-05-11 18:10:17 | DEBUG |       55.663  9.767547e-01 -3.138083e-01 -6.427155e-02  7.655274e-02 |  13 2 2.048000e-03 
-2020-05-11 18:10:17 | DEBUG | call of SolverReInit ie a new symbolic and numerical factorization will be performed
-2020-05-11 18:10:17 | DEBUG |       55.667  9.767647e-01 -3.137899e-01 -6.427315e-02  7.655179e-02 |  14 2 4.096000e-03 
-2020-05-11 18:10:17 | DEBUG | call of SolverReInit ie a new symbolic and numerical factorization will be performed
-2020-05-11 18:10:17 | DEBUG |       55.675  9.767856e-01 -3.137508e-01 -6.427652e-02  7.654975e-02 |  15 2 8.192000e-03 
-2020-05-11 18:10:17 | DEBUG | call of SolverReInit ie a new symbolic and numerical factorization will be performed
-2020-05-11 18:10:17 | DEBUG |       55.692  9.768301e-01 -3.136648e-01 -6.428390e-02  7.654516e-02 |  16 2 1.638400e-02 
-2020-05-11 18:10:17 | DEBUG | call of SolverReInit ie a new symbolic and numerical factorization will be performed
-2020-05-11 18:10:17 | DEBUG |       55.724  9.769267e-01 -3.134678e-01 -6.430058e-02  7.653431e-02 |  17 2 3.276800e-02 
-2020-05-11 18:10:17 | DEBUG | call of SolverReInit ie a new symbolic and numerical factorization will be performed
-2020-05-11 18:10:17 | DEBUG |       55.790  9.771244e-01 -3.130328e-01 -6.433684e-02  7.650937e-02 |  18 2 6.553600e-02 
-2020-05-11 18:10:17 | DEBUG |       55.855  9.772984e-01 -3.126151e-01 -6.437104e-02  7.648442e-02 |  19 2 6.553600e-02 
-2020-05-11 18:10:17 | DEBUG | call of SolverReInit ie a new symbolic and numerical factorization will be performed
-2020-05-11 18:10:17 | DEBUG | Algebraic mode change for model GEN____6_SM
-2020-05-11 18:10:17 | DEBUG |       55.926  9.773281e-01 -3.124968e-01 -6.438000e-02  7.647611e-02 |  20 1 1.310720e-01 
-2020-05-11 18:10:17 | DEBUG | calculation of the new starting point of the simulation.
-2020-05-11 18:10:17 | DEBUG |       55.926  9.773281e-01 -3.124968e-01 -6.438000e-02  7.647611e-02 |   0 0 0.000000e+00 
-2020-05-11 18:10:17 | DEBUG | call of SolverReInit ie a new symbolic and numerical factorization will be performed
-2020-05-11 18:10:17 | DEBUG |       55.926  9.773281e-01 -3.124968e-01 -6.438000e-02  7.647611e-02 |   1 1 1.000000e-06 
-2020-05-11 18:10:17 | DEBUG |       55.926  9.773281e-01 -3.124968e-01 -6.438000e-02  7.647611e-02 |   2 1 1.000000e-06 
-2020-05-11 18:10:17 | DEBUG |       55.926  9.773281e-01 -3.124968e-01 -6.438000e-02  7.647611e-02 |   3 2 2.000000e-06 
-2020-05-11 18:10:17 | DEBUG | call of SolverReInit ie a new symbolic and numerical factorization will be performed
-2020-05-11 18:10:17 | DEBUG |       55.926  9.773281e-01 -3.124968e-01 -6.438000e-02  7.647610e-02 |   4 2 4.000000e-06 
-2020-05-11 18:10:17 | DEBUG | call of SolverReInit ie a new symbolic and numerical factorization will be performed
-2020-05-11 18:10:17 | DEBUG |       55.926  9.773281e-01 -3.124968e-01 -6.438001e-02  7.647610e-02 |   5 2 8.000000e-06 
-2020-05-11 18:10:17 | DEBUG | call of SolverReInit ie a new symbolic and numerical factorization will be performed
-2020-05-11 18:10:17 | DEBUG |       55.926  9.773281e-01 -3.124967e-01 -6.438001e-02  7.647610e-02 |   6 2 1.600000e-05 
-2020-05-11 18:10:17 | DEBUG | call of SolverReInit ie a new symbolic and numerical factorization will be performed
-2020-05-11 18:10:17 | DEBUG |       55.926  9.773282e-01 -3.124966e-01 -6.438002e-02  7.647609e-02 |   7 2 3.200000e-05 
-2020-05-11 18:10:17 | DEBUG | call of SolverReInit ie a new symbolic and numerical factorization will be performed
-2020-05-11 18:10:17 | DEBUG |       55.926  9.773283e-01 -3.124963e-01 -6.438004e-02  7.647608e-02 |   8 2 6.400000e-05 
-2020-05-11 18:10:17 | DEBUG | call of SolverReInit ie a new symbolic and numerical factorization will be performed
-2020-05-11 18:10:17 | DEBUG |       55.926  9.773284e-01 -3.124958e-01 -6.438008e-02  7.647604e-02 |   9 2 1.280000e-04 
-2020-05-11 18:10:17 | DEBUG | call of SolverReInit ie a new symbolic and numerical factorization will be performed
-2020-05-11 18:10:17 | DEBUG |       55.926  9.773284e-01 -3.124958e-01 -6.438008e-02  7.647604e-02 |  10 2 2.560000e-04 
-2020-05-11 18:10:17 | DEBUG |       55.926  9.773284e-01 -3.124958e-01 -6.438008e-02  7.647604e-02 |  10 2 2.560000e-04 
-2020-05-11 18:10:17 | DEBUG |       55.926  9.773288e-01 -3.124949e-01 -6.438015e-02  7.647598e-02 |  10 2 2.560000e-04 
-2020-05-11 18:10:17 | DEBUG | call of SolverReInit ie a new symbolic and numerical factorization will be performed
-2020-05-11 18:10:17 | DEBUG |       55.927  9.773295e-01 -3.124930e-01 -6.438031e-02  7.647586e-02 |  11 2 5.120000e-04 
-2020-05-11 18:10:17 | DEBUG | call of SolverReInit ie a new symbolic and numerical factorization will be performed
-2020-05-11 18:10:17 | DEBUG |       55.928  9.773309e-01 -3.124891e-01 -6.438061e-02  7.647562e-02 |  12 2 1.024000e-03 
-2020-05-11 18:10:17 | DEBUG | call of SolverReInit ie a new symbolic and numerical factorization will be performed
-2020-05-11 18:10:17 | DEBUG |       55.930  9.773336e-01 -3.124816e-01 -6.438122e-02  7.647514e-02 |  13 2 2.048000e-03 
-2020-05-11 18:10:17 | DEBUG | call of SolverReInit ie a new symbolic and numerical factorization will be performed
-2020-05-11 18:10:17 | DEBUG |       55.934  9.773388e-01 -3.124669e-01 -6.438239e-02  7.647421e-02 |  14 2 4.096000e-03 
-2020-05-11 18:10:17 | DEBUG | call of SolverReInit ie a new symbolic and numerical factorization will be performed
-2020-05-11 18:10:17 | DEBUG |       55.942  9.773484e-01 -3.124391e-01 -6.438458e-02  7.647243e-02 |  15 2 8.192000e-03 
-2020-05-11 18:10:17 | DEBUG | call of SolverReInit ie a new symbolic and numerical factorization will be performed
-2020-05-11 18:10:17 | DEBUG |       55.959  9.773645e-01 -3.123906e-01 -6.438840e-02  7.646926e-02 |  16 2 1.638400e-02 
-2020-05-11 18:10:17 | DEBUG | call of SolverReInit ie a new symbolic and numerical factorization will be performed
-2020-05-11 18:10:17 | DEBUG |       55.991  9.773833e-01 -3.123225e-01 -6.439362e-02  7.646459e-02 |  17 2 3.276800e-02 
-2020-05-11 18:10:17 | DEBUG | call of SolverReInit ie a new symbolic and numerical factorization will be performed
-2020-05-11 18:10:17 | DEBUG |       56.057  9.773723e-01 -3.122999e-01 -6.439471e-02  7.646194e-02 |  18 2 6.553600e-02 
-2020-05-11 18:10:17 | DEBUG | call of SolverReInit ie a new symbolic and numerical factorization will be performed
-2020-05-11 18:10:17 | DEBUG |       56.188  9.772348e-01 -3.125575e-01 -6.437248e-02  7.647542e-02 |  19 2 1.310720e-01 
-2020-05-11 18:10:17 | DEBUG |       56.319  9.770537e-01 -3.129736e-01 -6.433810e-02  7.649979e-02 |  20 2 1.310720e-01 
-2020-05-11 18:10:17 | DEBUG |       56.450  9.769468e-01 -3.132633e-01 -6.431489e-02  7.651797e-02 |  21 2 1.310720e-01 
-2020-05-11 18:10:17 | DEBUG | call of SolverReInit ie a new symbolic and numerical factorization will be performed
-2020-05-11 18:10:17 | DEBUG |       56.712  9.770433e-01 -3.130938e-01 -6.432975e-02  7.650948e-02 |  22 1 2.621440e-01 
-2020-05-11 18:10:17 | DEBUG |       56.912  9.771044e-01 -3.129559e-01 -6.434118e-02  7.650147e-02 |  23 1 1.995868e-01 
-2020-05-11 18:10:17 | DEBUG |       57.311  9.771196e-01 -3.129117e-01 -6.434469e-02  7.649863e-02 |  24 1 3.991735e-01 
-2020-05-11 18:10:17 | DEBUG |       57.710  9.771103e-01 -3.129286e-01 -6.434322e-02  7.649949e-02 |  25 1 3.991735e-01 
-2020-05-11 18:10:17 | DEBUG | call of SolverReInit ie a new symbolic and numerical factorization will be performed
-2020-05-11 18:10:17 | DEBUG |       58.509  9.771109e-01 -3.129286e-01 -6.434324e-02  7.649953e-02 |  26 1 7.983471e-01 
-2020-05-11 18:10:17 | DEBUG | call of SolverReInit ie a new symbolic and numerical factorization will be performed
-2020-05-11 18:10:17 | DEBUG |       60.105  9.771107e-01 -3.129294e-01 -6.434318e-02  7.649959e-02 |  27 1 1.596694e+00 
-2020-05-11 18:10:17 | DEBUG | call of SolverReInit ie a new symbolic and numerical factorization will be performed
-2020-05-11 18:10:17 | DEBUG |       63.299  9.771104e-01 -3.129304e-01 -6.434310e-02  7.649965e-02 |  28 1 3.193388e+00 
-2020-05-11 18:10:17 | DEBUG | call of SolverReInit ie a new symbolic and numerical factorization will be performed
-2020-05-11 18:10:17 | DEBUG |       69.686  9.771103e-01 -3.129308e-01 -6.434307e-02  7.649968e-02 |  29 1 6.386777e+00 
-2020-05-11 18:10:17 | DEBUG |       79.686  9.771103e-01 -3.129309e-01 -6.434306e-02  7.649969e-02 |  30 1 1.000000e+01 
-2020-05-11 18:10:17 | DEBUG |       89.686  9.771103e-01 -3.129309e-01 -6.434306e-02  7.649969e-02 |  31 1 1.000000e+01 
-2020-05-11 18:10:17 | DEBUG |       99.686  9.771103e-01 -3.129309e-01 -6.434306e-02  7.649969e-02 |  32 1 1.000000e+01 
-2020-05-11 18:10:17 | DEBUG | call of SolverReInit ie a new symbolic and numerical factorization will be performed
-2020-05-11 18:10:17 | DEBUG |      100.000  9.771103e-01 -3.129309e-01 -6.434306e-02  7.649969e-02 |  33 1 3.144907e-01 
-2020-05-11 18:10:17 | DEBUG | get parameter value in model multi : phaseShifter_valueMax value: 0.445 in submodel: PhaseShifter
-2020-05-11 18:10:17 | INFO | parameter curve:PhaseShifter curve variable:phaseShifter_valueMax updated.
-2020-05-11 18:10:17 | DEBUG | get parameter value in model multi : phaseShifter_valueMin value: 0.435 in submodel: PhaseShifter
-2020-05-11 18:10:17 | INFO | parameter curve:PhaseShifter curve variable:phaseShifter_valueMin updated.
-2020-05-11 18:10:17 | DEBUG | 
-2020-05-11 18:10:17 | DEBUG | execution Stats :
-2020-05-11 18:10:17 | DEBUG | 
-2020-05-11 18:10:17 | DEBUG | number of iterations                     = 551
-2020-05-11 18:10:17 | DEBUG | number of Residual evaluations           = 689
-2020-05-11 18:10:17 | DEBUG | number of Jacobian evaluations           = 433
-2020-05-11 18:10:17 | DEBUG | number of Nonlinear iterations           = 687
-2020-05-11 18:10:17 | DEBUG | number of error test failures            = 5
-2020-05-11 18:10:17 | DEBUG | number of Nonlinear convergence failures = 0
-2020-05-11 18:10:17 | DEBUG | number of root functions evaluations     = 2829
-2020-05-11 18:10:17 | DEBUG | end of job 'IEEE14 - PhaseShifterP'
-=======
 2020-05-11 18:22:21 | INFO |  ============================================================ 
 2020-05-11 18:22:21 | INFO | DYNAWO VERSION  :     1.1.0
 2020-05-11 18:22:21 | INFO | DYNAWO REVISION :  810_logs_general-b7f5aa52
@@ -1411,7 +96,7 @@
 2020-05-11 18:22:21 | INFO | -----------------------------------------------------------------------
 2020-05-11 18:22:21 | INFO | -----------------------------------------------------------------------
 2020-05-11 18:22:21 | INFO | number of continuous variables : 351
-2020-05-11 18:22:21 | INFO | number of discrete variables : 278
+2020-05-11 18:22:21 | INFO | number of discrete variables : 276
 2020-05-11 18:22:21 | INFO | -----------------------------------------------------------------------
 2020-05-11 18:22:21 | INFO |     t        | nst k      h
 2020-05-11 18:22:21 | INFO | -----------------------------------------------------------------------
@@ -2534,5 +1219,4 @@
 2020-05-11 18:22:22 | INFO | number of error test failures            = 5
 2020-05-11 18:22:22 | INFO | number of Nonlinear convergence failures = 0
 2020-05-11 18:22:22 | INFO | number of root functions evaluations     = 2958
-2020-05-11 18:22:22 | INFO | end of job 'IEEE14 - PhaseShifterP'
->>>>>>> 4e4b2c15
+2020-05-11 18:22:22 | INFO | end of job 'IEEE14 - PhaseShifterP'